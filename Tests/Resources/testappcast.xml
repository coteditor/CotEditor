<?xml version="1.0" encoding="utf-8"?>
<rss version="2.0" xmlns:customNS="http://www.andymatuschak.org/xml-namespaces/sparkle">
  <channel>
    <title>For unit test only</title>
    <item>
        <title>Version 2.0</title>
        <description>desc</description>
        <pubDate>Sat, 26 Jul 2014 15:20:11 +0000</pubDate>
        <enclosure url="http://0.0.0.0:1337/Sparkle_Test_App.zip" customNS:version="2.0" />
    </item>
    <!-- The best chosen release -->
    <item>
        <title>Version 3.0</title>
<<<<<<< HEAD
        <pubDate>Sat, 26 Jul 2014 15:20:12 +0000</pubDate>
        <customNS:releaseNotesLink>https://sparkle-project.org/#works</customNS:releaseNotesLink>
        <enclosure url="http://0.0.0.0:1337/Sparkle_Test_App.zip" customNS:version="3.0" />
=======
        <enclosure url="http://0.0.0.0:1337/Sparkle_Test_App.zip" sparkle:version="3.0" />
        <sparkle:deltas>
            <enclosure url="http://0.0.0.0:1337/3.0_from_2.0.patch"
            sparkle:version="3.0"
            sparkle:deltaFrom="2.0"
            length="1235"
            type="application/octet-stream"
            sparkle:dsaSignature="..." />
            
            <enclosure url="http://0.0.0.0:1337/3.0_from_1.0.patch"
            sparkle:version="3.0"
            sparkle:deltaFrom="1.0"
            length="1485"
            type="application/octet-stream"
            sparkle:dsaSignature="..." />
        </sparkle:deltas>
    </item>
    <!-- A release testing minimumSystemVersion -->
    <item>
        <title>Version 4.0</title>
        <pubDate>Sat, 26 Jul 2014 15:20:13 +0000</pubDate>
        <enclosure url="http://0.0.0.0:1337/Sparkle_Test_App.zip" sparkle:version="4.0" />
        <sparkle:minimumSystemVersion>17.0.0</sparkle:minimumSystemVersion>
    </item>
    <!-- A joke release testing maximumSystemVersion -->
    <item>
        <title>Version 5.0</title>
        <enclosure url="http://0.0.0.0:1337/Sparkle_Test_App.zip" sparkle:version="5.0" />
        <sparkle:maximumSystemVersion>2.0.0</sparkle:maximumSystemVersion>
>>>>>>> 445cc557
    </item>
  </channel>
</rss><|MERGE_RESOLUTION|>--- conflicted
+++ resolved
@@ -1,21 +1,16 @@
 <?xml version="1.0" encoding="utf-8"?>
-<rss version="2.0" xmlns:customNS="http://www.andymatuschak.org/xml-namespaces/sparkle">
+<rss version="2.0" xmlns:sparkle="http://www.andymatuschak.org/xml-namespaces/sparkle">
   <channel>
     <title>For unit test only</title>
     <item>
         <title>Version 2.0</title>
         <description>desc</description>
         <pubDate>Sat, 26 Jul 2014 15:20:11 +0000</pubDate>
-        <enclosure url="http://0.0.0.0:1337/Sparkle_Test_App.zip" customNS:version="2.0" />
+        <enclosure url="http://0.0.0.0:1337/Sparkle_Test_App.zip" sparkle:version="2.0" />
     </item>
     <!-- The best chosen release -->
     <item>
         <title>Version 3.0</title>
-<<<<<<< HEAD
-        <pubDate>Sat, 26 Jul 2014 15:20:12 +0000</pubDate>
-        <customNS:releaseNotesLink>https://sparkle-project.org/#works</customNS:releaseNotesLink>
-        <enclosure url="http://0.0.0.0:1337/Sparkle_Test_App.zip" customNS:version="3.0" />
-=======
         <enclosure url="http://0.0.0.0:1337/Sparkle_Test_App.zip" sparkle:version="3.0" />
         <sparkle:deltas>
             <enclosure url="http://0.0.0.0:1337/3.0_from_2.0.patch"
@@ -45,7 +40,6 @@
         <title>Version 5.0</title>
         <enclosure url="http://0.0.0.0:1337/Sparkle_Test_App.zip" sparkle:version="5.0" />
         <sparkle:maximumSystemVersion>2.0.0</sparkle:maximumSystemVersion>
->>>>>>> 445cc557
     </item>
   </channel>
 </rss>