<!DOCTYPE html>
<html lang="en">

<head>
	<meta charset="UTF-8"/>
	<meta name="keywords" content="version, history, changelog, release notes"/>
	<link rel="stylesheet" href="../../Shared/sty/standard.css"/>
	<link rel="stylesheet" href="../../Shared/sty/releasenotes.css"/>
	<script defer src="../../Shared/js/toc.js"></script>
	
	<title>Release notes for CotEditor on Mac</title>
</head>

<body>
<a name="releasenotes"></a>

<h1>Release notes for CotEditor on Mac</h1>


<article>
	<header>
<<<<<<< HEAD
		<h1>CotEditor 6.0.0</h1>
		<p>release: <time>2025-08</time></p>
=======
		<h1>CotEditor 5.2.3</h1>
		<p>release: <time>2025-08-23</time></p>
>>>>>>> ba4f6c15
	</header>


	<section>
<<<<<<< HEAD
		<h2>New Features</h2>

		<ul>
			<li>Support <strong>macOS Tahoe 26</strong>.</li>
		</ul>
	</section>


	<section>
		<h2>Improvements</h2>

		<ul>
			<li>Change the system requirement to <strong>macOS 15 Sequoia and later</strong>.</li>
			<li>Update the user interface on macOS 26 to the Liquid Glass style.</li>
			<li>Update the application icon to the Liquid Glass style.</li>
			<li>The options to highlight matching braces have been removed and they are now always highlighted.</li>
			<li>Apply the text find highlighting to all split editors.</li>
			<li>Move selected items to the Trash by the Delete action in the file browser.</li>
			<li>Show also the file size of the previewed document in the status bar.</li>
			<li>Deprecate the feature to change the editor opacity per window.</li>
			<li>Deprecate the feature of installing a custom theme by simply opening the file in CotEditor.</li>
			<li>Deprecate the “Hiragana to Katakana” and “Katakana to Hiragana” commands in the Text > Transformations menu.</li>
			<li>Deprecate the “Draw separator” option for the line number view on macOS 26.</li>
			<li><span class="trivial">trivial</span>: Rename the “Half-width to Full-width” and “Full-width to Half-width” commands to “Convert to Full Width” and “Convert to Half Width”, respectively.</li>
			<li><span class="trivial">trivial</span>: Improve the behavior of Add/Remove buttons.</li>
			<li><span class="trivial">dev</span>: Migrate the theme list and syntax list in the Settings to SwiftUI.</li>
			<li><span class="trivial">dev</span>: Update the build environment to Xcode 26.0 (Swift 6.2, macOS 26 SDK).</li>
			<li><span class="label">non-AppStore ver.</span>: Add an update badge to the “Check for Update” menu item if an update is available.</li>
=======
		<h2>Improvements</h2>

		<ul>
			<li>Update the CSS and Go syntaxes to highlight more keywords (thanks to Karam!).</li>
			<li><span class="trivial">dev</span>: Update Yams from 6.0.2 to 6.1.0.</li>
>>>>>>> ba4f6c15
		</ul>
	</section>
</article>


<article>
	<header>
		<h1>CotEditor 5.2.2</h1>
		<p>release: <time>2025-07-23</time></p>
	</header>


	<section>
		<h2>Fixes</h2>

		<ul>
			<li>Fix an issue in CotEditor 5.2.1 where the text color in the text fields within the Find window appears black in the dark mode.</li>
		</ul>
	</section>
</article>


<article>
	<header>
		<h1>CotEditor 5.2.1</h1>
		<p>release: <time>2025-07-22</time></p>
	</header>


	<section>
		<h2>Improvements</h2>

		<ul>
			<li>Update the CSS syntax to highlight more keywords (thanks to Karam!).</li>
			<li>Update the JavaScript syntax to highlight placeholders in template literals.</li>
		</ul>
	</section>


	<section>
		<h2>Fixes</h2>

		<ul>
			<li>Fix an issue where the state of the Text Replacement option in modes is not saved.</li>
			<li>Fix an issue where shortcuts could be assigned in the Key Bindings settings to menu commands that perform multiple replacements, even though these shortcuts didn’t actually work.</li>
			<li>Fix an issue where the font in the input fields of the Find window would occasionally be replaced by a fallback font.</li>
			<li>Fix an issue where the Show Options button in the advanced character count doesn’t work.</li>
		</ul>
	</section>
</article>


<article>
	<header>
		<h1>CotEditor 5.2.0</h1>
		<p>release: <time>2025-07-01</time></p>
	</header>


	<section>
		<h2>New Features</h2>

		<ul>
			<li>Allow adding and removing text encodings from the text encoding list, and enabling the handling of a wider range of encodings.</li>
			<li>Add the Xcode Project syntax (.pbxproj).</li>
			<li>Add the Metal syntax (thanks to Aybars Nazlica!)</li>
		</ul>
	</section>
	</header>


	<section>
		<h2>Improvements</h2>

		<ul>
			<li>Improve differentiation without color.</li>
			<li>Update the CSS syntax to highlight more keywords (thanks to Karam!).</li>
			<li>Update the HTML syntax to highlight more keywords (thanks to Karam!).</li>
			<li><span class="trivial">trivial</span>: Adjust the layout of the multiple replacement definition editor.</li>
			<li><span class="label">non-AppStore ver.</span>: Update Sparkle from 2.7.0 to 2.7.1.</li>
			<li><span class="trivial">dev</span>: Update Yams from 6.0.1 to 6.0.2.</li>
		</ul>
	</section>


	<section>
		<h2>Fixes</h2>

		<ul>
			<li>Fix an issue where opening a document with mixed line endings incorrectly unifies them to the dominant line ending when it is not LF.</li>
			<li>Fix an issue where a document containing incompatible characters cannot be closed without lossy saving.</li>
			<li>Fix an issue where the text encoding of restored documents could be incorrectly set to Unicode (UTF-8).</li>
			<li>Fix an issue where the <kbd>Option</kbd>-<kbd>Delete Forward</kbd> shortcut deletes the previous word instead of the next word by the multi-cursor editing mode.</li>
			<li>Fix an issue in the file browser where the order of renamed items remains unchanged.</li>
			<li>Fix an issue where the cached settings remain unchanged after executing the “Reload All Theme,” “Reload All Syntax,” or “Reload All Definitions” commands.</li>
		</ul>
	</section>
</article>


<article>
	<header>
		<h1>CotEditor 5.1.8</h1>
		<p>release: <time>2025-06-12</time></p>
	</header>


	<section>
		<h2>Improvements</h2>

		<ul>
			<li>Update the HTML syntax to highlight ARIA attributes (thanks to Karam!).</li>
			<li><span class="trivial">trivial</span>: Update the User Guide.</li>
			<li><span class="trivial">dev</span>: Update Yams from 6.0.0 to 6.0.1.</li>
		</ul>
	</section>


	<section>
		<h2>Fixes</h2>

		<ul>
			<li><span class="trivial">dev</span>: Fix an issue on macOS 26 beta where the editor goes under the titlebar.</li>
		</ul>
	</section>
</article>


<article>
	<header>
		<h1>CotEditor 5.1.7</h1>
		<p>release: <time>2025-06-03</time></p>
	</header>


	<section>
		<h2>New Features</h2>

		<ul>
			<li>Enhance the content of the file preview view for the file browser.</li>
			<li>Add the “Copy File Path” command to the File menu as an alternative to the “Show in Finder” command, which can be shown while pressing the Option key.</li>
		</ul>
	</section>


	<section>
		<h2>Improvements</h2>

		<ul>
			<li>Update the CSS syntax to add new keywords (thanks to Karam!).</li>
			<li>Improve the VoiceOver support in folder documents.</li>
			<li>Improve the Spanish localization (thanks to Hector!).</li>
			<li><span class="trivial">dev</span>: Update the build environment to Xcode 16.4.</li>
			<li><span class="trivial">dev</span>: Update Yams from 5.3.1 to 6.0.0.</li>
		</ul>
	</section>


	<section>
		<h2>Fixes</h2>

		<ul>
			<li><span class="trivial">trivial</span>: Fix the layout of the file browser when a filename contains line ending characters.</li>
		</ul>
	</section>
</article>


<article>
	<header>
		<h1>CotEditor 5.1.6</h1>
		<p>release: <time>2025-04-26</time></p>
	</header>


	<section>
		<h2>Improvements</h2>

		<ul>
			<li><span class="trivial">trivial</span>: Improve the Recently Used list of syntaxes in the toolbar item.</li>
		</ul>
	</section>


	<section>
		<h2>Fixes</h2>

		<ul>
			<li>Fix an issue where an existing document may unintentionally shift when a new document is opened.</li>
			<li><span class="trivial">trivial</span>: Fix an issue where the titlebar separator in the inspector is drawn in the incorrect position when the tab bar is shown.</li>
		</ul>
	</section>
</article>


<article>
	<header>
		<h1>CotEditor 5.1.5</h1>
		<p>release: <time>2025-04-09</time></p>
	</header>


	<section>
		<h2>Improvements</h2>

		<ul>
			<li>Keep syntax highlights by text selection in the Dark mode as well.</li>
		</ul>
	</section>


	<section>
		<h2>Fixes</h2>

		<ul>
			<li>Fix an issue on CotEditor 5.1.4 where the insertion point rarely jumps to the nearest outline item when the outline inspector is shown.</li>
		</ul>
	</section>
</article>


<article>
	<header>
		<h1>CotEditor 5.1.4</h1>
		<p>release: <time>2025-04-07</time></p>
	</header>


	<section>
		<h2>Improvements</h2>

		<ul>
			<li>Enable the “text replacement” option by default in custom modes.</li>
		</ul>
	</section>


	<section>
		<h2>Fixes</h2>

		<ul>
			<li>Fix an issue on CotEditor 5.1.3 where the app rarely becomes unresponsive when a save is performed.</li>
			<li>Fix an issue where the document position doesn’t cascade from the previous document when opening a document while the app is inactive.</li>
		</ul>
	</section>
</article>


<article>
	<header>
		<h1>CotEditor 5.1.3</h1>
		<p>release: <time>2025-03-30</time></p>
	</header>


	<section>
		<h2>Improvements</h2>

		<ul>
			<li>Automatically insert a closing symbol also for single and back quotation marks when the “Automatically insert closing brackets and quotes” option is enabled.</li>
			<li>Update the naming convention for duplicated files and folders in the file browser.</li>
			<li>Discontinue appending the “copy” suffix to user settings, such as syntax definitions, when duplicating them.</li>
			<li>Improve the syntax highlighting algorithm.</li>
			<li>Update the Markdown syntax to improve the highlighting of code blocks.</li>
			<li>Update the Go syntax to fix some highlighting keywords (thanks to Karam!).</li>
			<li>Improve the stability.</li>
			<li><span class="trivial">trivial</span>: Improve the tooltip appearance when hovering over a truncated item in the file browser.</li>
			<li><span class="trivial">dev</span>: Update the build environment to Xcode 16.3 (Swift 6.1, macOS 15.4 SDK).</li>
		</ul>
	</section>


	<section>
		<h2>Fixes</h2>

		<ul>
			<li>Fix an issue in the Portuguese localization where the app crashes when attempting to duplicate an item in the file browser.</li>
			<li>Fix an issue in CotEditor 5.1.2 where the line number view fails to update correctly under certain conditions.</li>
		</ul>
	</section>
</article>


<article>
	<header>
		<h1>CotEditor 5.1.2</h1>
		<p>release: <time>2025-03-16</time></p>
	</header>


	<section>
		<h2>Improvements</h2>

		<ul>
			<li>Switch the localized block name and the block name defined in Unicode by clicking the block name in the character inspector.</li>
			<li>Revert the steppers to the font setting controls in the Appearance settings pane.</li>
			<li>Remove the Script menu from the context menu.</li>
			<li>Add a help tag for the “Show Sidebar” menu item when the command is unavailable.</li>
			<li>Update the CSS syntax to add new keywords (thanks to Karam!).</li>
			<li>Update the Swift syntax to support highlighting regex literals.</li>
			<li>Update the JSON syntax to include the .xcstrings file extension.</li>
		</ul>
	</section>


	<section>
		<h2>Fixes</h2>

		<ul>
			<li>Fix an issue where multiple text insertion points persist as visible even when the document is made not editable.</li>
		</ul>
	</section>
</article>


<article>
	<header>
		<h1>CotEditor 5.1.1</h1>
		<p>release: <time>2025-03-03</time></p>
	</header>


	<section>
		<h2>Improvements</h2>

		<ul>
			<li>Just move the insertion point instead of inserting a new one when typing a quotation mark just before a quotation mark automatically inserted by the “Automatically insert closing brackets and quotes” option.</li>
			<li>Update the Unicode block name list.</li>
		</ul>
	</section>


	<section>
		<h2>Fixes</h2>

		<ul>
			<li>Fix an issue in the What’s New window where an unwanted beta label would appear even in stable versions.</li>
		</ul>
	</section>
</article>


<article>
	<header>
		<h1>CotEditor 5.1.0</h1>
		<p>release: <time>2025-03-02</time></p>
	</header>


	<section>
		<h2>New Features</h2>

		<ul>
			<li>Append the nearest unique ancestor folder name to the document title if multiple documents with the same name are opened.</li>
			<li>The new <a href="howto_readonly.html">“prevent editing” option</a> that prevents documents from being unintentionally edited.</li>
			<li>Introduce the new AppleScript parameter <code>editable</code> to document objects.</li>
			<li>Introduce the <code>--readonly</code> (<code>-r</code>) option to the <code>cot</code> command-line tool to open documents as read-only.</li>
			<li>Read input from the standard input when the <code>cot</code> command-line tool is used with the <code>-</code> option.</li>
			<li>Display Finder tags in the document inspector and the file browser.</li>
			<li>Add the “text replacement” option to the Mode settings to disable the future in the editor.</li>
			<li>Add the PowerShell syntax.</li>
		</ul>
	</section>


	<section>
		<h2>Improvements</h2>

		<ul>
			<li>Show an alert and abort the import of setting files if they are not in a valid format.</li>
			<li>Declare CotEditor can handle folders.</li>
			<li>Update the JSON syntax to include the .jsonl file extension.</li>
			<li>Update the Fortran syntax to include the .cuf file extension.</li>
			<li>Update the PHP syntax</li>
			<li>Improve the VoiceOver support.</li>
			<li>Improve the stability.</li>
			<li><span class="trivial">experimental</span>: Improve the syntax highlighting algorithm for inline comments.</li>
			<li><span class="label">non-AppStore ver.</span>: Update Sparkle from 2.6.3 to 2.7.0.</li>
			<li><span class="trivial">dev</span>: Update Yams from 5.1.3 to 5.3.1.</li>
		</ul>
	</section>


	<section>
		<h2>Fixes</h2>

		<ul>
			<li>Fix an issue in the AppleScript support where the `print` command is ignored.</li>
			<li>Fixed an issue in CotEditor 5.0.8 where the file path argument passed to CotEditor scripts is percent-encoded.</li>
			<li>Fix an issue in the Appearance settings pane where the alert about potential non-monospace fonts keeps appearing even after changing only the font size.</li>
			<li>Fix an issue where the Settings window is not accessible from the Window menu.</li>
			<li>Fix an issue on macOS 15 where newly created documents are mispositioned when the frontmost document is tiled.</li>
		</ul>
	</section>
</article>


<article>
	<header>
		<h1>CotEditor 5.0.8</h1>
		<p>release: <time>2025-01-19</time></p>
	</header>


	<section>
		<h2>Improvements</h2>

		<ul>
			<li>Add missing localization of Unicode block names.</li>
		</ul>
	</section>


	<section>
		<h2>Fixes</h2>

		<ul>
			<li>Fix an issue where the text fields in the syntax editor could restore the contents after the input under certain conditions.</li>
			<li>Fix a potential crash that rarely occurs when interacting with the Quick Action bar.</li>
		</ul>
	</section>
</article>


<article>
	<header>
		<h1>CotEditor 5.0.7</h1>
		<p>release: <time>2024-12-22</time></p>
	</header>


	<section>
		<h2>New Features</h2>

		<ul>
			<li>Add <code>title</code> and <code>timestamp</code> options to the AppleScript’s <code>write to console</code> command.</li>
		</ul>
	</section>


	<section>
		<h2>Improvements</h2>

		<ul>
			<li>Provide more Unicode information about the selected character in the document inspector.</li>
			<li>Prevent the console from hiding when the app goes into the background.</li>
			<li>Optimize the file browser’s performance when expanding a folder containing a large number of items.</li>
			<li>Improve the trimming of whitespaces in the extracted outline labels.</li>
			<li>Modify the syntax highlighting rule to extract strings in the form of “begin-end” string pairs, even if one of those is escaped.</li>
			<li>Adjust the editor’s initial scroll position.</li>
			<li><span class="trivial">trivial</span>: Update the layout of the Donation settings pane.</li>
			<li><span class="trivial">trivial</span>: Update the User Guide.</li>
		</ul>
	</section>


	<section>
		<h2>Fixes</h2>

		<ul>
			<li>Fix an issue that the shortcut key for cycling through windows was not functioning correctly for certain input modes.</li>
			<li>Fix an issue that the end point of a selection shifted after a hanging indent on a wrapped line when the line endings are CRLF and the selection is expanded using the <kbd>Shift</kbd>-<kbd>↑</kbd> or <kbd>Shift</kbd>-<kbd>↓</kbd> shortcuts.</li>
			<li>Fix an issue that the insertion point rarely jumped to the nearest outline item when the outline inspector is shown.</li>
		</ul>
	</section>
</article>


<article>
	<header>
		<h1>CotEditor 5.0.6</h1>
		<p>release: <time>2024-12-09</time></p>
	</header>


	<section>
		<h2>New Features</h2>

		<ul>
			<li>Display information about the selected image in the preview view for the file browser.</li>
			<li>Add the “Add period with double-space” option to the Mode setting options (deselected by default).</li>
			<li>Add the toolbar item for Writing Tools to the toolbar customization options (only for macOS 15.2 and later and when the Writing Tools feature is available).</li>
		</ul>
	</section>


	<section>
		<h2>Improvements</h2>

		<ul>
			<li>Allow insertion points only at the same number of wrapped lines by rectangular selection.</li>
			<li>Allow selections only at the same number of wrapped lines by selecting the column up/down.</li>
			<li>Update the document’s syntax based on the filename when renaming it in the file browser.</li>
			<li>Always open a file as a plain-text document if its file extension or filename is determined by syntaxes.</li>
			<li>Enhance the “Move Focus to Next/Previous Editor” commands to move the focus to the main editor if it’s outside the editors.</li>
			<li>Update the default keyboard shortcuts for split editor-related commands.</li>
			<li>Replace the “Open with External Editor” button with the “Show in Finder” button when the file selected in the file browser is alias.</li>
			<li>Display the icon preview for a symbolic link selected in the file browser instead of showing a dialog.</li>
			<li>Expand the draggable area in the Quick Action bar.</li>
			<li>Update the JavaScript syntax to include the .mjs file extension.</li>
			<li><span class="trivial">trivial</span>: Enable the sudden termination feature provided by the macOS system.</li>
			<li><span class="trivial">trivial</span>: Make the close window in the About window the standard size.</li>
			<li><span class="trivial">trivial</span>: Update the User Guide.</li>
			<li><span class="trivial">dev</span>: Update the build environment to Xcode 16.2 (macOS 15.2 SDK).</li>

		</ul>
	</section>


	<section>
		<h2>Fixes</h2>

		<ul>
			<li>Fix an issue that the application no longer automatically terminated when the app went to the background without open documents.</li>
			<li>Fix an issue that the application became unresponsive when renaming a filename in the file browser that contained newline characters.</li>
			<li>Fix an issue that the file browser showed nothing for folders containing broken links.</li>
			<li>Fix an issue that the printing area in the print preview was trimmed when line numbers were drawn.</li>
			<li>Fix an issue that the window height unexpectedly shrunk when opening a document with the vertical layout orientation from the file browser.</li>
			<li>Fix an issue in the <code>cot</code> command that the <code>--wait</code> option relaunched CotEditor when the app was quit instead of closing the document.</li>
			<li>Fix an issue in the <code>cot</code> command that the <code>--wait</code> option did not wait for the window to close if the application was not yet launched when running th e command.</li>
			<li>Fix an issue that undetermined text conversions were ignored when submitting in some dialogs.</li>
			<li><span class="trivial">trivial</span>: Fix the Help button in the Donation settings pane.</li>
		</ul>
	</section>
</article>


<article>
	<header>
		<h1>CotEditor 5.0.5</h1>
		<p>release: <time>2024-11-21</time></p>
	</header>


	<section>
		<h2>Improvements</h2>

		<ul>
			<li><span class="trivial">trivial</span>: Omit commands in the Debug (ladybug) menu from the results of the Quick Action bar.</li>
		</ul>
	</section>


	<section>
		<h2>Fixes</h2>

		<ul>
			<li>Fix crashing when opening the Print dialog.</li>
		</ul>
	</section>
</article>


<article>
	<header>
		<h1>CotEditor 5.0.4</h1>
		<p>release: <time>2024-11-05</time></p>
	</header>


	<section>
		<h2>Improvements</h2>

		<ul>
			<li>Update the Swift syntax to add <code>@Bindable</code>, <code>@ViewLoading</code>, and <code>@WindowLoading</code> attributes.</li>
			<li><span class="trivial">trivial</span>: Rename “Move Focus” commands.</li>
			<li><span class="trivial">trivial</span>: Focus on the first input field when opening a dialog.</li>
		</ul>
	</section>


	<section>
		<h2>Fixes</h2>

		<ul>
			<li>Fix an issue in the file browser that the actions in the Add button were disabled when the focus is out of the browser.</li>
			<li>Fix an issue that the document window position was not saved in some cases.</li>
			<li>Fix insertion format editors’ behavior in the Snippet settings.</li>
			<li><span class="trivial">trivial</span>: Fix links in the Licenses pane in the About window.</li>
		</ul>
	</section>
</article>


<article>
	<header>
		<h1>CotEditor 5.0.3</h1>
		<p>release: <time>2024-10-14</time></p>
	</header>


	<section>
		<h2>Improvements</h2>

		<ul>
			<li>Expand folder items by double-clicking a folder row in the file browser.</li>
			<li>Directly open .plist files from the file browser instead of previewing.</li>
			<li>Improve alias file handling in the file browser.</li>
		</ul>
	</section>


	<section>
		<h2>Fixes</h2>

		<ul>
			<li>Fix an issue that the application crashes when an editor is opened while the Font window appears.</li>
			<li>Fix an issue that the document window size was not properly saved.</li>
		</ul>
	</section>
</article>


<article>
	<header>
		<h1>CotEditor 5.0.2</h1>
		<p>release: <time>2024-10-02</time></p>
	</header>


	<section>
		<h2>New Features</h2>

		<ul>
			<li>Add Polish localization (Thanks to Rafał Kopicki!).</li>
		</ul>
	</section>


	<section>
		<h2>Improvements</h2>

		<ul>
			<li>Add .awk extension to file types treaded as CotEditor script.</li>
			<li>Adjust the layout of the file preview view.</li>
			<li>Update the Swift syntax to add <code>@Test</code> and <code>@Suite</code> attributes.</li>
		</ul>
	</section>


	<section>
		<h2>Fixes</h2>

		<ul>
			<li>Fix an issue that the file encoding menu disappeared from the status bar.</li>
			<li>Fix an issue that document windows were not properly initialized when the windows minimized on launch.</li>
			<li>Fix an issue in the file browser that duplicate folders were displayed after renaming a folder.</li>
			<li>Fix an issue in the file browser that some actions for the root folder were incorrectly disabled.</li>
			<li>Fix an issue in the Snippets settings pane that changes of insertion formats were not saved.</li>
			<li>Fix an issue that the initial visibility state of the navigation bar was reversed.</li>
			<li><span class="trivial">trivial</span>: Fix an issue that the action name of the “Shift Left” action is not noted in the undo history.</li>
		</ul>
	</section>
</article>


<article>
	<header>
		<h1>CotEditor 5.0.1</h1>
		<p>release: <time>2024-09-22</time></p>
	</header>


	<section>
		<h2>Improvements</h2>

		<ul>
			<li>Add the “Open as Plain Text” button to the preview view for the file browser.</li>
			<li>Open a file selected in the file browser as plain text when the default app set in the Finder for it is CotEditor.</li>
			<li>Optimize the performance of the file browser.</li>
		</ul>
	</section>


	<section>
		<h2>Fixes</h2>

		<ul>
			<li>Fix an issue on macOS 14 that the app crashed when opening a folder containing archive files.</li>
			<li>Fix an issue that the Donation settings pane displayed an unnecessary alert when the user cancels an action.</li>
			<li>Fix the display of the What’s New window in CJK localizations.</li>
			<li><span class="label">AppStore ver.</span>: Fix an issue that the file/folder in the file browser was not removed even when it was deleted in the actual file storage.</li>
		</ul>
	</section>
</article>


<article>
	<header>
		<h1>CotEditor 5.0.0</h1>
		<p>release: <time>2024-09-17</time></p>
	</header>


	<section>
		<h2>New Features</h2>

		<ul>
			<li>Folder Navigation: Open folders in CotEditor and browse their contents from the new sidebar to switch documents.</li>
			<li>Support <strong>macOS 15 Sequoia</strong>.</li>
			<li>Support Writing Tools powered by Apple Intelligence.</li>
			<li><span class="label">AppStore ver.</span>: Now, the user can donate to the CotEditor project via in-app purchase in the new Donate settings pane.</li>
			<li>Add new “Select Enclosing Symbols” and “Split Selection by Lines” commands to the Edit &gt; Select menu.</li>
			<li>Add new “Show in Finder” command to the File menu.</li>
			<li>Add new “Create Document in CotEditor” shortcut action.</li>
			<li>Add the “Highlight” color to the CotEditor theme format.</li>
			<li>Support the alpha channel for the current line in theme settings.</li>
			<li>Add Korean localization (Thanks to Minseok Choe!).</li>
			<li>Add Assembly syntax.</li>
			<li>Add new “Resinifictrix (Dark)” theme.</li>
		</ul>
	</section>


	<section>
		<h2>Improvements</h2>

		<ul>
			<li>Change the system requirement to <strong>macOS 14 Sonoma and later</strong>.</li>
			<li>Add “Select Column Up/Down“ commands to the Edit &gt; Select menu.</li>
			<li>Change the unit of character ranges handled in CotEditor Scripting for AppleScript from UTF-16 based to the Unicode grapheme cluster-based (This is to follow the specification change in AppleScript 2.0 introduced in Mac OS X 10.5).</li>
			<li>Improve VoiceOver support in the Quick Action bar.</li>
			<li>Update all the bundled themes to have the custom highlight color and a 70% opacity in the current line highlight.</li>
			<li>Improve the performance of counting values in the editor for the status bar and the document inspector to avoid flicking of the display.</li>
			<li>Set the editor's kerning to zero when a monospaced font is set via the Font panel.</li>
			<li>Update the <code>cot</code> command to ignore piped text if a file to open is specified.</li>
			<li>Rename the “New CotEditor Document with Selection” service with “New CotEditor Window Containing Selection.”</li>
			<li>Enable opening the Color Code window even without any documents.</li>
			<li>Ignore empty outline items.</li>
			<li>Avoid the theme loading error when a value is missing.</li>
			<li>Make more table columns sortable.</li>
			<li>Update the Swift syntax.</li>
			<li>Update C++ syntax (Thanks to Léo Natan!).</li>
			<li>Improve the User Guide contents.</li>
			<li>Remove Solarized themes from the bundle.</li>
			<li><span class="trivial">trivial</span>: Organize the structure of the Edit menu.</li>
			<li><span class="trivial">trivial</span>: Suppress display of the “Extracting” message on the navigation bar in instantaneous parsing.</li>
			<li><span class="trivial">trivial</span>: Make names of code contributors in the About window selectable.</li>
			<li><span class="trivial">trivial</span>: Better numbering when adding a new setting whose name is the same as an existing one.</li>
			<li><span class="trivial">dev</span>: Update the build environment to Xcode 16 (Swift 6, macOS 15 SDK).</li>
			<li><span class="trivial">dev</span>: Migrate all unit tests to Swift Testing.</li>
			<li><span class="trivial">dev</span>: Migrate the navigation bar and the Snippets settings view to SwiftUI.</li>
			<li><span class="trivial">dev</span>: Update Yams from 5.1.2 to 5.1.3.</li>
		</ul>
	</section>


	<section>
		<h2>Fixes</h2>

		<ul>
			<li>Fix an issue that the rectangular selection cannot stop the selection just until the second line from the end.</li>
			<li>Fix an issue that the English labels in the issue report template were unnecessarily localized.</li>
		</ul>
	</section>
</article>


<article>
	<header>
		<h1>CotEditor 4.8.7</h1>
		<p>release: <time>2024-07-07</time></p>
	</header>


	<section>
		<h2>Improvements</h2>

		<ul>
			<li>Change to disable the smart quotes option in the Mode settings by default.</li>
			<li>Draw invisible operators (U+2061, U+2062, U+2063, and U+2064) as invisible control symbols.</li>
			<li>Update the Lisp, Lua, Scheme, and Tcl syntaxes to update interpreters (thanks to Renfei!).</li>
			<li><span class="label">non-AppStore ver.</span>: Update Sparkle from 2.6.3 to 2.6.4.</li>
		</ul>
	</section>


	<section>
		<h2>Fixes</h2>

		<ul>
			<li>Fix an issue that a document kept in the Dock was not brought to the front on the reopen event even though no documents were displayed.</li>
			<li>Fix an issue that the line number view went under the toolbar when the text orientation was vertical and the navigation bar was hidden.</li>
			<li>Fix the view layout in the Quick Action bar.</li>
			<li>Fix a potential memory leak.</li>
		</ul>
	</section>
</article>


<article>
	<header>
		<h1>CotEditor 4.8.6</h1>
		<p>release: <time>2024-06-17</time></p>
	</header>


	<section>
		<h2>Improvements</h2>

		<ul>
			<li>Update the Markdown syntax to fix highlighting strikethrough.</li>
			<li>Disable color wells in the theme editor when they use the system color.</li>
			<li>Improve the User Guide contents.</li>
			<li><span class="label">non-AppStore ver.</span>: Update Sparkle from 2.6.2 to 2.6.3.</li>
		</ul>
	</section>


	<section>
		<h2>Fixes</h2>

		<ul>
			<li>Fix an issue that a saved document could not revert to the horizontal text orientation when it was saved once as a vertical text document.</li>
			<li>Fix a trivial memory leak in the line ending menu (thanks to Yoshimasa Niwa).</li>
		</ul>
	</section>
</article>


<article>
	<header>
		<h1>CotEditor 4.8.5</h1>
		<p>release: <time>2024-06-01</time></p>
	</header>


	<section>
		<h2>New Features</h2>

		<ul>
			<li>Add jq Syntax.</li>
		</ul>
	</section>


	<section>
		<h2>Improvements</h2>

		<ul>
			<li>Improve the file path display in the document inspector.</li>
		</ul>
	</section>


	<section>
		<h2>Fixes</h2>

		<ul>
			<li>Fix an issue that the application crashed by opening the Appearance settings pane when the font the user set did not exist.</li>
			<li>Fix an issue in the syntax editor that the Values pane was missing in the highlighting list in the sidebar.</li>
			<li>Fix an issue in the Save dialog that the file extension disappeared when the user selected the Hide Extension option.</li>
			<li>Fix an issue that the font fields in the Appearance settings pane could unnecessarily shrunk with specific fonts.</li>
		</ul>
	</section>
</article>


<article>
	<header>
		<h1>CotEditor 4.8.4</h1>
		<p>release: <time>2024-05-24</time></p>
	</header>


	<section>
		<h2>Improvements</h2>

		<ul>
			<li>Revert the “Do Nothing” option, which was once deprecated on CotEditor 4.6.0, for the “When nothing else is open” setting.</li>
			<li>Enable toolbar/menu items for the document editor even when the focus is on the inspector.</li>
			<li>Display a warning on setting renaming if the name contains “:”.</li>
			<li><span class="trivial">dev</span>: Update the build environment to Xcode 15.4.</li>
		</ul>
	</section>


	<section>
		<h2>Fixes</h2>

		<ul>
			<li>Fix an issue on CotEditor 4.8.3 that The Open dialog always shows up on launch despite the setting when the “Reopen windows from last session” option is disabled.</li>
			<li>Fix an issue on the version browsing that document windows could become occasionally transparent.</li>
			<li>Fix a typo in the Czech localization.</li>
		</ul>
	</section>
</article>


<article>
	<header>
		<h1>CotEditor 4.8.3</h1>
		<p>release: <time>2024-05-12</time></p>
	</header>


	<section>
		<h2>New Features</h2>

		<ul>
			<li>Add the “Show in Finder” button next to the file path in the document inspector.</li>
		</ul>
	</section>


	<section>
		<h2>Improvements</h2>

		<ul>
			<li>Display the current editor mode in the document inspector.</li>
			<li>Use more appropriate system color for the selection background when dark mode or not differs between the editor and theme.</li>
			<li>Improve VoiceOver support.</li>
			<li>Deprecate exact recalculation of insertion points when documents are updated by external processes to improve application stability.</li>
			<li>Improve stability of application launch behavior.</li>
			<li>Update the Markdown syntax to distinguish strong emphases (<code>strong</code>) from normal emphases (<code>em</code>).</li>
			<li><span class="label">non-AppStore ver.</span>: Update Sparkle from 2.6.0 to 2.6.2 (security update).</li>
		</ul>
	</section>


	<section>
		<h2>Fixes</h2>

		<ul>
			<li>Fix an issue that the application could not respond to by updating a relatively large document from external processes.</li>
			<li>Fix an issue that the application unwontedly copied the bundled theme setting files to the user domain.</li>
			<li>Fix an issue that the Share command was not available in the theme setting list.</li>
			<li>Fix the layout of the Go To Line dialog.</li>
			<li>Fix an incorrect label in the theme editor in the Appearance settings.</li>
		</ul>
	</section>
</article>


<article>
	<header>
		<h1>CotEditor 4.8.2</h1>
		<p>release: <time>2024-04-29</time></p>
	</header>


	<section>
		<h2>Improvements</h2>

		<ul>
			<li>Disable smart dash for the General mode by default.</li>
			<li>Update the JavaScript, Swift, and TOML syntaxes.</li>
		</ul>
	</section>


	<section>
		<h2>Fixes</h2>

		<ul>
			<li>Fix an issue on CotEditor 4.8.0 that the editor displayed nothing when the mode setting is empty.</li>
			<li>Fix an issue on CotEditor 4.8.0 that custom syntaxes could be ignored when it contains ill-formed file mapping definitions.</li>
			<li>Fix syntax highlighting for simple words.</li>
		</ul>
	</section>
</article>


<article>
	<header>
		<h1>CotEditor 4.8.1</h1>
		<p>release: <time>2024-04-22</time></p>
	</header>


	<section>
		<h2>Improvements</h2>

		<ul>
			<li>Fix an issue on CotEditor 4.8.1 that opening some kinds of documents took a long time.</li>
			<li>Add context menus for text size change to the tables in the outline inspector and find the result view.</li>
			<li>Improve the algorithm to parse syntax highlighting with simple words.</li>
			<li>Improve error message when failing to load setting files.</li>
			<li>Improve general stability.</li>
		</ul>
	</section>


	<section>
		<h2>Fixes</h2>

		<ul>
			<li>Address an issue on CotEditor 4.8.0 that the application could crash while updating the editor counts.</li>
			<li>Fix an issue on CotEditor 4.8.0 that custom syntaxes could be empty when it contains ill-formed definitions.</li>
			<li>Fix an issue on CotEditor 4.8.0 that the editor's kerning did not set to zero despite the font type being monospaced.</li>
			<li>Fix an issue on CotEditor 4.8.0 that some steppers in the Settings window were placed on the opposite side.</li>
			<li>Fix an issue that the application crashed when the sort key in the Sort by Pattern contains only whitespace.</li>
			<li>Fix an issue that the current line highlight did not appear when the insertion point was located at the last empty line.</li>
			<li>Fix an issue that the same instance highlight remains under specific conditions.</li>
		</ul>
	</section>
</article>


<article>
	<header>
		<h1>CotEditor 4.8.0</h1>
		<p>release: <time>2024-04-15</time></p>
	</header>


	<section>
		<h2>New Features</h2>

		<ul>
			<li>Add the Mode feature that enables altering the editor’s behavior depending on the document’s syntax (Go Settings &gt; Mode settings pane to set).</li>
			<li>Add the Restore Defaults button to the File Drop settings.</li>
			<li>Add Dutch localization (thanks to Yasin Gunaydin!).</li>
		</ul>
	</section>


	<section>
		<h2>Improvements</h2>

		<ul>
			<li>Improve the look and feel of the syntax editor.</li>
			<li>Renew the “About CotEditor” window.</li>
			<li>Change the line count behavior to ignore the new line character at the end of the last line.</li>
			<li>Improve selected line number emphasis in the line number view by the vertical text orientation.</li>
			<li>Change the filter field for the outline inspector to apply the selection of the filter history immediately.</li>
			<li>Make the encoding priority view undoable.</li>
			<li>Disable the pane transition animation in the Settings window when the user sets to reduce motion in the system Accessibility settings.</li>
			<li>Deprecate “Append a space to comment delimiter” option.</li>
			<li>Remove wrapped line marks in the line number view.</li>
			<li>Update the Makefile syntax to add “GNUmakefile” to the filename mapping.</li>
			<li><span class="label">non-AppStore ver.</span>: Update Sparkle from 2.5.2 to 2.6.0.</li>
			<li><span class="trivial">trivial</span>: Enable delete selected separators in the encoding priority view with the Delete key.</li>
			<li><span class="trivial">trivial</span>: Avoid users using reserved syntax names.</li>
			<li><span class="trivial">trivial</span>: Remove the dialog urging to restart the application by changing the “Reopen windows from last session” option in the General settings pane.</li>
			<li><span class="trivial">dev</span>: Migrate the settings window, syntax editor, and status bar to SwiftUI.</li>
			<li><span class="trivial">dev</span>: Migrate all localizable strings to String Catalog.</li>
			<li><span class="trivial">dev</span>: Update the build environment to Xcode 15.3 (Swift 5.10).</li>
			<li><span class="trivial">dev</span>: Update Yams from 5.0.6 to 5.1.2.</li>
		</ul>
	</section>


	<section>
		<h2>Fixes</h2>

		<ul>
			<li>Fix an issue that the application crashed when trying to share a custom syntax.</li>
			<li>Fix an issue on the filter field for the outline inspector that the filter history was initially empty.</li>
			<li>Fix an issue on macOS 14 that multiple cursors in editors remained when they are inactive.</li>
			<li>Fix missing localizations.</li>
		</ul>
	</section>
</article>


<article>
	<header>
		<h1>CotEditor 4.7.4</h1>
		<p>release: <time>2024-02-11</time></p>
	</header>


	<section>
		<h2>New Features</h2>

		<ul>
			<li>Support the alpha channel in theme settings (Custom themes using alpha channel are not compatible with CotEditor prior to version 4.7.4).</li>
			<li>Make sections in the document inspector collapsible.</li>
			<li>Add “Hexadecimal with Alpha” format to the Color Code window.</li>
			<li>Add Czech localization (Thanks to Martin Růžička!).</li>

		</ul>
	</section>


	<section>
		<h2>Improvements</h2>

		<ul>
			<li>Tweak the background color of the “Anura (Dark)” theme.</li>
			<li><span class="trivial">dev</span>: Migrate all the inspector panes to SwiftUI.</li>

		</ul>
	</section>


	<section>
		<h2>Fixes</h2>

		<ul>
			<li>Fix an issue on macOS 13 that the stepper in the custom tab width view worked only once.</li>
			<li>Fix an issue that the character code point displayed in the document inspector could be broken when the application is localized.</li>
			<li>Fix an issue that the custom font size for the outline inspector was not fully applied.</li>
			<li>Fix an issue that the menu of the Syntax toolbar item could also check the previous one.</li>
			<li>Fix an issue that a part of the Portuguese localization was not applied.</li>
			<li>Fix Italian localization (Thanks to Roccobot and DAnn2012!).</li>
		</ul>
	</section>
</article>


<article>
	<header>
		<h1>CotEditor 4.7.3</h1>
		<p>release: <time>2024-01-21</time></p>
	</header>


	<section>
		<h2>Improvements</h2>

		<ul>
			<li>When the file encoding is incompatible with the document contents, display a notification instead of silently overwriting the document file with lossy data in autosaving until the user explicitly allows it.</li>
			<li>Suppress displaying the dialog for saving in an incompatible encoding when the user once allowed it.</li>
			<li>Update the C syntax to improve highlighting numbers.</li>
			<li>Deprecate the future to interpret <code>Shift_JIS</code> as Shift JIS or Shift JIS X0213 according to the user’s priority setting when referring to encoding declarations in documents in encoding detection.</li>
			<li>Improve stability.</li>
			<li><span class="trivial">trivial</span>: Improve alert messages for incompatible text encodings.</li>

		</ul>
	</section>


	<section>
		<h2>Fixes</h2>

		<ul>
			<li>Fix an issue that the application crashed when editing a specific pattern of color code.</li>
			<li>Fix an issue that the outline inspector was empty and not updated under certain circumstances.</li>
			<li>Fix an issue that the encoding reinterpretation option dialog is not displayed when the user changes a document encoding to UTF-8.</li>
			<li>Fix an issue that the saved user syntax definition file was not deleted when a customized syntax was restored to the default.</li>
			<li>Fix an issue that the initial window size on the first launch was too small.</li>
		</ul>
	</section>
</article>


<article>
	<header>
		<h1>CotEditor 4.7.2</h1>
		<p>release: <time>2024-01-01</time></p>
	</header>


	<section>
		<h2>Improvements</h2>

		<ul>
			<li>Improve stability.</li>
			<li><span class="trivial">trivial</span>: Deprecate the feature for theme/syntax settings to delete a setting by swiping on the setting name in Settings.</li>
			<li><span class="label">non-AppStore ver.</span>: Update Sparkle from 2.5.1 to 2.5.2.</li>

		</ul>
	</section>


	<section>
		<h2>Fixes</h2>

		<ul>
			<li>Fix an issue that the application crashed when trying to convert the encoding of an unsaved document to one incompatible with the contents.</li>
			<li>Fix an issue that the application could not open a document containing a specific pattern of letters.</li>
			<li>Fix an issue that the validation error message in the syntax editor did not change even when errors exist.</li>
			<li>Fix an issue that the incompatible characters list did not update under the specific condition.</li>
			<li>Fix a possible crash when opening a corrupt file.</li>
			<li>Fix a possible crash when moving the cursor in the editor.</li>
		</ul>
	</section>
</article>


<article>
	<header>
		<h1>CotEditor 4.7.1</h1>
		<p>release: <time>2023-12-12</time></p>
	</header>


	<section>
		<h2>New Features</h2>

		<ul>
			<li>Add “Join Lines” command to the Text menu.</li>
		</ul>
	</section>


	<section>
		<h2>Fixes</h2>

		<ul>
			<li>Fix an issue on CotEditor 4.7.0 that documents did not update when the file was modified by a command-line process.</li>
			<li>Fix an issue on CotEditor 4.7.0 that the last letter of some script names with a period could be wrongly interpreted as shortcut keys.</li>
			<li>Fix an issue on CotEditor 4.7.0 that some kinds of actions, such as scripts, could not performed via the Quick Action bar.</li>
			<li>Fix an issue on CotEditor 4.7.0 that the Quick Actions bar dropped to draw the Shift key in some shortcuts.</li>
		</ul>
	</section>
</article>


<article>
	<header>
		<h1>CotEditor 4.7.0</h1>
		<p>release: <time>2023-12-09</time></p>
	</header>


	<section>
		<h2>New Features</h2>

		<ul>
			<li>Add <a href="howto_quick_action.html">Quick Action bar</a> which can launch by the <kbd>Command</kbd>-<kbd>K</kbd> keys.</li>
			<li><a href="howto_insert_camera_text.html">Insert scanned text</a> in a photo taken by iPhone or iPad.</li>
			<li>Add <code>--syntax</code> (<code>-s</code>) option to the <code>cot</code> command-line tool to set desired syntax to the documents just opened.</li>
		</ul>
	</section>


	<section>
		<h2>Improvements</h2>

		<ul>
			<li>Enable the “Input Backslash” and “Input Yen Mark” menu commands in all text fields in the application.</li>
			<li>Optimize the performance of the normalization of inconsistent line endings.</li>
			<li>Improve stability.</li>
			<li><span class="trivial">trivial</span>: Increase the default font size and line height.</li>
			<li><span class="trivial">trivial</span>: Add a stepper to the custom tab width sheet.</li>
			<li><span class="trivial">trivial</span>: Add shortcut symbols for special keys not on common keyboards.</li>
			<li><span class="trivial">dev</span>: Update the build environment to Xcode 15.1.</li>
		</ul>
	</section>


	<section>
		<h2>Fixes</h2>

		<ul>
			<li>Fixed an issue that the “unescape replacement string” option could not unescape consecutive backslashes correctly.</li>
			<li>Fix an issue that the Forward Delete key could not be correctly assigned as a custom shortcut key.</li>
		</ul>
	</section>
</article>


<article>
	<header>
		<h1>CotEditor 4.6.5</h1>
		<p>release: <time>2023-11-10</time></p>
	</header>


	<section>
		<h2>Improvements</h2>

		<ul>
			<li>Optimize the performance of the incompatible character scan.</li>
			<li><span class="trivial">trivial</span>: Add help tags to font fields in the Appearance settings pane.</li>
			<li><span class="trivial">dev</span>: Migrate the custom sort pattern view to SwiftUI.</li>
		</ul>
	</section>


	<section>
		<h2>Fixes</h2>

		<ul>
			<li>Fix an issue that changes in the multiple replacement definition editor did not save.</li>
			<li>Fix an issue that the application could hang when opening a large document without line breaks.</li>
			<li>Fix an issue that a label was not localized.</li>
		</ul>
	</section>
</article>


<article>
	<header>
		<h1>CotEditor 4.6.4</h1>
		<p>release: <time>2023-11-02</time></p>
	</header>


	<section>
		<h2>Improvements</h2>

		<ul>
			<li><span class="trivial">trivial</span>: Dim the switcher buttons in the inspector when the window is inactive.</li>
			<li><span class="trivial">trivial</span>: Improve the style of the pop-up buttons in the print panel.</li>
			<li><span class="trivial">trivial</span>: Adjust the layout of the regular expression syntax reference.</li>
		</ul>
	</section>


	<section>
		<h2>Fixes</h2>

		<ul>
			<li>Fix an issue that the initial width of the line number view did not grow although the document is large.</li>
		</ul>
	</section>
</article>


<article>
	<header>
		<h1>CotEditor 4.6.3</h1>
		<p>release: <time>2023-10-17</time></p>
	</header>


	<section>
		<h2>Improvements</h2>

		<ul>
			<li>Set the text kerning in the editor to zero if the font is monospaced.</li>
			<li>Improve localization.</li>
			<li><span class="trivial">trivial</span>: Update the label and help tag for the Line Wrapping toolbar item.</li>
			<li><span class="label">non-AppStore ver.</span>: Update Sparkle from 2.5.0 to 2.5.1.</li>
		</ul>
	</section>


	<section>
		<h2>Fixes</h2>

		<ul>
			<li>Fix an issue that the checkbox to change the background color for the current line in the Window settings did not work.</li>
			<li>Fix an issue that a label was not localized.</li>
			<li><span class="trivial">trivial</span>: Fix unwanted line breaks in the character inspector.</li>
		</ul>
	</section>
</article>


<article>
	<header>
		<h1>CotEditor 4.6.2</h1>
		<p>release: <time>2023-10-03</time></p>
	</header>


	<section>
		<h2>Improvements</h2>

		<ul>
			<li>Tweak German and Japanese localization.</li>
		</ul>
	</section>


	<section>
		<h2>Fixes</h2>

		<ul>
			<li>Fix an issue that the application crashed when performing the Find All command with a specific find string.</li>
			<li>Fix an issue that the find result view occasionally failed to select the match in the editor by clicking a row.</li>
			<li>Fix an issue that the initial find window height was unwantedly expanded when the find result view had appeared in the last session.</li>
			<li>Fix an issue that the lines copied from the find result table could be truncated.</li>
			<li>Fix an issue that the Settings window disappeared when the application is inactive.</li>
			<li>Fix an issue that the editor did not remember the scroll position when relaunching the application.</li>
			<li><span class="trivial">trivial</span>: Fix an issue that unwanted debug logs appeared in the Console.</li>
		</ul>
	</section>
</article>


<article>
	<header>
		<h1>CotEditor 4.6.1</h1>
		<p>release: <time>2023-09-28</time></p>
	</header>


	<section>
		<h2>Fixes</h2>

		<ul>
			<li>Fix an issue that the result of Find All did not update.</li>
			<li>Fix an issue that the change of the option “When nothing else is open” in the General settings was not applied.</li>
			<li>Fix a typo in German.</li>
			<li><span class="label">non-AppStore ver.</span>: Fix the layout of the General settings.</li>
		</ul>
	</section>
</article>


<article>
	<header>
		<h1>CotEditor 4.6.0</h1>
		<p>release: <time>2023-09-25</time></p>
	</header>


	<section>
		<h2>New Features</h2>

		<ul>
			<li>Support <strong>macOS 14 Sonoma</strong>.</li>
			<li>Add the “Kind” option to syntax definitions to set the syntax is for “general” or “code.”</li>
			<li>Add feature to set the editor font depending of the syntax kind.</li>
			<li>Add the monospaced font setting to the Appearance settings pane.</li>
			<li>Add feature to switch the monospaced/proportional font to the Fonts toolbar item.</li>
			<li>Copy the matched lines by selecting rows in the find result view and performing the Copy command.</li>
			<li>Add option to disable the inconsistent line endings dialog entirely (not recommended).</li>
			<li>Add Spanish localization (thanks to Agustin Borrego!).</li>
		</ul>
	</section>


	<section>
		<h2>Improvements</h2>

		<ul>
			<li>Change the system requirement to <strong>macOS 13 Ventura and later</strong>.</li>
			<li>Update the behavior and look of the inspector pane.</li>
			<li>Add “Use system color” option to the cursor color in the theme setting view.</li>
			<li>Update the character inspector to add labels for each item and show the Unicode version.</li>
			<li>Make sure to perform the automatic whitespace trimming every time before explicit saving by the user.</li>
			<li>Migrate the sharing interface to the modern version.</li>
			<li>Reorganize the Settings window.</li>
			<li>Remove the Print settings in the Settings window (Instead, set print settings directly in the Print dialog).</li>
			<li>Add a font size field to the Print dialog.</li>
			<li>Deprecate the option to do nothing when no document is opened on startup.</li>
			<li>Deprecate the cursor type option.</li>
			<li>Deprecate the option to swap <kbd>¥</kbd> and <kbd>\</kbd> keys.</li>
			<li>Deprecate the option to comment always from the line head (This behavior is now always enabled).</li>
			<li>Deprecate the Color Code toolbar button.</li>
			<li>Update the User Guide.</li>
			<li>Update the Unicode block name list for the character inspector to Unicode 15.1.0.</li>
			<li>Update the Swift syntax to add keywords for Swift 5.9.</li>
			<li><span class="trivial">trivial</span>: Migrate the Opacity toolbar item to popover in macOS 14.</li>
			<li><span class="trivial">trivial</span>: Disable the zoom button in the find & replace windows.</li>
			<li><span class="trivial">trivial</span>: Disable the contextual menu for shortcut fields.</li>
			<li><span class="trivial">trivial</span>: Reduce the maximum number of editors to split into.</li>
			<li><span class="trivial">trivial</span>: Change the behavior of the duplication command for syntax definitions to just create a duplicated syntax instead of opening the syntax editor dialog.</li>
			<li><span class="trivial">trivial</span>: Rename “syntax style” with just “syntax.”</li>
			<li><span class="label">non-AppStore ver.</span>: Update Sparkle from 2.4.2 to 2.5.0.</li>
			<li><span class="trivial">dev</span>: Update the build environment to Xcode 15 (Swift 5.9).</li>
		</ul>
	</section>


	<section>
		<h2>Fixes</h2>

		<ul>
			<li>Fix an issue that the Settings window was not listed in the Window menu.</li>
		</ul>
	</section>


	<section>
		<h2>Others</h2>

		<ul>
			<li>The toolbar customization will be reset at the first launch of CotEditor 4.6.0.</li>
		</ul>
	</section>
</article>


<article>
	<header>
		<h1>CotEditor 4.5.9</h1>
		<p>release: <time>2023-09-11</time></p>
	</header>


	<section>
		<h2>Fixes</h2>

		<ul>
			<li>Fix an issue that documents could not be saved with an unknown filename extension.</li>
			<li>Fix an issue that the Share button in the Touch Bar did not work when the document was replaced with the initial empty document.</li>
		</ul>
	</section>
</article>


<article>
	<header>
		<h1>CotEditor 4.5.8</h1>
		<p>release: <time>2023-08-15</time></p>
	</header>


	<section>
		<h2>Improvements</h2>

		<ul>
			<li>Disable the beep sound at the end of successful replacement.</li>
		</ul>
	</section>


	<section>
		<h2>Fixes</h2>

		<ul>
			<li>Fix an issue that the rectangular selection could not add an insertion point at the empty last line.</li>
			<li>Fix an issue that the line was not highlighted when one of multiple insertion points locates at the empty last line.</li>
			<li>Fix an issue that the current line highlight did not update when some editor setting was changed.</li>
			<li>Workaround an issue the toggle inspector command is disabled in macOS 14.</li>
		</ul>
	</section>
</article>


<article>
	<header>
		<h1>CotEditor 4.5.7</h1>
		<p>release: <time>2023-07-25</time></p>
	</header>


	<section>
		<h2>Improvements</h2>

		<ul>
			<li>Improve the stability of document saving and deletion.</li>
			<li><span class="label">non-AppStore ver.</span>: Update Sparkle from 2.4.1 to 2.4.2.</li>
			<li><span class="trivial">dev</span>: Update Yams from 5.0.5 to 5.0.6.</li>
		</ul>
	</section>


	<section>
		<h2>Fixes</h2>

		<ul>
			<li>Fix an issue that the Script menu in the contextual menu was unwontedly labeled “NSMenuItem.”</li>
		</ul>
	</section>
</article>


<article>
	<header>
		<h1>CotEditor 4.5.6</h1>
		<p>release: <time>2023-05-26</time></p>
	</header>


	<section>
		<h2>Improvements</h2>

		<ul>
			<li>Enable changing text size in Console.</li>
			<li>Rename “Protocol Buffer” style with “Protocol Buffers.”</li>
		</ul>
	</section>


	<section>
		<h2>Fixes</h2>

		<ul>
			<li>Fix an issue that the script console just displayed “CotEditor.ScriptError error 0.” instead of the actual message of the standard error.</li>
			<li>Fix an issue that the Scripts menu listed the files without extension up as scripts.</li>
			<li>Fix an issue that the size of line numbers did not update even when the editor’s font size was changed.</li>
		</ul>
	</section>
</article>


<article>
	<header>
		<h1>CotEditor 4.5.5</h1>
		<p>release: <time>2023-05-05</time></p>
	</header>


	<section>
		<h2>New Features</h2>

		<ul>
			<li>Add Mojo syntax style.</li>
		</ul>
	</section>


	<section>
		<h2>Fixes</h2>

		<ul>
			<li>Workaround an issue that “Keep on Top” feature blocks all windows from coming back to the foreground in the Stage Manager mode.</li>
			<li>Fix an issue that invalid style names could be registered.</li>
			<li>Fix an issue in the Key Binding settings that the documents currently opened were wrongly listed in the Window menu.</li>
			<li>Fix an issue that the context menu in the editor didn’t contain the script menu when the root scripts folder has only folders.</li>
			<li>Fix missing localization.</li>
		</ul>
	</section>
</article>


<article>
	<header>
		<h1>CotEditor 4.5.4</h1>
		<p>release: <time>2023-04-18</time></p>
	</header>


	<section>
		<h2>Improvements</h2>

		<ul>
			<li>Add “Keep on Top” toolbar item.</li>
			<li>Restore the “Keep on Top” state of windows from the last session.</li>
		</ul>
	</section>


	<section>
		<h2>Fixes</h2>

		<ul>
			<li>Fix an issue in CotEditor 4.5.3 that some menu command shortcuts could not be customized.</li>
		</ul>
	</section>
</article>


<article>
	<header>
		<h1>CotEditor 4.5.3</h1>
		<p>release: <time>2023-04-16</time></p>
	</header>


	<section>
		<h2>New Features</h2>

		<ul>
			<li>Add “Keep on Top” command in the Window menu.</li>
		</ul>
	</section>


	<section>
		<h2>Improvements</h2>

		<ul>
			<li>Remove the Open command in the Dock menu.</li>
			<li>Enable the ToC button in Help Viewer.</li>
			<li>Update Swift syntax style to fix highlighting with <code>/</code> characters.</li>
			<li><span class="label">non-AppStore ver.</span>: Update Sparkle from 2.4.0 to 2.4.1.</li>
		</ul>
	</section>


	<section>
		<h2>Fixes</h2>

		<ul>
			<li>Fix an issue that the application crashed by typing the ¨ key with a Norwegian keyboard.</li>
			<li>Fix an issue that menu command shortcuts could be unwontedly localized according to the user’s keyboard layout.</li>
			<li>Fix an issue that the editor font did not apply to documents created via Services.</li>
			<li>Fix an issue that the application could crash by opening the About window in some specific conditions.</li>
		</ul>
	</section>
</article>


<article>
	<header>
		<h1>CotEditor 4.5.2</h1>
		<p>release: <time>2023-04-02</time></p>
	</header>


	<section>
		<h2>New Features</h2>

		<ul>
			<li>Add BBCode syntax style.</li>
		</ul>
	</section>


	<section>
		<h2>Improvements</h2>

		<ul>
			<li>Update Swift syntax style to add some keywords.</li>
			<li><span class="label">non-AppStore ver.</span>: Update Sparkle from 2.3.2 to 2.4.0.</li>
			<li><span class="trivial">dev</span>: Update the build environment to Xcode 14.3 (Swift 5.8).</li>
		</ul>
	</section>


	<section>
		<h2>Fixes</h2>

		<ul>
			<li>Workaround an issue on macOS 12 that the application uses 100% CPU after searching files in the Open dialog.</li>
			<li>Fix typos in German and Italian localizations (thanks to Jan Richter and DAnn2012!).</li>
		</ul>
	</section>
</article>


<article>
	<header>
		<h1>CotEditor 4.5.1</h1>
		<p>release: <time>2023-03-18</time></p>
	</header>


	<section>
		<h2>Improvements</h2>

		<ul>
			<li>Scroll the editor to make the remaining cursor visible when canceling the multi-cursor editing mode.</li>
		</ul>
	</section>


	<section>
		<h2>Fixes</h2>

		<ul>
			<li>Fix the application could crash when the Invisibles toolbar item is displayed.</li>
			<li><span class="trivial">trivial</span>: Fix the shortcut key display for the mic key in the Key Bindings pane.</li>
		</ul>
	</section>
</article>


<article>
	<header>
		<h1>CotEditor 4.5.0</h1>
		<p>release: <time>2023-03-18</time></p>
	</header>


	<section>
		<h2>New Features</h2>

		<ul>
			<li>Renew the snippets feature to enable naming it, changing the order, and performing from the menu.</li>
			<li>Add the Insert Snippet submenu to the Text menu.</li>
			<li>Add a new scope “syntax style” to the snippet feature to perform snippets only in a specific syntax style.</li>
			<li>Add a new variable “selection” to the snippet feature to place the currently selected text to the inserted text.</li>
			<li>Enable the character inspector to inspect more information about each Unicode scalar that makes up a character.</li>
		</ul>
	</section>


	<section>
		<h2>Improvements</h2>

		<ul>
			<li>Reconstruct the Snippets (ex. File Drop) and Key Bindings panes in the Settings window.</li>
			<li>Allow single function keystroke for a keyboard shortcut.</li>
			<li>Update item order of the Edit menu.</li>
			<li>Change counting characters/lines/words to count all elements in multiple selections.</li>
			<li>Change the threshold to trigger the automatic completion to 3 letters to optimize calculation time by large documents.</li>
			<li>Allow <code>_</code> as a character for completion candidates.</li>
			<li>Synchronize the visibility of all navigation/status bars in the application.</li>
			<li>Optimize the performance of text editing while URL linking is enabled.</li>
			<li>Make filter highlights of the outline list more legible in the Dark Mode.</li>
			<li>Update Swift syntax style to add keywords for Swift 5.8.</li>
			<li>Deprecate the Insert Encoding Name command (use AppleScript instead).</li>
			<li>Update the User Guide.</li>
			<li><span class="label">non-AppStore ver.</span>: Update Sparkle from 2.3.1 to 2.3.2.</li>
			<li><span class="trivial">dev</span>: Update Yams from 5.0.4 to 5.0.5.</li>
		</ul>
	</section>


	<section>
		<h2>Fixes</h2>

		<ul>
			<li>Fix an issue in the search window that an error dialog for invalid regular expression appeared even on incremental search.</li>
			<li>Fix an issue that the application did not terminate when no documents exist and the application goes background.</li>
			<li>Fix an issue that the Replace button in the Find window did not select the next match.</li>
			<li>Fix an issue on macOS 12 that the buttons at the bottom were not aligned.</li>
			<li>Fix an issue that all URL links were removed when an external process updated the document.</li>
			<li>Fix the redo action label for the line endings conversion and file encoding change.</li>
		</ul>
	</section>
</article>


<article>
	<header>
		<h1>CotEditor 4.4.5</h1>
		<p>release: <time>2023-02-07</time></p>
	</header>


	<section>
		<h2>New Features</h2>

		<ul>
			<li>Add “last modified date” option to the print header/footer options.</li>
			<li>Add “Ignore” option to the inconsistent line endings alert.</li>
		</ul>
	</section>


	<section>
		<h2>Improvements</h2>

		<ul>
			<li><span class="trivial">dev</span>: Update Yams from 5.0.3 to 5.0.4.</li>
		</ul>
	</section>


	<section>
		<h2>Fixes</h2>

		<ul>
			<li>Fix an issue that the print Header/Footer alignment options did not match the selected settings.</li>
			<li>Fix an issue that some shortcut keys could be used for menu key binding customization without warning even when they are used for existing commands.</li>
			<li>Fix missing localization in the Find window.</li>
			<li>Remove outdated descriptions in the Key Bindings pane.</li>
		</ul>
	</section>
</article>


<article>
	<header>
		<h1>CotEditor 4.4.4</h1>
		<p>release: <time>2023-01-13</time></p>
	</header>


	<section>
		<h2>Improvements</h2>

		<ul>
			<li>Optimize the performance of the Find/Replace All command.</li>
			<li>Add visual feedback that the search reached the end.</li>
			<li>Enable walking through all the controls in the Find window by the Tab key on keyboard control.</li>
			<li>Update C++ syntax style to fix attributes highlight (thanks to Luke McKenzie!).</li>
			<li>Deprecate the Find Selected Text command.</li>
			<li><span class="trivial">trivial</span>: Reset custom shortcuts for the find commands.</li>
			<li><span class="label">non-AppStore ver.</span>: Update Sparkle from 2.3.0 to 2.3.1.</li>
		</ul>
	</section>


	<section>
		<h2>Fixes</h2>

		<ul>
			<li>Fix an issue that found string in the editor was occasionally not focused.</li>
			<li>Fix an issue that multiple replacements were not performed if the document is empty.</li>
			<li>Fix an issue that the Find window expanded unnecessarily in some specific conditions.</li>
			<li>Fix a label in the Advanced Find Options view.</li>
		</ul>
	</section>
</article>


<article>
	<header>
		<h1>CotEditor 4.4.3</h1>
		<p>release: <time>2022-12-23</time></p>
	</header>


	<section>
		<h2>Improvements</h2>

		<ul>
			<li>Optimize performance of find/replace with large documents.</li>
			<li>Display the concrete progress of the find/replace task in the progress dialog.</li>
			<li>Draw link underlines on the left side by the vertical text orientation.</li>
			<li>Update the Unicode block name list for the character inspector from Unicode 14.0.0 to Unicode 15.0.0.</li>
			<li>Deprecate the option to keep the progress dialog for find/replacement after finishing the task.</li>
			<li>Deprecate the option not to select the next match after the replacement when clicking the Replace button in the Find window.</li>
			<li><span class="trivial">trivial</span>: Make the target document the key window when selecting a matched line in the find result view.</li>
			<li><span class="trivial">trivial</span>: Tweak the style of headings in menus.</li>
			<li><span class="trivial">trivial</span>: Tweak the setting summary display in the Print dialog.</li>
			<li><span class="trivial">dev</span>: Migrate the most of sheets and popovers to SwiftUI.</li>
		</ul>
	</section>


	<section>
		<h2>Fixes</h2>

		<ul>
			<li>Fix an issue on macOS 13 the total page did not update when changing the print scope option to “Selection in CotEditor” in the Print dialog.</li>
			<li>Fix an issue that timestamps in the Console window do not reflect the local time zone.</li>
			<li>Fix an issue that the right-to-left writing direction option for new documents was not applied.</li>
			<li>Fix an issue that the regular expression pattern was wrongly highlighted in a specific condition.</li>
			<li>Fix an issue that the regular expression find/replace was not performed if the document is empty.</li>
			<li>Fix an issue that the advanced options view in the find panel could display multiple times when clicking the button repeatedly.</li>
			<li>Fix the drawing of the editor opacity toolbar item when collapsed.</li>
		</ul>
	</section>
</article>


<article>
	<header>
		<h1>CotEditor 4.4.2</h1>
		<p>release: <time>2022-12-03</time></p>
	</header>


	<section>
		<h2>Improvements</h2>

		<ul>
			<li>Update Ruby syntax style (thanks to kojix2!).</li>
		</ul>
	</section>


	<section>
		<h2>Fixes</h2>

		<ul>
			<li>Fix an issue on macOS 13 that the table in the Multiple Replace dialog was corrupted when switching the set.</li>
			<li>Fix an issue that a filename extension was appended to the file by saving even when the syntax style has no extensions.</li>
			<li>Fix an issue that the line number view did occasionally not widen even when the number exceeds 4 digits.</li>
			<li>Fix an issue that an unwanted extra blank document was created when creating a new document with the selection by Services under specific conditions.</li>
			<li>Fix an issue that the scripting result could be corrupted under some specific conditions.</li>
		</ul>
	</section>
</article>


<article>
	<header>
		<h1>CotEditor 4.4.1</h1>
		<p>release: <time>2022-11-06</time></p>
	</header>


	<section>
		<h2>Improvements</h2>

		<ul>
			<li>Rename the Highlight command to Highlight All.</li>
			<li>Tweak CotEditor’s setting view in the Print dialog.</li>
			<li>Update Markdown syntax style to highlight code blocks with indentation (Thanks to Rafael Viotti!).</li>
			<li><span class="trivial">trivial</span>: Improve the text selection behavior with key bindings.</li>
			<li><span class="trivial">trivial</span>: Disable the Select All command when no documents are available.</li>
		</ul>
	</section>


	<section>
		<h2>Fixes</h2>

		<ul>
			<li>Fix an issue on macOS 13 that the Find All button in the find panel was not localized.</li>
			<li>Fix an issue on CotEditor 4.4.0 that <code>contents of selection</code> of a document object returned its entire contents.</li>
			<li>Fix an issue that the application could hang up when the insertion point moved over invisible control characters by the Control-Shift-arrow keys.</li>
			<li>Fix an issue that the last of multiple insertion points locates at the end of the document was not drawn.</li>
			<li>Fix an issue that the insertion point immediately exited automatically closed quote marks when the smart quote feature is enabled.</li>
			<li>Fix an issue that the initial window height could differ from the user-specified setting.</li>
		</ul>
	</section>
</article>


<article>
	<header>
		<h1>CotEditor 4.4.0</h1>
		<p>release: <time>2022-10-22</time></p>
	</header>


	<section>
		<h2>New Features</h2>

		<ul>
			<li>Add Advanced Character Count feature to the Text menu.</li>
			<li>Dynamically prioritize the scripts in the subfolder whose name is the same as the frontmost document’s syntax style when the same keyboard shortcut is determined in multiple CotEditor scripts.</li>
			<li>Add URL Encode/Decode commands to the Text &gt; Transformations submenu.</li>
			<li>Display a dot in the window tab if the document has unsaved changes.</li>
			<li>Add the option to draw the separator line between the line number view and the editor.</li>
			<li>Add syntax styles for DOT (Thanks to usr-sse2!) and TypeScript.</li>
		</ul>
	</section>


	<section>
		<h2>Improvements</h2>

		<ul>
			<li>Support <strong>macOS 13 Ventura</strong>.</li>
			<li>Change the system requirement to <strong>macOS 12 Monterey and later</strong>.</li>
			<li>Improve the Find All button only on macOS 13 Ventura (and later) to enable performing additional commands.</li>
			<li>Store the state of the “Don’t ask again for this document” option for the inconsistent line endings alert and respect it for future open.<ul>
				<li><strong>for advanced users</strong>: Now you can also disable the feature entirely within the application by running the following command in Terminal, though it is not recommended:<br/>
					<code>defaults write com.coteditor.CotEditor suppressesInconsistentLineEndingAlert -bool YES</code></li>
    		</ul></li>
			<li>Deprecate the <code>length</code> property in AppleScript (Use <code>number of characters of contents</code> instead).</li>
			<li>Support the split cursor for bidirectional languages in multi-cursor editing.</li>
			<li>Update the CotEditor’s setting view in the print panel.</li>
			<li>Change the location and column count to start with zero.</li>
			<li>Add the history menu to the regular expression patterns in the pattern sort dialog.</li>
			<li>Display the error message in the pattern sort dialog if the regular expression pattern is invalid.</li>
			<li>Improve the algorithm to parse numbers in the Sort by Pattern command.</li>
			<li>Improve the algorithm of uncommenting.</li>
			<li>Improve the algorithm of encoding detection.</li>
			<li>Improve VoiceOver support.</li>
			<li>Deprecate the “Ignore line endings when counting characters” option.</li>
			<li>Deprecate the option to hide file size in the status bar.</li>
			<li>Remove the text length display in the document inspector.</li>
			<li>Improve stability.</li>
			<li><span class="trivial">trivial</span>: Adjust ticks in the line number view for vertical orientation.</li>
			<li><span class="trivial">trivial</span>: Save documents asynchronously.</li>
			<li><span class="trivial">trivial</span>: Visually adjust the filter field in the outline inspector.</li>
			<li><span class="trivial">trivial</span>: Organize the editor’s contextual menu.</li>
			<li><span class="trivial">trivial</span>: Improve the basic regular expression syntax reference.</li>
			<li><span class="trivial">trivial</span>: Improve the status bar display.</li>
			<li><span class="trivial">trivial</span>: Optimize the script menu update.</li>
			<li><span class="trivial">dev</span>: Update the build environment to Xcode 14.1 (macOS 13 SDK).</li>
			<li><span class="trivial">dev</span>: Migrate helpindex to cshelpindex.</li>
			<li><span class="label">non-AppStore ver.</span>: Update Sparkle from 2.2.2 to 2.3.0.</li>
		</ul>
	</section>


	<section>
		<h2>Fixes</h2>

		<ul>
			<li>Fix an issue that the empty draft documents silently discarded remained in the Open Recents menu.</li>
		</ul>
	</section>
</article>


<article>
	<header>
		<h1>CotEditor 4.3.6</h1>
		<p>release: <time>2022-10-01</time></p>
	</header>


	<section>
		<h2>Fixes</h2>

		<ul>
			<li>Fix an issue on CotEditor 4.3.5 that the option “Give execute permission” in the Save dialog was occasionally ignored.</li>
			<li>Fix a typo in PHP syntax style (Thanks to DAnn2012!).</li>
		</ul>
	</section>
</article>


<article>
	<header>
		<h1>CotEditor 4.3.5</h1>
		<p>release: <time>2022-09-17</time></p>
	</header>


	<section>
		<h2>Improvements</h2>

		<ul>
			<li><span class="label">non-AppStore ver.</span>: Update Sparkle from 2.2.1 to 2.2.2.</li>
		</ul>
	</section>


	<section>
		<h2>Fixes</h2>

		<ul>
			<li>Fix an issue that the option “Give execute permission” in the Save dialog was applied to the document even when the save operation was canceled.</li>
			<li>Address an issue since macOS 12.4 that the buttons in the Save dialog became occasionally unresponsive when the application is running in some specific Japanese environment.</li>
			<li>Fix an issue that the column of the outline pane was narrower than the list width.</li>
			<li>Fix an issue that memory could leak when the opacity toolbar item is used.</li>
			<li>Fix an issue that the width of the line number view was not updated when the content was changed on disk.</li>
			<li>Fix some typos.</li>
			<li><span class="label">non-AppStore ver.</span>: Fix an issue that a message about the software update in the General pane was hidden.</li>
		</ul>
	</section>
</article>


<article>
	<header>
		<h1>CotEditor 4.3.4</h1>
		<p>release: <time>2022-08-26</time></p>
	</header>


	<section>
		<h2>Fixes</h2>

		<ul>
			<li>Fix an issue on CotEditor 4.3.3 that the window size was not inherited from the last document.</li>
		</ul>
	</section>
</article>



<article>
	<header>
		<h1>CotEditor 4.3.3</h1>
		<p>release: <time>2022-08-13</time></p>
	</header>


	<section>
		<h2>Fixes</h2>

		<ul>
			<li>Fix an issue that the application could hang up when an opened document shared in iCloud Drive was modified in another machine.</li>
			<li>Fix an issue that document windows sometimes did not shift the initial position from the last window.</li>
			<li>Fix an issue that the scrollable area of the editor in vertical layout orientation could be clipped wrongly when scaled.</li>
			<li>Fix an issue that some text was not localized.</li>
		</ul>
	</section>
</article>



<article>
	<header>
		<h1>CotEditor 4.3.2</h1>
		<p>release: <time>2022-07-30</time></p>
	</header>


	<section>
		<h2>Improvements</h2>

		<ul>
			<li><span class="label">non-AppStore ver.</span>: Update Sparkle to 2.2.1.</li>
		</ul>
	</section>


	<section>
		<h2>Fixes</h2>

		<ul>
			<li>Fix an issue that the tab width setting was not respected when printing.</li>
			<li>Fix an issue that the length of invisible tab characters was drawn wrongly in the right-to-left writing direction.</li>
		</ul>
	</section>
</article>



<article>
	<header>
		<h1>CotEditor 4.3.1</h1>
		<p>release: <time>2022-07-03</time></p>
	</header>


	<section>
		<h2>New Features</h2>

		<ul>
			<li>Add new Shuffle command to the Text &gt; Lines submenu.</li>
		</ul>
	</section>


	<section>
		<h2>Improvements</h2>

		<ul>
			<li>Optimize the performance for editor splitting.</li>
			<li>Avoid sluggishness by incremental search in large documents.</li>
			<li>Optimize the performance of highlighting selected text instances.</li>
			<li>Remove the limitation to highlight a large number of instances of the selected text.</li>
			<li>Scroll the editor by the Move Line Up/Down commands so that the moved lines are visible.</li>
			<li>Change the behavior of the metacharacter <code>\v</code> in the regular expression for text search to confirm with the current ICU specification.</li>
			<li>Update Swift syntax style to add keywords.</li>
			<li><span class="trivial">trivial</span>: Update French localization.</li>
		</ul>
	</section>


	<section>
		<h2>Fixes</h2>

		<ul>
			<li>Fix an issue that memory rarely leaked on closing documents.</li>
		</ul>
	</section>
</article>



<article>
	<header>
		<h1>CotEditor 4.3.0</h1>
		<p>release: <time>2022-06-18</time></p>
	</header>


	<section>
		<h2>New Features</h2>

		<ul>
			<li>Incremental search in the Find window.</li>
		</ul>
	</section>


	<section>
		<h2>Improvements</h2>

		<ul>
			<li>Drastically improved the performance of syntax highlighting on large documents so that no rainbow cursor appears.</li>
			<li>Stop displaying the progress indicator for syntax highlight on large documents and apply the highlight asynchronously instead.</li>
			<li>Optimize the time to open large documents.</li>
			<li>Avoid re-parsing syntax on printing.</li>
			<li>Update the style of the search progress dialog.</li>
			<li>Remove the preference option to disable syntax highlighting.</li>
			<li>Update Swift syntax style to support Swift 5.7.</li>
			<li><span class="trivial">trivial</span>: Suppress the inconsistent line ending alert in the Versions browsing.</li>
		</ul>
	</section>


	<section>
		<h2>Fixes</h2>

		<ul>
			<li>Fix an issue that the application crashed with very specific fonts.</li>
			<li>Fix an issue that the highlights of Find All in the editor remained even when closing the Find window.</li>
			<li>Fix an issue that the application could become unresponsive when trying to show the file mapping conflicts.</li>
		</ul>
	</section>
</article>



<article>
	<header>
		<h1>CotEditor 4.2.3</h1>
		<p>release: <time>2022-06-05</time></p>
	</header>


	<section>
		<h2>Improvements</h2>

		<ul>
			<li>Make the font size of the find result table changeable by <kbd>Command</kbd>-<kbd>Plus sign</kbd> (+) or <kbd>Command</kbd>-<kbd>Minus sign</kbd> (-) while focusing on the result table.</li>
			<li>Rewrite the algorithm parsing comments and quoted text.</li>
			<li>Update LaTeX syntax style to improve highlighting.</li>
			<li>Update the following syntax styles to fix syntax highlighting: DTD, INI, JSON, LaTeX, Markdown, PHP, Perl, reStructuredText, Ruby, Shell Script, Textile, XML, and YAML.</li>
			<li>Update SQL syntax style to support inline comment highlighting with <code>#</code>.</li>
			<li><span class="trivial">trivial</span>: Change the color names in the Stylesheet Keyword color palette in the color code panel to lower case.</li>
		</ul>
	</section>


	<section>
		<h2>Fixes</h2>

		<ul>
			<li>Fix an issue by documents with the CRLF line ending that the editor did not scroll by changing selection with the <kbd>Shift</kbd>-<kbd>arrow</kbd> keys.</li>
			<li>Fix an issue that letters in the editor were drawn in wrong glyphs when updating the font under very specific conditions.</li>
		</ul>
	</section>
</article>



<article>
	<header>
		<h1>CotEditor 4.2.2</h1>
		<p>release: <time>2022-05-26</time></p>
	</header>


	<section>
		<h2>Improvements</h2>

		<ul>
			<li>Perform automatic indentation even when inserting a newline while selecting text.</li>
			<li>Alert for registering the key bindings that are not actually supported.</li>
			<li>Update Markdown and Textile syntax styles to fix highlighting.</li>
			<li>Improve the indent style detection.</li>
			<li>Improve traditional Chinese localization (thanks to Shiki Suen!).</li>
			<li>Update the User Guide.</li>
			<li><span class="trivial">trivial</span>: Change UTI for TeX document to <code>org.tug.tex</code>.</li>
			<li><span class="trivial">dev</span>: Update the build environment to Xcode 13.4 (macOS 12.3 SDK).</li>
		</ul>
	</section>


	<section>
		<h2>Fixes</h2>

		<ul>
			<li>Fix an issue that changing text selection with the Shift and an arrow keys could move the selection in the wrong direction.</li>
			<li>Fix an issue that the Outline pane occasionally showed the horizontal scroller.</li>
			<li>Fix an issue that the stored action names for customized key bindings were wrong.</li>
			<li>Fix some unlocalized text.</li>
		</ul>
	</section>
</article>



<article>
	<header>
		<h1>CotEditor 4.2.1</h1>
		<p>release: <time>2022-05-11</time></p>
	</header>


	<section>
		<h2>New Features</h2>

		<ul>
			<li>Add Chinese (Traditional) localization (thanks to Shiki Suen!).</li>
		</ul>
	</section>


	<section>
		<h2>Fixes</h2>

		<ul>
			<li>Fix an issue on CotEditor 4.2.0 that restoring documents on macOS 11.x made the application unstable.</li>
			<li>Fix an issue on CotEditor 4.2.0 that some snippet settings could not be inserted in a specific condition.</li>
			<li>Fix the help content style in Dark Mode.</li>
			<li>Fix the description of “Important change in CotEditor 4.2.0” in the Simplified Chinese localization.</li>
		</ul>
	</section>
</article>



<article>
<header>
	<h1>CotEditor 4.2.0</h1>
	<p>release: <time>2022-05-09</time></p>
</header>

<p class="important">This version contains some specific changes that may require manual migration by users. See <a href="specification_changes_on_4.2.html">Important changes on CotEditor 4.2</a> for details.</p>


	<section>
		<h2>New Features</h2>

		<ul>
			<li>Ability to handle documents holding multiple types of line endings.</li>
			<li>Alert inconsistent line endings in the document when opening or reloading.</li>
			<li>List the inconsistent line endings in the Warnings pane in the inspector.</li>
			<li>Minor line endings, namely NEL (New Line), LS (Line Separator), and PS (Paragraph Separator) are added to the line endings options (These items are visible only either when pressing the <kbd>Option</kbd> key or when the document’s line ending is one of these).</li>
			<li>Add the hidden Paste Exactly command (<kbd>Command</kbd>-<kbd>Option</kbd>-<kbd>V</kbd>) that pastes text in the clipboard without any modification, such as adjusting line endings to the document setting.</li>
			<li>Add an option Selection to the Pages section in the Print dialog to print only the selected text in the document.</li>
			<li>Add history to the Unicode code point input.</li>
			<li>Support Handoff.</li>
			<li>Export setting files, such as themes or multiple replacements, to the Finder just by dropping the setting name from the Preferences.</li>
			<li>Transfer settings among CotEditors in different machines via Universal Control by dragging the setting name and dropping it to the setting list area in another CotEditor.</li>
		</ul>
	</section>


	<section>
		<h2>Improvements</h2>

		<ul>
			<li>Update document icons.</li>
			<li>Detect the line ending in documents more intelligently.</li>
			<li>Indent snippet text with multiple lines to the indention level where will be inserted.</li>
			<li>Improve the scrolling behavior by normal size documents by enabling the non-contiguous text layout mode only with large documents.</li>
			<li>Optimize syntax parsing.</li>
			<li>Rename the Incompatible Characters pane to the Warnings pane to share the pane with the inconsistent line ending list.</li>
			<li>Locate the vertical scroller for the editor on the left side when the writing direction is right-to-left.</li>
			<li>Print the line numbers on the right side on printing if the writing direction is right-to-left.</li>
			<li>Adjust the vertical position of line numbers on printing.</li>
			<li>Restore the characters even incompatible with the document encoding when restoring documents from the last session.</li>
			<li>Display code points instead of being left blank in the incompatible character list for whitespaces.</li>
			<li>Update HTML syntax style to display <code>hr</code> elements as separators in the Outline.</li>
			<li>Add steppers to the font setting controls.</li>
			<li>Restore the file encoding to one the user explicitly set in the last session.</li>
			<li>Prefer using .yml for syntax definition files over .yaml.</li>
			<li>Deprecate the feature to replace <code>$LN</code> in the outline menu template with the line number of the occurrence.</li>
			<li>Remove original document icons for CoffeeScript and Tcl.</li>
			<li>Revise text for more Mac-like expression.</li>
			<li>Update the User Guide.</li>
			<li>Improve stability.</li>
			<li><span class="trivial">trivial</span>: Accept script files for the Script menu with an uppercased filename extension.</li>
			<li><span class="trivial">trivial</span>: Replace <code>\n</code> with <code>\R</code> for the newline metacharacter in the Basic Regular Expression Syntax reference.</li>
			<li><span class="trivial">trivial</span>: Tweak Anura theme.</li>
			<li><span class="trivial">trivial</span>: Enable the secure state restoration introduced in macOS 12.</li>
			<li><span class="trivial">dev</span>: Update Yams from 5.0.0 to 5.0.1.</li>
		</ul>
	</section>


	<section>
		<h2>Fixes</h2>

		<ul>
			<li>Fix an issue that the changes of syntax styles after the launch were not applied to the file mapping.</li>
			<li><span class="trivial">trivial</span>: Fix an issue that the Script menu appeared in the shortcut menu even when no script exists.</li>
		</ul>
	</section>
</article>



<article>
	<header>
		<h1>CotEditor 4.1.5</h1>
		<p>release: <time>2022-04-09</time></p>
	</header>


	<section>
		<h2>Improvements</h2>

		<ul>
			<li>Add a temporal highlight for the current match in the editor (thanks to Ethan Wong!).</li>
			<li>Update HTML syntax style for better highlighting with <code>'</code> character.</li>
			<li>Update Swift syntax style to fix outline extraction.</li>
		</ul>
	</section>


	<section>
		<h2>Fixes</h2>

		<ul>
			<li>Fix an issue that reverting a document to one stored with a different file encoding from the current encoding could fail.</li>
			<li>Fix an issue that the split view did not inherit the font style and the writing direction.</li>
			<li>Fix an issue that the icons for Shift Left/Right commands were swapped.</li>
			<li>Fix an issue that the incompatible character pane did not show the message “No incompatible characters were found.” when all of the existing incompatible characters are cleared.</li>
			<li><span class="trivial">trivial</span>: Fix localization of a Unicode block name.</li>
		</ul>
	</section>
</article>



<article>
	<header>
		<h1>CotEditor 4.1.4</h1>
		<p>release: <time>2022-03-26</time></p>
	</header>


	<section>
		<h2>Improvements</h2>

		<ul>
			<li>Update Swift syntax style to add keywords added in Swift 5.6.</li>
			<li>Update YAML syntax style for better coloring.</li>
			<li><span class="trivial">trivial</span>: Improve the progress message for the Find/Replace All.</li>
			<li><span class="trivial">dev</span>: Update the build environment to Xcode 13.3 (Swift 5.6).</li>
		</ul>
	</section>


	<section>
		<h2>Fixes</h2>

		<ul>
			<li>Fix an issue that the filename extension proposed in the Save dialog for untitled document did not reflect the latest syntax style.</li>
			<li>Fix an issue that the application could not open Haskell files.</li>
			<li>Fix a potential crash when opening files via Services.</li>
		</ul>
	</section>
</article>



<article>
	<header>
		<h1>CotEditor 4.1.3</h1>
		<p>release: <time>2022-03-05</time></p>
	</header>


	<section>
		<h2>Improvements</h2>

		<ul>
			<li>Use <code>python3</code> instead of <code>python</code> for running the <code>cot</code> command so that macOS 12.3 and later can use the Python installed via the Apple’s developer tools (From macOS 12.3 on, cot command requires an additional install of python3).</li>
			<li>Optimize the performance of syntax highlighting.</li>
			<li>Update CSS and SQL syntax styles to add more coloring keywords.</li>
			<li>Update Python syntax style to add keywords added in Python 3.10</li>
			<li>Update Markdown and SVG syntax styles for faster syntax parsing.</li>
			<li>Update JSON syntax style to fix coloring.</li>
		</ul>
	</section>


	<section>
		<h2>Fixes</h2>

		<ul>
			<li>Fix an issue that the text copied from the editor has always LF line endings regardless of the actual document’s line ending setting.</li>
			<li>Fix an issue that when the option swapping ¥ and \ keys is enabled, those characters are swapped even when inputting them with Unicode code point.</li>
		</ul>
	</section>
</article>



<article>
	<header>
		<h1>CotEditor 4.1.2</h1>
		<p>release: <time>2022-02-20</time></p>
	</header>


	<section>
		<h2>Improvements</h2>

		<ul>
			<li><span class="trivial">dev</span>: Update Yams from 4.0.6 to 5.0.0.</li>
			<li><span class="label">non-AppStore ver.</span>: Update Sparkle from 2.0.0 to 2.1.0.</li>
		</ul>
	</section>


	<section>
		<h2>Fixes</h2>

		<ul>
			<li>Fix an issue that the editor scrolls oddly by typing the Space key if the “Link URLs in document” option is enabled.</li>
		</ul>
	</section>
</article>



<article>
	<header>
		<h1>CotEditor 4.1.1</h1>
		<p>release: <time>2022-02-16</time></p>
	</header>


	<section>
		<h2>Improvements</h2>

		<ul>
			<li>Improve Turkish localization (thanks to Emir SARI!).</li>
		</ul>
	</section>


	<section>
		<h2>Fixes</h2>

		<ul>
			<li>Fix an issue that the shortcut symbols in the Key Bindings preference pane did not display properly.</li>
		</ul>
	</section>
</article>



<article>
	<header>
		<h1>CotEditor 4.1.0</h1>
		<p>release: <time>2022-02-15</time></p>
	</header>


	<section>
		<h2>New Features</h2>

		<ul>
			<li>Add a feature to filter outline items in the outline pane.</li>
			<li>Add an option not to draw the background color on printing.</li>
			<li>Add “Open Outline Menu” command to the Find menu.</li>
			<li>Add Turkish (thanks to Emir SARI!) and British English (thanks to Alex Newson!) localizations.</li>
			<li>Introduce a new AppleScript command <code>jump</code> to document objects.</li>
			<li>Introduce a new read-only AppleScript parameter <code>has BOM</code> to document objects and a new option <code>BOM</code> to the <code>convert</code> command.</li>
			<li>Place line number views on the right side in the editor if the writing direction is right-to-left.</li>
			<li>Add syntax style for Protocol Buffer.</li>
		</ul>
	</section>


	<section>
		<h2>Improvements</h2>

		<ul>
			<li>Change the system requirement to <strong>macOS 11 Big Sur and later</strong>.</li>
			<li>Update the window size setting to use the last document window size if the width/height setting in the preferences &gt; Window is left blank (= auto).</li>
			<li>Allow the menu key bindings to assign a shortcut without the Command key.</li>
			<li>Display code points instead of left blank in the incompatible character table for control characters.</li>
			<li>Update Swift syntax style to add keywords added in Swift 5.5.</li>
			<li>Update C++ syntax style to add more filename extensions.</li>
			<li>Update Markdown syntax style for faster syntax parsing.</li>
			<li>Change the behavior to include the last empty line in the calculation when specifying lines with a negative value in the Go to Line command or via AppleScript.</li>
			<li>Improve the character info section in the document inspector to display the list of code points for the selected character instead of displaying only when a single Unicode character is selected.</li>
			<li>Update the Unicode block name list for the character inspector from Unicode 13.0.0 to Unicode 14.0.0.</li>
			<li>Make sure the application relaunches even if other tasks interrupt before termination.</li>
			<li>Improve some toolbar items to make their state distinguish even collapsed.</li>
			<li>Display the command name in the error message when the input shortcut for key bindings is already taken by another command.</li>
			<li>Improve VoiceOver accessibility.</li>
			<li>Update the AppleScript guide in the help.</li>
			<li>Improve the animation by drag &amp; drop in tables.</li>
			<li>Optimize several document parses.</li>
			<li><span class="trivial">trivial</span>: Adjust the margin of the editor area.</li>
			<li><span class="trivial">trivial</span>: Hide the filename extension of setting files by export by default.</li>
			<li><span class="trivial">trivial</span>: Finish key binding input in the Key Bindings pane when another window becomes frontmost.</li>
			<li><span class="trivial">trivial</span>: Update some symbols for shortcut keys in the key binding settings.</li>
			<li><span class="trivial">dev</span>: Update the build environment to Xcode 13.2 (Swift 5.5).</li>
			<li><span class="trivial">dev</span>: Remove xcworkspace.</li>
			<li><span class="label">non-AppStore ver.</span>: Update Sparkle to 2.0.0.</li>
		</ul>
	</section>


	<section>
		<h2>Fixes</h2>

		<ul>
			<li>Fix an issue that the current line number becomes 0 when the cursor is placed at the beginning of the document (thanks to Alex Newson!).</li>
			<li>Fix an issue on macOS 12 Monterey that the user custom color did not apply to the i-beam cursor for the vertical layout.</li>
			<li>Fix an issue in the document inspector that the character info section wrongly indicated the code point as <code>U+000A</code> for any kind of line endings, even for CR (<code>U+000D</code>) and CRLF.</li>
			<li>Fix an issue that the dialog urging duplication to edit locked files displayed repeatedly under specific conditions.</li>
			<li>Fix an issue that the slider in the editor opacity toolbar item did not work when collapsed.</li>
			<li>Fix an issue that the editor’s opacity change did not apply immediately.</li>
			<li>Fix an issue that some uncustomizable menu commands were provided in the Key Bindings preference pane.</li>
			<li>Fix an issue in the snippet key bindings that shortcuts with only the Shift key for modifier keys were accepted though does not work correctly.</li>
			<li>Fix an issue that the initial position of the side pane was occasionally stacked under the window toolbar.</li>
			<li>Fix an issue that some help buttons did not work (thanks to Alex Newson!).</li>
			<li>Fix and minor update on localized strings.</li>
			<li>Fix <code>cot</code> command to work also with Python 3.</li>
			<li>Address an issue that the syntax highlight could flash while typing.</li>
		</ul>
	</section>
</article>



<article>
	<header>
		<h1>CotEditor 4.0.9</h1>
		<p>release: <time>2021-11-28</time></p>
	</header>


	<section>
		<h2>Fixes</h2>

		<ul>
			<li>Fix an issue that File Drop settings were not saved if both the extensions and syntax styles are for “all.”</li>
			<li>Fix an issue that shortcuts for snippets did not accept the Shift key with a non-letter character, such as Shift + Return.</li>
			<li>Fix an issue that the rainbow cursor appeared when the document has a large number of incompatible characters.</li>
			<li>Fix an issue that the rainbow cursor appeared when expanding the selection by <kbd>⌥⇧←</kbd> shortcut and invisible characters are contained in the new selection.</li>
			<li>Fix an issue that the writing direction could be changed to right to left although when the text orientation is vertical.</li>
		</ul>
	</section>
</article>



<article>
	<header>
		<h1>CotEditor 4.0.8</h1>
		<p>release: <time>2021-09-19</time></p>
	</header>


	<section>
		<h2>Fixes</h2>

		<ul>
			<li>Fix an issue that memory leaked if the autosaving is disabled.</li>
			<li>Fix an issue on the syntax style menu in the toolbar that the previous selection remained under specific conditions.</li>
		</ul>
	</section>
</article>



<article>
	<header>
		<h1>CotEditor 4.0.7-1</h1>
		<p>release: <time>2021-09-10</time></p>
	</header>

	<p class="important">This version was released only for the non-AppStore distribution to fix the update check issue on CotEditor 4.0.7.</p>


	<section>
		<h2>Fixes</h2>

		<ul>
			<li><span class="label">non-AppStore ver.</span>: Fix an issue that CotEditor could not check updates.</li>
		</ul>
	</section>
</article>



<article>
	<header>
		<h1>CotEditor 4.0.7</h1>
		<p>release: <time>2021-09-09</time></p>
	</header>


	<section>
		<h2>Improvements</h2>

		<ul>
			<li>Highlight named capture where highlight regular expression patterns such as in the find panel.</li>
			<li>Add .erb extension to Ruby syntax style.</li>
			<li>Accept IANA charset names as the encoding name in <code>convert</code> and <code>reinterpret</code> commands for AppleScript.</li>
			<li>Improve error messages for OSA Scripting.</li>
			<li><span class="trivial">trivial</span>: Tweak the help layout.</li>
			<li><span class="trivial">dev</span> <span class="label">non-AppStore ver.</span>: Migrate Sparkle framework management from submodule to SwiftPM.</li>
			<li><span class="trivial">dev</span> <span class="label">non-AppStore ver.</span>: Update Sparkle to 2.0.0-beta.2.</li>
			<li><span class="trivial">dev</span> <span class="label">non-AppStore ver.</span>: Use <code>sparkle:channel</code> element in appcast.xml for prerelease check instead of appcast-beta.xml.</li>
		</ul>
	</section>


	<section>
		<h2>Fixes</h2>

		<ul>
			<li>Fix syntax highlight regression on CotEditor 4.0.6.</li>
			<li>Fix the layout of the initial encoding priority list.</li>
		</ul>
	</section>
</article>



<article>
	<header>
		<h1>CotEditor 4.0.6</h1>
		<p>release: <time>2021-07-24</time></p>
	</header>


	<section>
		<h2>Improvements</h2>

		<ul>
			<li>Add “Share” command to the menus for setting files, such as theme, syntax style, or multi replacement definition.</li>
			<li>Resume “Select word” on top of the document if the search reached the end.</li>
			<li>Update the visual style of the multiple replacement window on macOS 11.</li>
			<li>Minimize scrolling when focusing on a text such as text search and outline selection.</li>
			<li>Improve the syntax highlighting algorithm around comments and quoted text.</li>
			<li>Revert JavaScript syntax style update in CotEditor 4.0.5 that modifies regular expression highlight.</li>
			<li>Update the bundled cot command to enable reading large piped text entirely.</li>
			<li>Update the User Guide.</li>
			<li><span class="trivial">trivial</span>: Sort themes alphabetically regardless of whether they are bundled or not.</li>
			<li><span class="trivial">trivial</span>: Make the timing to trim trailing spaces shorter.</li>
			<li><span class="trivial">trivial</span>: Tweak Japanese localization in Preferences.</li>
			<li><span class="trivial">trivial</span> <span class="label">non-AppStore ver.</span>: Sign the application with EdDSA signature for update manager (Sparkle).</li>
		</ul>
	</section>


	<section>
		<h2>Fixes</h2>

		<ul>
			<li>Fix an issue that the document theme did occasionally not change when switching the default theme to “Anura” in Dark Mode.</li>
			<li>Fix an issue that disabling the “Reopen windows from last session” option did not work if the Auto Save is disabled.</li>
			<li>Fix an issue on the latest systems that the Open dialog could not see inside .app packages although when selecting the “Show hidden files” checkbox.</li>
			<li>Fix an issue that the visual window state occasionally did not restore from the last session correctly.</li>
			<li>Fix an issue in the inspector that the content occasionally overlapped with the pane controller above if it is shown when the window opens.</li>
			<li>Fix an issue that the navigation bar tinted wrongly when the document window is in fullscreen and the editor is non-opaque.</li>
			<li>Fix a typo in German localization.</li>
		</ul>
	</section>
</article>



<article>
<header>
	<h1>CotEditor 4.0.5</h1>
	<p>release: <time>2021-06-06</time></p>
</header>


<section>
<h2>Improvements</h2>

<ul>
	<li>Update JavaScript syntax style to improve regular expression highlight.</li>
</ul>
</section>


<section>
<h2>Fixes</h2>

<ul>
	<li>Fix an issue that the application did not terminate when all windows are closed.</li>
	<li>Fix an issue that an annoying dialog that alerts saving was failed could be shown while typing when autosaving is disabled.</li>
	<li>Address an issue that typing in a large document could be slow when the Autosave feature is disabled.</li>
</ul>
</section>
</article>



<article>
<header>
	<h1>CotEditor 4.0.4</h1>
	<p>release: <time>2021-06-02</time></p>
</header>


<section>
<h2>Improvements</h2>

<ul>
	<li>Update Lua syntax style.</li>
	<li>Update Swift syntax style for more accurate outline extraction and literal number highlight.</li>
	<li>Update JavaScript, PHP, and CoffeeScript syntax styles for more accurate literal number highlight.</li>
	<li>Avoid escaping non-ASCII characters to Unicode code points when exporting syntax styles to YAML files.</li>
</ul>
</section>


<section>
<h2>Fixes</h2>

<ul>
	<li>Fix an issue that the application did not terminate when all windows are closed.</li>
	<li>Fix an issue in the script menu that a script bundle (.scptd) was handled not as a script but as a folder.</li>
	<li>Fix an issue in the snippet key bindings that shortcuts with only the Shift key for modifier keys were accepted though does not work correctly.</li>
	<li>Fix an issue that the application rarely showed the Open dialog on launch even when the user setting for the startup behavior is not “show open dialog.”</li>
	<li>Fix literal number highlight with Ruby syntax style.</li>
	<li>Address an issue that an annoying dialog that alerts saving was failed could be shown while typing when autosaving is disabled.</li>
</ul>
</section>
</article>



<article>
<header>
	<h1>CotEditor 4.0.3</h1>
	<p>release: <time>2021-05-08</time></p>
</header>


<section>
<h2>Improvements</h2>

<ul>
	<li>Keep detached character inspectors even after the parent document is closed.</li>
	<li>Detect syntax style from the filename extension also case-insensitively.</li>
	<li>Update R syntax style.</li>
	<li><span class="label">non-AppStore ver.</span>: Reduce the application size.</li>
	<li><span class="trivial">dev</span>: Update Yams from 4.0.4 to 4.0.6.</li>
	<li><span class="trivial">dev</span>: Update the build environment to Xcode 12.5.</li>
</ul>
</section>
</article>



<article>
<header>
	<h1>CotEditor 4.0.2</h1>
	<p>release: <time>2021-03-17</time></p>
</header>


<section>
<h2>Improvements</h2>

<ul>
	<li>Update LaTeX syntax style to support <code>\(x^2\)</code> style inline math equations.</li>
	<li>Update Swift syntax style to add <code>async</code>, <code>await</code>, and <code>@asyncHandler</code>.</li>
	<li>Update Touch Bar icons.</li>
	<li>Prevent flashing the acknowledgment window on the first launch in the Dark Mode.</li>
	<li>Improve stability.</li>
	<li><span class="trivial">dev</span>: Update Yams from 4.0.1 to 4.0.4.</li>
	<li><span class="trivial">dev</span>: Update the build environment to Xcode 12.4.</li>
</ul>
</section>


<section>
<h2>Fixes</h2>

<ul>
	<li>Fix French localization.</li>
	<li><span class="trivial">trivial</span>: Fix the script icon in the User Guide in Dark mode.</li>
</ul>
</section>
</article>



<article>
<header>
	<h1>CotEditor 4.0.1</h1>
	<p>release: <time>2020-11-14</time></p>
</header>


<section>
<h2>Improvements</h2>

<ul>
	<li><span class="trivial">trivial</span>: Reset toolbar setting.</li>
	<li><span class="trivial">dev</span>: Update Yams from 4.0.1.</li>
</ul>
</section>


<section>
<h2>Fixes</h2>

<ul>
	<li>Fix an issue on Big Sur that the navigation bar in the document window disappeared.</li>
</ul>
</section>
</article>



<article>
<header>
	<h1>CotEditor 4.0.0</h1>
	<p>release: <time>2020-11-11</time></p>
</header>


<section>
<h2>New Features</h2>

<ul>
	<li>Brand-new user interface designed to fit macOS 11 Big Sur.<ul>
		<li>Update the application icon.</li>
		<li>Redesign the document window.</li>
	</ul></li>
	<li>Support Apple Silicon.</li>
	<li>Add syntax styles for Pascal (Thanks to cbnbg!), Dockerfile, and VHDL.</li>
</ul>
</section>


<section>
<h2>Improvements</h2>

<ul>
	<li>Change the system requirement to <strong>macOS 10.15 Catalina and later</strong>.</li>
	<li>Move line endings/file encoding menus from the toolbar to the status bar.</li>
	<li>Change default settings of items to display in the toolbar/status bar.</li>
	<li>Change the default theme from Dendrobates to Anura.</li>
	<li>Change the UI of the Unicode code point input to display the input field just above the insertion point.</li>
	<li>Change the “trim trailing whitespace on save” option in the General pane to perform the trimming not on save but while typing with delay, and move the option to the Edit pane.</li>
	<li>On sorting lines by pattern, evaluate numbers more intelligently when the “treat numbers as numeric value” option is enabled.</li>
	<li>Enable toggling the editor split orientation by right-clicking the editor split button in the navigation bar.</li>
	<li>Enable action to toggle editor split orientation even when no split editor is opened.</li>
	<li>Remove the Integration preferences pane and move its contents to the General pane.</li>
	<li>Enable “select previous/next outline item” commands even when the navigation bar is hidden.</li>
	<li>Live update selection counts while moving the selection.</li>
	<li>Scroll editor by swiping the line number area.</li>
	<li>Reduce the priority that CotEditor implicitly becomes the default application for specific file types.</li>
	<li>Previously, CotEditor scripts written in Unix scripts, such as Ruby or Python, were decoded using the user-preferred file-encoding set in the Format preferences pane for normal documents, now they are always interpreted as UTF-8.</li>
	<li>Avoid showing the “edited” indicator in the close button of document windows when the document contents are empty and therefore can close the window without the confirmation dialog.</li>
	<li>Avoid discarding the current input when a new item is added while another item is in editing in the syntax style editor.</li>
	<li>Round the corners of current line highlights.</li>
	<li>Put only the filename rather than the absolute path for the relative path insertion (<code>&lt;&lt;&lt;RELATIVE-PATH&gt;&gt;&gt;</code>) when the document file itself is dropped into the editor.</li>
	<li>Remove the toolbar button to toggle page guide visibility.</li>
	<li>Remove feature to import legacy syntax style definition files of which format was used in CotEditor 1.x.</li>
	<li><span class="trivial">trivial</span>: Update the preferences window layout.</li>
	<li><span class="trivial">trivial</span>: Improve help tags of toolbar icons to reflect the current document state.</li>
	<li><span class="trivial">trivial</span>: Optimize the line number calculation in vertical text orientation.</li>
	<li><span class="trivial">trivial</span>: Always enable non-contiguous layout by the normal horizontal text orientation.</li>
	<li><span class="trivial">dev</span>: Update the build environment to Xcode 12.2 (Swift 5.3, macOS 11 SDK).</li>
	<li><span class="trivial">dev</span>: Replace DifferenceKit package with native CollectionDifference.</li>
	<li><span class="trivial">dev</span>: Update Yams from 3.0.1 to 4.0.0.</li>
</ul>
</section>


<section>
<h2>Fixes</h2>

<ul>
	<li>Fix an issue that the hanging indent can be wrongly calculated when typing a word that requires user selection, such as Japanese.</li>
	<li><span class="trivial">trivial</span>: Fix an issue in the syntax style toolbar item that the menu selected blank if the current style was deleted.</li>
	<li><span class="trivial">trivial</span>: Fix an issue that the i-beam for the combination of the vertical text orientation and a light theme cropped.</li>
</ul>
</section>
</article>



<article>
<header>
	<h1>CotEditor 3.9.7</h1>
	<p>release: <time>2020-10-18</time></p>
</header>


<section>
<h2>New Features</h2>

<ul>
	<li>Add new AppleScript/JXA commands <code>smarten quotes</code>, <code>straighten quotes</code>, and <code>smarten dashes</code> for <code>selection</code> object.</li>
</ul>
</section>


<section>
<h2>Improvements</h2>

<ul>
	<li>Optimize the performance of invisible character drawing, especially with very-long unwrapped lines.</li>
	<li>Update Shell Script (thanks to ansimita!), Python, Ruby, Swift, and SVG syntax styles.</li>
</ul>
</section>


<section>
<h2>Fixes</h2>

<ul>
	<li>Fix the jump button for the theme URL.</li>
</ul>
</section>
</article>



<article>
<header>
	<h1>CotEditor 3.9.6</h1>
	<p>release: <time>2020-09-13</time></p>
</header>


<section>
<h2>Fixes</h2>

<ul>
	<li>Fix an issue that the “Open Scripts Folder” command in the script menu did not open the scripts folder for CotEditor but just the general Application Scripts folder.</li>
	<li>Fix an issue in the find result table that the found string column truncated the text even in the middle of a character that consists of multiple Unicode characters.</li>
	<li>Fix an issue where the line number view did not update under some specific conditions even when the line height setting is changed.</li>
	<li>Fix the progress message when highlighting a document with a multiple replacement definition.</li>
</ul>
</section>
</article>



<article>
<header>
	<h1>CotEditor 3.9.5</h1>
	<p>release: <time>2020-08-15</time></p>
</header>


<section>
<h2>Fixes</h2>

<ul>
	<li>Fix an issue that window prevented from becoming smaller than the outline items’ width.</li>
	<li>Fix an issue that some text transformation commands, such as “Make Upper Case,” also transformed the next unselected word that is identical to the selected one.</li>
	<li>Fix an issue in the navigation bar that the open/close split editor buttons did occasionally not work.</li>
</ul>
</section>
</article>



<article>
<header>
	<h1>CotEditor 3.9.4</h1>
	<p>release: <time>2020-08-13</time></p>
</header>


<section>
<h2>Improvements</h2>

<ul>
	<li>Make the document window’s minimum size smaller.</li>
	<li><span class="trivial">dev</span>: Update the build environment to Xcode 11.6.</li>
</ul>
</section>


<section>
<h2>Fixes</h2>

<ul>
	<li>Fix an issue that an unremovable empty dialog could appear when performing Replace All under specific conditions.</li>
	<li>Fix an issue in the find/replacement progress report that the progress message was not updated when nothing found.</li>
	<li>Fix an issue in the outline menu in the navigation bar that the last separator did not appear.</li>
	<li>Fix an issue in toolbar that menu style items were vertically squashed in the toolbar customization dialog.</li>
</ul>
</section>
</article>



<article>
<header>
	<h1>CotEditor 3.9.3</h1>
	<p>release: <time>2020-07-18</time></p>
</header>


<section>
<h2>Improvements</h2>

<ul>
	<li>Significantly optimize the performance of text layout especially when pasting a relatively large amount of text.</li>
	<li>Update JSON syntax style.</li>
	<li><span class="trivial">trivial</span>: Tweak some UI styles.</li>
	<li><span class="trivial">dev</span>: Update Yams from 2.0.0 to 3.0.1.</li>
</ul>
</section>


<section>
<h2>Fixes</h2>

<ul>
	<li>Fix an issue in the highlighting instances of selected text that the highlight shape spread wrongly when the selected text included line breaks.</li>
	<li>Fix an issue in the syntax style editing that some keywords that can be parsed as a YAML object, such as <code>true</code> or <code>null</code>, were not stored as a string.</li>
</ul>
</section>
</article>



<article>
<header>
	<h1>CotEditor 3.9.2</h1>
	<p>release: <time>2020-06-28</time></p>
</header>


<section>
<h2>Improvements</h2>

<ul>
	<li>Suppress showing a dialog when opening a file with the .ts file extension as it may not be a MPEG-2 Transport Stream file but a TypeScript file.</li>
	<li>Improve the style and behavior of the add/remove rule button in the multiple replacement window.</li>
	<li><span class="trivial">trivial</span>: Delete multiple replacement rules by dropping items into the Trash.</li>
</ul>
</section>


<section>
<h2>Fixes</h2>

<ul>
	<li>Fix an issue in the multiple replacement definition editing where the result order broke, or even the application crashed when reordering multiple rules at once.</li>
	<li>Fix an issue in the editor that the cursor skipped the space just after the word when moving the cursor to the next word boundary with <kbd>⌥⇧→</kbd> or <kbd>⌥→</kbd> shortcut.</li>
	<li>Fix an issue in theme editing that the editing color was occasionally forcibly updated in the editor’s text color when an editor has the focus.</li>
	<li>Fix an issue in theme editing that the crashed when setting one of the system’s developer colors.</li>
	<li>Fix an issue in theme editing that the option “use system color” for the selection color could not disable.</li>
	<li>Fix an issue in theme editing that the values in the theme editor were not updated when the bundled theme currently edited is restored.</li>
	<li>Fix an issue in the dialog for the pattern line sort that the sample line could indicate a wrong sort key scope when the sort key type is “column.”</li>
	<li>Fix the feedback animation when dragging and dropping items in a table.</li>
    <li><span class="trivial">trivial</span>: Fix an issue that the menus in toolbar expended unwontedly after customizing toolbar.</li>
    <li><span class="trivial">trivial</span>: Fix some layout corruptions under macOS 11 Big Sur (beta).</li>
</ul>
</section>
</article>



<article>
<header>
	<h1>CotEditor 3.9.1</h1>
	<p>release: <time>2020-06-14</time></p>
</header>


<section>
<h2>Improvements</h2>

<ul>
	<li>Increase the size of the invisible space symbol.</li>
	<li>Adjust the position of invisible symbols in vertical text orientation.</li>
	<li><span class="trivial">trivial</span>: Avoid selecting no item in the snippet setting table.</li>
</ul>
</section>


<section>
<h2>Fixes</h2>

<ul>
	<li>Fix an issue in the syntax style editing that saving existing syntax styles failed.</li>
	<li>Fix text flickering while pinch-zoom.</li>
	<li>Fix an issue in the editor where the bottom part of the editor became occasionally not responsive when the editor is zoomed-out.</li>
	<li>Fix an issue in the find panel fields that carriage returns (CR) were not drawn as line endings but control characters.</li>
	<li>Fix an issue in the syntax style editing that reverting a modified bundled style through the style editor did not remove the existing user file.</li>
	<li>Fix an issue under macOS 10.14 that the text in the About panel was black even in the Dark Mode.</li>
</ul>
</section>
</article>



<article>
<header>
	<h1>CotEditor 3.9.0</h1>
	<p>release: <time>2020-05-27</time></p>
</header>


<section>
<h2>New Features</h2>

<ul>
	<li>Rewrite the <a href="howto_display_invisibles.html">invisible character drawing feature</a> to draw alternative symbols more properly under various environments.</li>
	<li>Add an option to draw indent guides.</li>
	<li>Display Unicode’s general category in the character inspector.</li>
</ul>
</section>


<section>
<h2>Improvements</h2>

<ul>
	<li>Adjust the text baseline to draw characters vertically center in lines.</li>
	<li>Optimize the performance of “Replace All” with a large number of matches.</li>
	<li>Improve the performance when pasting a huge text.</li>
	<li>Remove the text encoding option for opened documents; instead, the encoding is always detected automatically when opening an existing file.</li>
	<li>Update the Unicode block table to the latest Unicode 13.0.0.</li>
	<li>Duplicate lines more intelligently.</li>
	<li>Improve the encodings list edit view.</li>
	<li>Adjust the width of toolbar items.</li>
	<li>Remove “vertical orientation” from the selections of the Writing Direction toolbar button.</li>
	<li>Make borders of line number views and opacity sample tips more distinct in the high-contrast mode.</li>
	<li>Adjust the visible area after unwrapping lines in RTL text mode.</li>
	<li>Remove the default value of the snippet key bindings, that inserts <code>&lt;br /&gt;</code> with <kbd>⇧↩</kbd>.</li>
	<li>Update help contents.</li>
	<li><span class="trivial">trivial</span>: Rename “Auto-Detect,” the option detecting the file encoding automatically, to “Automatic.”</li>
	<li><span class="trivial">trivial</span>: Omit surrogate pair code points in the character inspector if the character consists of multiple Unicode characters.</li>
	<li><span class="trivial">trivial</span>: Adjust the drawing position of the zoomed character in the character inspector.</li>
	<li><span class="trivial">trivial</span>: Update some labels in the Format pane.</li>
	<li><span class="trivial">trivial</span>: Display default values as the input field’s placeholder for window size setting when empty.</li>
	<li><span class="trivial">trivial</span>: Remove the snippet key bindings setting migration from CotEditor 2.x format and earlier.</li>
	<li><span class="trivial">trivial</span>: Make the identifier for document autosaving longer.</li>
	<li><span class="trivial">dev</span>: Update the build environment to Xcode 11.5 (Swift 5.2).</li>
	<li><span class="trivial">dev</span>: Replace YAML.framework with Yams.</li>
	<li><span class="trivial">dev</span>: Remove Carthage dependency.</li>
	<li><span class="trivial">dev</span>: Migrate codesign-specific build settings to .xcconfig (thanks to Yoshimasa Niwa!).</li>
</ul>
</section>


<section>
<h2>Fixes</h2>

<ul>
	<li>Fix an issue where the application crashed when a hanging indent depth becomes larger than the editor area.</li>
	<li>Fix an issue where the application hung up by extending the selection with shortcut <kbd>⌥⇧→</kbd> when the character to select is a national flag emoji.</li>
	<li>Fix an issue where the item “Automatic” (ex. Auto-Detect) was missing in the encoding selections in the open panel.</li>
	<li>Fix an issue with multiple cursors where extra characters were deleted when performing forward delete with selection.</li>
	<li>Fix an issue with multiple cursors where just a single UTF-16 character was deleted instead of the whole character when the character to delete consists of multiple UTF-16 characters.</li>
	<li>Fix an issue where the outline menu could select the wrong item while typing.</li>
	<li>Fix an issue where the line numbers could be shifted when printing vertical text orientation documents.</li>
	<li>Fix an issue where line endings could remain when deleting duplicate lines with multiple selections.</li>
	<li>Fix an issue in the character inspector where the inspector was not shown when the target character is hidden due to scroll.</li>
	<li>Fix an issue in the line number view where the line number of the current line was not bolded under a specific condition.</li>
	<li>Fix an issue in scripting with AppleScript/JXA where the application crashed by performing <code>string in …</code> command.</li>
	<li>Fix an issue in scripting with AppleScript/JXA where the contents of a document can rarely be overwritten with the contents of another document window under very specific conditions.</li>
	<li>Fix an issue with scripting with AppleScript/JXA where the <code>line range</code> command selected a wrong range when the line endings of the document are CRLF.</li>
	<li>Fix an issue with scripting with AppleScript/JXA where selecting a single line by specifying a single integer argument to <code>line range</code> did not work.</li>
	<li>Fix an issue in the editor where lines were initially wrapped at the wrong position when the text orientation is vertical.</li>
	<li>Fix an issue where the theme color was not applied to the color of typed text in split view.</li>
	<li>Fix an issue in the RTL text mode where the page guide disappeared when lines are unwrapped.</li>
	<li>Fix an issue where the current line highlight did not update properly after changing some settings.</li>
	<li>Fix an issue in the find panel’s input fields where a regular expression pattern for Unicode code point was not highlighted properly when the hex contains uppercase letters.</li>
	<li>Fix an issue in the find panel’s input fields where invisible control characters were drawn in the normal text color under specific conditions.</li>
	<li>Fix an issue where the print font name in the Print pane was drawn in black even in the dark mode.</li>
	<li>Fix an issue in the editor where the previous drawing could remain in a blank space after changing a display setting of the editor.</li>
	<li>Fix the help button in the advanced find options view.</li>
	<li>Fix missing localization.</li>
</ul>
</section>
</article>



<article>
<header>
	<h1>CotEditor 3.8.12</h1>
	<p>release: <time>2020-03-08</time></p>
</header>


<section>
<h2>Improvements</h2>

<ul>
	<li>Include the last line break to line count.</li>
	<li>Update Kotlin, JSON, and SVG syntax styles.</li>
</ul>
</section>


<section>
<h2>Fixes</h2>

<ul>
	<li>Fix an issue where the horizontal scrollbar didn’t appear by unwrapping lines if the document consists of a single very long line.</li>
	<li>Fix an issue where the application could crash after parsing syntax in a large document to highlight.</li>
	<li>Fix an issue where the overscrolling was enabled only after window is resized.</li>
	<li>Fix an issue where the current line was just partly highlighted under specific conditions.</li>
	<li>Fix an issue in the line number view where the line number of the selected line was not bolded under a specific condition.</li>
	<li>Fix an issue where the find panel could not display the result table when the find string is very long.</li>
</ul>
</section>
</article>



<article>
<header>
	<h1>CotEditor 3.8.11</h1>
	<p>release: <time>2020-02-28</time></p>
</header>


<section>
<h2>Improvements</h2>

<ul>
	<li>Avoid showing the rainbow cursor while parsing URLs in the editor with large contents when the “link URLs in document” option is enabled.</li>
	<li>Improve “Snakecase” and “Camelcase” commands to handle uppercase letters with accent properly.</li>
	<li>Improve message for syntax highlighting progress.</li>
	<li>Improve drawing performance and general stability.</li>
	<li><span class="trivial">trivial</span>: Tweak the visual notification for wrapping search.</li>
</ul>
</section>


<section>
<h2>Fixes</h2>

<ul>
	<li>Fix an issue where a document window zombie appeared when the window was closed while detached character info popovers remain.</li>
	<li>Fix an issue where a blank progress dialog for a long syntax highlighting could rarely remain when the document is updated while parsing.</li>
	<li>Fix an issue where the <code>\x{hhhh}</code>, <code>\0ooo</code>, and  <code>\$</code> style character expressions in the regular expression pattern were not syntax-highlighted correctly.</li>
	<li>Fix an issue where the application could rarely crash when printing a document.</li>
	<li>Fix an issue where the application could rarely crash when opening a document under macOS 10.14 and earlier.</li>
</ul>
</section>
</article>



<article>
<header>
	<h1>CotEditor 3.8.10</h1>
	<p>release: <time>2020-02-15</time></p>
</header>


<section>
<h2>Improvements</h2>

<ul>
	<li>Optimize the performance of the invisible character drawing, the hanging indent calculation, and the line number view drawing.</li>
	<li>Make space to draw the invisible symbol for ZERO WIDTH SPACE (U+200B) when the “other invisible characters” option is enabled.</li>
	<li>Enable “Move Line Down” and “Move Line Up” commands swap lines with the last empty line.</li>
	<li>Improve general performance while typing.</li>
	<li>Update CSS syntax style.</li>
	<li><span class="trivial">trivial</span>: Keep the visible area after resizing a document window even if overscrolling is enabled.</li>
	<li><span class="trivial">trivial</span>: Adjust the theme “Note.”</li>
</ul>
</section>


<section>
<h2>Fixes</h2>

<ul>
	<li>Fix an issue where the Unicode code point field in the document inspector displayed always “not selected.”</li>
	<li>Fix an issue where insertion points multiplied too many when adding them with <kbd>^⇧↑</kbd> or <kbd>^⇧↓</kbd> shortcut under specific conditions.</li>
	<li>Fix an issue where default theme change in the preferences was not applied to opened documents under specific conditions.</li>
	<li>Fix an issue where unescaping replacement string in the regular expression replacement failed with specific text patterns.</li>
	<li>Fix an issue where the editor’s line height and tab width in the opened windows did not update even the setting is changed.</li>
	<li>Fix an issue where the rainbow cursor could appear when finding the brace pair in the latter part of a large document.</li>
	<li>Fix an issue where the application crashed when moving lines down under specific conditions.</li>
	<li>Fix an issue where the “Sort by Pattern” with column sort key dropped the last character from the sort key string.</li>
	<li>Fix an issue where the current line highlight remained when quickly moving selection by dragging.</li>
	<li>Fix an issue where the writable area of newly added split editors shrank.</li>
	<li>Fix an issue in scripting where settings some properties, such as <code>tab width</code>, <code>tab expands</code> and <code>wrap lines</code>, in the document creation phase were ignored.</li>
	<li>Improve stability.</li>
</ul>
</section>
</article>



<article>
<header>
	<h1>CotEditor 3.8.9</h1>
	<p>release: <time>2020-01-30</time></p>
</header>


<section>
<h2>Improvements</h2>

<ul>
	<li>Significantly reduce the time of the rainbow cursor after the opening of a large document by optimizing hanging indent calculation.</li>
	<li><span class="trivial">trivial</span>: Optimize current line highlighting.</li>
</ul>
</section>


<section>
<h2>Fixes</h2>

<ul>
	<li>Fix an issue on CotEditor 3.8.8 where the application could rarely crash immediately after opening a document window under some very specific conditions.</li>
	<li>Fix an issue where the progress indicator for the outline menu in the navigation bar could rarely remain.</li>
</ul>
</section>
</article>



<article>
<header>
	<h1>CotEditor 3.8.8</h1>
	<p>release: <time>2020-01-28</time></p>
</header>


<section>
<h2>New Features</h2>

<ul>
	<li>Add a new “Straighten Quotes” command to Edit &gt; Substitutions menu.</li>
</ul>
</section>


<section>
<h2>Improvements</h2>

<ul>
	<li>Add “Replace Quotes,” “Replace Dashes,” and “Replace Text” commands to Edit &gt; Substitutions menu.</li>
	<li>Restore the default window size setting in the Window preferences pane.</li>
	<li>Enable setting multiple cursor points in snippets.</li>
	<li>Optimize the timing of view updating in some specific views.</li>
	<li>Optimize some background jobs.</li>
	<li>Toggle only the checkbox in a table that the user actually clicked and ignore others when the clicked checkbox is not contained to the selected rows.</li>
	<li>Fold license descriptions in the acknowledgments.</li>
	<li><span class="trivial">trivial</span>: Tweak the visual notification for wrapping search.</li>
	<li><span class="trivial">dev</span>: Replace Differ framework with DifferenceKit.</li>
	<li><span class="trivial">dev</span> <span class="label">non-AppStore ver.</span>: Change the Sparkle branch from “ui-separation-and-xpc” to “2.x”.</li>
</ul>
</section>


<section>
<h2>Fixes</h2>

<ul>
	<li>Fix an issue on macOS 10.15 where document windows had a glitch when a search is wrapped.</li>
	<li>Fix an issue where the font size of the line number view was occasionally not updated even when text size is changed.</li>
	<li>Fix an issue where <kbd>⌘⇧T</kbd> shortcut key assigned for “Show/Hide Tab Bar”  was ignored under specific conditions</li>
	<li>Fix an issue where the width of the inspector was occasionally not properly set.</li>
	<li>Fix an issue where the wrong warning message displayed in the multiple replacement panel even when there is no invalid condition.</li>
	<li>Fix a possible crash when transforming the case of selection that includes specific character order.</li>
	<li>Fix a possible crash when a document file is modified by another process.</li>
	<li><span class="trivial">trivial</span>: Fix a typo in French (Thanks to Arnaud Tanchoux!).</li>
	<li>Improve stability.</li>
</ul>
</section>
</article>



<article>
<header>
	<h1>CotEditor 3.8.7</h1>
	<p>release: <time>2019-12-09</time></p>
</header>


<section>
<h2>Improvements</h2>

<ul>
	<li>Revert shortcut <kbd>⌘/</kbd> to comment-out toggle.</li>
	<li>Add .zprofile and .zlogin extensions to Shell Script syntax style.</li>
</ul>
</section>
</article>



<article>
<header>
	<h1>CotEditor 3.8.6</h1>
	<p>release: <time>2019-12-07</time></p>
</header>


<section>
<h2>Improvements</h2>

<ul>
	<li>Change the default shortcut for Format &gt; Font &gt; “Reset to Default” command to <kbd>⌘0</kbd> and let “Bigger” command accept also <kbd>⌘=</kbd>.</li>
	<li>Add shortcut <kbd>⌘/</kbd> to “Show/Hide Status Bar” command.</li>
	<li>Add shortcut <kbd>⌘⇧T</kbd> to “Show/Hide Tab Bar” command.</li>
	<li>Avoid showing rainbow cursor when canceling the initial syntax highlight.</li>
	<li><span class="trivial">trivial</span>: Modify the layout of the progress dialog and the regular expression syntax reference.</li>
	<li><span class="trivial">trivial</span>: Let input fields in the Edit pane accept values without a percent sign.</li>
</ul>
</section>


<section>
<h2>Fixes</h2>

<ul>
	<li>Fix an issue where creating multiple cursors by rectangular selection failed under macOS 10.15.</li>
	<li>Fix an issue where the selection highlight color in inactive windows could make text hard to read under macOS 10.14–10.15.</li>
	<li>Fix an issue where the progress message by find/replacement was not updated when no occurrence found.</li>
	<li>Fix a possible crash when an invalid color code is input to the color code panel.</li>
	<li>Improve stability.</li>
</ul>
</section>
</article>



<article>
<header>
	<h1>CotEditor 3.8.5</h1>
	<p>release: <time>2019-11-14</time></p>
</header>


<section>
<h2>Improvements</h2>

<ul>
	<li>Uncomment comment lines even if the delimiters locate after some indent.</li>
	<li>Raise an alert when performing find (or replacement) with “in selection” option while no text is selected.</li>
	<li>Change the Console font to monospaced.</li>
	<li>Dim the Console content area during the incremental search.</li>
	<li>Accept importing custom syntax styles with .yml extension.</li>
	<li>Avoid re-parsing syntax highlight when the appearance is switched.</li>
	<li>Support Dark Mode in the help.</li>
	<li><span class="label">non-AppStore ver.</span>: Update Sparkle framework.</li>
	<li><span class="trivial">trivial</span>: Tweak some terminology in the menu.</li>
	<li><span class="trivial">trivial</span>: Adjust the pinch-zoom pitch.</li>
</ul>
</section>


<section>
<h2>Fixes</h2>

<ul>
	<li>Fix an issue where the text color in the status bar was sometimes not updated immediately after switching window appearance.</li>
	<li>Fix an issue where parsing syntax style files could fail.</li>
	<li>Fix an issue where uncommenting inline comments failed when multiple cursors locate in the same line.</li>
	<li>Avoid rainbow cursor when about to display the Text menu while selecting large number of text.</li>
	<li>Update PHP and Julia syntax styles to remove duplicated keywords.</li>
</ul>
</section>
</article>



<article>
<header>
	<h1>CotEditor 3.8.4</h1>
	<p>release: <time>2019-10-23</time></p>
</header>


<section>
<h2>Improvements</h2>

<ul>
	<li>Insert soft tabs to all insertion points when typing the tab key.</li>
</ul>
</section>


<section>
<h2>Fixes</h2>

<ul>
	<li>Fix an issue on macOS 10.13-14 that the application became unstable with some specific actions when the cursor locates the end of the document.</li>
</ul>
</section>
</article>



<article>
<header>
	<h1>CotEditor 3.8.3</h1>
	<p>release: <time>2019-10-20</time></p>
</header>


<section>
<h2>Improvements</h2>

<ul>
	<li>Restore all of the last cursors on the window restoration.</li>
	<li>Highlight matching braces for all cursors.</li>
	<li>Adjust the printing area of vertical text orientation.</li>
	<li>Update JSON syntax style by adding .resolved extension.</li>
</ul>
</section>


<section>
<h2>Fixes</h2>

<ul>
	<li>Fix area to draw text on printing, especially for macOS 10.15 Catalina.</li>
	<li>Fix an issue on macOS 10.13-14 where spaces at the end of the document could not be deleted by delete key.</li>
	<li>Fix an issue on macOS 10.13-14 where performing return key just after an open bracket at the end of the document made the application freeze.</li>
	<li>Fix an issue where the editor theme for newly opened windows did not match to the window appearance when the system appearance was changed after the application launch.</li>
	<li>Fix an issue where a highlighting indicator showed up at a wrong location when pressing the Enter key just before a closing bracket.</li>
	<li><span class="trivial">trivial</span>: Fix French localization.</li>
</ul>
</section>
</article>



<article>
<header>
	<h1>CotEditor 3.8.2</h1>
	<p>release: <time>2019-10-14</time></p>
</header>


<section>
<h2>Fixes</h2>

<ul>
	<li>Add an additional workaround to detour the bug in macOS 10.13-14 that crashes/freezes the application.</li>
</ul>
</section>
</article>



<article>
<header>
	<h1>CotEditor 3.8.1</h1>
	<p>release: <time>2019-10-11</time></p>
</header>


<section>
<h2>Fixes</h2>

<ul>
	<li>Address a critical issue where the application could crash under macOS 10.13-14.</li>
	<li>Fix an issue that the documents opened together were not opened as a single window with multiple tabs.</li>
</ul>
</section>
</article>



<article>
<header>
	<h1>CotEditor 3.8.0</h1>
	<p>release: <time>2019-10-09</time></p>
</header>


<section>
<h2>New Features</h2>

<ul>
	<li>Add “Appearance” option in the Appearance preferences pane to change document window appearance whatever the system appearance is (only on macOS 10.14 and later).</li>
	<li>Add a new theme “Anura (Dark).”</li>
</ul>
</section>


<section>
<h2>Improvements</h2>

<ul>
	<li>Change the system requirement to <strong>macOS 10.13 High Sierra and later</strong>.</li>
	<li>Improve the theme switching algorithm between light and dark appearances.</li>
	<li>Keep multiple cursors after pasting multiple lines.</li>
	<li>Update the result table of “Find All” even when no substring was found.</li>
	<li>Adjust drawing of the alternative character for invisible control characters.</li>
	<li>Adjust text baseline of input fields in the find panel when a fallback font is used.</li>
	<li>Always enable Left to Right button in Writing Direction toolbar button.</li>
	<li>Change the way to count words for stability.</li>
	<li>Update TOML syntax style to support array of tables (Thanks to Takuto ASAKURA!)</li>
	<li><span class="trivial">dev</span>: Update build environment to Xcode 11.1 (Swift 5.1, macOS 10.15 SDK).</li>
</ul>
</section>


<section>
<h2>Fixes</h2>

<ul>
	<li>Fix the selection movement direction after <kbd>⌥⇧←</kbd> or <kbd>⌥⇧→</kbd> shortcut.</li>
	<li>Fix an issue where scripting commands <code>convert</code> and <code>reinterpret</code> failed.</li>
	<li>Fix an issue where the color panel for theme editing could occasionally not change.</li>
	<li>Fix an issue where the appearance of Acknowledgements window was not updated when user changed the system appearance after the launch.</li>
</ul>
</section>
</article>



<article>
<header>
	<h1>CotEditor 3.7.8</h1>
	<p>release: <time>2019-06-30</time></p>
</header>


<section>
<h2>Fixes</h2>

<ul>
	<li>Fix an issue where the editor could not scroll horizontally under specific conditions.</li>
</ul>
</section>
</article>



<article>
<header>
	<h1>CotEditor 3.7.7</h1>
	<p>release: <time>2019-06-25</time></p>
</header>


<section>
<h2>New Features</h2>

<ul>
	<li>Add a new option to the Appearance pane to disable ligatures.</li>
</ul>
</section>


<section>
<h2>Improvements</h2>

<ul>
	<li>Keep last opacity state of restored document windows.</li>
	<li>Update behavior of Opt+Arrow shortcut series.</li>
</ul>
</section>


<section>
<h2>Fixes</h2>

<ul>
	<li>Fix an issue where find result was unwontedly collapsed when resizing the find panel.</li>
	<li>Fix an issue where hanging indent was not applied to the printed document.</li>
	<li>Workaround the issue where an editor resizing required a too long time.</li>
	<li>Fix a possible crash in the Appearance preferences pane.</li>
	<li>Improve stability.</li>
</ul>
</section>
</article>



<article>
<header>
	<h1>CotEditor 3.7.6</h1>
	<p>release: <time>2019-06-18</time></p>
</header>


<section>
<h2>New Features</h2>

<ul>
	<li>Add new variable “file content” to File Drop feature to insert the file contents when the dropped file is a text file.</li>
</ul>
</section>


<section>
<h2>Improvements</h2>

<ul>
	<li>Apply the change of “show other invisible characters” option immediately to the editors.</li>
	<li>Add “Hide extension” option to the Save dialog.</li>
	<li>Use the system appearance in the input candidate window even when the theme has a dark background color.</li>
	<li>Give some feedback about the search result in VoiceOver.</li>
	<li>Improve the behavior of Opt+Arrow shortcut series to stop the by punctuation marks, such as <code>.</code> and  <code>:</code>.</li>
	<li>Hide unused items in the font panel toolbar.</li>
	<li>Optimize the performance of finding the matching brace to highlight.</li>
	<li>Optimize the performance of line number drawing.</li>
	<li>Optimize the performance of hanging indent calculation.</li>
</ul>
</section>


<section>
<h2>Fixes</h2>

<ul>
	<li>Fix an issue where unwanted whitespace was added for variation selector <code>U+FE0E</code> when control characters are visible.</li>
	<li>Fix an issue with scripting where regular expression anchors, such as <code>^</code> or <code>$</code>, did not match lines.</li>
	<li>Fix an issue where the “Writing Direction” toolbar item did not work if it overflows from the visible toolbar area.</li>
	<li>Fix an issue where <code>U+FEFF</code> cannot be input via “Input in Unicode hex” command.</li>
	<li>Fix a possible crash with continuous <code>U+FEFF</code> characters.</li>
	<li>Fix a possible crash on macOS 10.12.</li>
</ul>
</section>
</article>



<article>
<header>
	<h1>CotEditor 3.7.5</h1>
	<p>release: <time>2019-05-27</time></p>
</header>


<section>
<h2>Improvements</h2>

<ul>
	<li>Select the current editor’s font in font panel when display it.</li>
	<li>Update Swift syntax style to support Swift 5.1.</li>
	<li>Underline URLs in printed document also if “Link URLs in document” option is enabled.</li>
	<li><span class="trivial">dev</span>: Update Differ framework to 1.4.3.</li>
</ul>
</section>


<section>
<h2>Fixes</h2>

<ul>
	<li>Fix performance regression due to a bug fix in CotEditor 3.7.4.</li>
	<li>Fix an issue where the snippet texts were still occasionally not editable from the preferences pane.</li>
	<li>Improve stability.</li>
</ul>
</section>
</article>



<article>
<header>
	<h1>CotEditor 3.7.4</h1>
	<p>release: <time>2019-05-18</time></p>
</header>


<section>
<h2>Improvements</h2>

<ul>
	<li>Add French localization (thanks to Aurélien Roy!).</li>
</ul>
</section>


<section>
<h2>Fixes</h2>

<ul>
	<li>Fix an issue where the snippet texts were occasionally not editable from the preferences pane.</li>
	<li>Fix an issue where the Unicode character name for <code>U+FEFF</code> (ZERO WIDTH NO-BREAK SPACE) was empty.</li>
	<li>Fix an issue where the application did crash when the selected text contains some specific control characters.</li>
	<li>Fix an issue where the word completion suggested words start with letters in the middle of the typed word.</li>
	<li>Fix an issue where needless live document analysis performed even when the status bar and inspector are invisible.</li>
	<li>Fix missing localization.</li>
	<li>Improve stability.</li>
</ul>
</section>
</article>



<article>
<header>
	<h1>CotEditor 3.7.3</h1>
	<p>release: <time>2019-04-26</time></p>
</header>


<section>
<h2>Improvements</h2>

<ul>
	<li>“Input in unicode hex” now supports multi-cursor editing.</li>
	<li>Make font size of outline view customizable.</li>
</ul>
</section>


<section>
<h2>Fixes</h2>

<ul>
	<li>Fix an issue where user settings could not be overwritten to export when the same filename already exists.</li>
	<li>Fix an issue where clear buttons in the find panel’s text fields could overlap with scroll bar areas.</li>
	<li>Fix syntax style validator.</li>
	<li>Improve stability.</li>
</ul>
</section>
</article>



<article>
<header>
	<h1>CotEditor 3.7.2</h1>
	<p>release: <time>2019-04-04</time></p>
</header>


<section>
<h2>Improvements</h2>

<ul>
	<li>Make the i-beam cursor more legible in vertical text orientation and dark background theme.</li>
	<li>Use monospaced numbers for line numbers in Find All result table.</li>
	<li>Optimize performance highlighting found matches.</li>
	<li><span class="trivial">dev</span>: Update build environment to Xcode 10.2 (Swift 5).</li>
	<li><span class="trivial">dev</span>: Update Differ framework to 1.4.0.</li>
</ul>
</section>


<section>
<h2>Fixes</h2>

<ul>
	<li>Fix an issue under macOS 10.12 where application hung up if some specific toolbar items are visible.</li>
	<li>Fix an issue where the “Discard Changes” and “Cancel” buttons in the dialog for encoding reinterpretation performed oppositely (Thanks to Aurélien Roy!).</li>
	<li>Fix an issue where color code editor was invisible under macOS 10.12.</li>
	<li>Fix an issue where the Go to Line command did not jump to the input number of line when performed by clicking “Go” button.</li>
	<li>Fix an issue where <code>change kana</code> scripting command did not work.</li>
</ul>
</section>
</article>



<article>
<header>
	<h1>CotEditor 3.7.1</h1>
	<p>release: <time>2019-02-23</time></p>
</header>


<section>
<h2>Improvements</h2>

<ul>
	<li>Highlight all lines that contain one of the multi-insertion points as current lines.</li>
	<li>Insert the text content of .textClipping files when dropped.</li>
</ul>
</section>


<section>
<h2>Fixes</h2>

<ul>
	<li>Fix an issue where trailing whitespaces before the insertion points could be wrongly removed on the first auto-saving.</li>
	<li>Improve stability.</li>
</ul>
</section>
</article>



<article>
<header>
	<h1>CotEditor 3.7.0</h1>
	<p>release: <time>2019-02-14</time></p>
</header>


<section>
<h2>New Features</h2>

<ul>
	<li><a href="howto_edit_multiple_points.html">Multi-cursor editing</a>.</li>
	<li>Add “Opacity” toolbar item to change editor’s opacity.</li>
	<li>Add “Surround Selection With” &gt; “Square Brackets” menu item.</li>
</ul>
</section>


<section>
<h2>Improvements</h2>

<ul>
	<li>Restore more UI state on window restoration.</li>
	<li>Delete sequential paces character by character when they are not located at the beginning of a line even if “Expand tabs to spaces” option is enabled.</li>
	<li>Keep selections after performing “Duplicate Lines.”</li>
	<li>Remember the last used custom characters for “Surround Selection with Custom Characters” action.</li>
	<li><span class="trivial">trivial</span>: Improve toolbar color.</li>
</ul>
</section>


<section>
<h2>Fixes</h2>

<ul>
	<li>Fix an issue where “Replace All” could fail when the text to find is a combining character such as a diacritical mark.</li>
	<li>Fix an issue where lines did not wrap correctly with vertical text orientation.</li>
	<li>Fix an issue where the last syntax style was not applied when an unsaved document was restored from the last session.</li>
	<li>Fix an issue where auto-completion could cancel suddenly under a restricted condition.</li>
	<li>Fix an issue where the line wrap width of a split view could be set shorter than the actual view if scroll bars are set to be always visible.</li>
	<li>Fix an issue where the year in the print header or console prompt was displayed wrongly in specific days (Thanks to Frédéric Blondiau!).</li>
	<li>Fix an issue where closed windows remained on the memory.</li>
	<li>Address an issue where selected ranges were set wrongly after updating the document due to an external modification.</li>
	<li>Fix a possible issue where word counting could be stuck.</li>
</ul>
</section>
</article>



<article>
<header>
	<h1>CotEditor 3.6.12</h1>
	<p>release: <time>2019-01-15</time></p>
</header>


<section>
<h2>Improvements</h2>

<ul>
	<li>Update syntax style for SVG.</li>
	<li>Update <code>cot</code> command-line tool:<ul>
		<li>Fix an issue where stack trace displayed when using <code>--wait</code> option with some clients other than Terminal.app.</li>
		<li>Fix an issue where <code>--column</code> could misplace the insertion point when a negative number was given.</li>
	</ul></li>
</ul>
</section>


<section>
<h2>Fixes</h2>

<ul>
	<li>Fix an issue where the snippet insertion did not work.</li>
	<li>Fix an issue where theme change did not apply to opened documents under specific conditions.</li>
	<li>Fix an issue where user theme was not applied when windows restored on macOS 10.12.</li>
	<li>Fix an issue on macOS 10.12 where the initial theme editor was empty when the preferences window switches to Appearance pane.</li>
	<li>Improve stability.</li>
</ul>
</section>
</article>



<article>
<header>
	<h1>CotEditor 3.6.11</h1>
	<p>release: <time>2019-01-05</time></p>
</header>


<section>
<h2>Improvements</h2>

<ul>
	<li>Live update selection highlight in line number views.</li>
</ul>
</section>


<section>
<h2>Fixes</h2>

<ul>
	<li>Fix an issue where the application could crash when deleting the last character in a large document.</li>
</ul>
</section>
</article>



<article>
<header>
	<h1>CotEditor 3.6.10</h1>
	<p>release: <time>2019-01-01</time></p>
</header>


<section>
<h2>New Features</h2>

<ul>
	<li>Add syntax style for Kotlin.</li>
</ul>
</section>


<section>
<h2>Improvements</h2>

<ul>
	<li>Change counting method of the cursor location and column to 1-based (formerly 0-based).</li>
	<li>Optimize syntax highlight application so that the time displaying the rainbow cursor reduces significantly with a large document.</li>
	<li>Make editing multiple replacement definitions undoable.</li>
	<li>Syntax highlight regular expression patterns in the syntax style editor, multiple replacement definitions, and the custom sort dialog.</li>
	<li>Move focus to the editor when lines are selected by clicking line numbers.</li>
	<li>Apply update of “Line numbers,” “Page guide,” and “invisible characters” visibility options in the preferences immediately to opened documents.</li>
	<li>Suppress the dialog asking if you want to keep the document when an unsaved empty document is about to close, and silently discard the auto-saved backup file.</li>
	<li>Change the label of the option “Count each line ending as one character” in General pane to “Ignore line endings when counting characters” (the value reversed).</li>
	<li>Enable the “Share” button in toolbar also in the Text Only mode.</li>
	<li>Display also mapping conflicts of interpreters in the syntax style file mapping conflict dialog.</li>
	<li>Make composition views for the Share feature document-modal also in macOS 10.12.</li>
	<li>Disable “Hide Toolbar” command for the preferences window.</li>
	<li>Improve general performance.</li>
	<li>Update German localization (Thanks to J-rg!).</li>
	<li>Update <code>cot</code> command-line tool:<ul>
		<li>Accept a negative value for <code>--column</code> option to count from the end of the line.</li>
		<li>Change <code>--column</code> count from 0-based to 1-based.</li>
		<li>Improve error message when failed.</li>
		<li>Fix an issue where the last empty line was ignored when specifying the cursor position with <code>--line</code> option.</li>
	</ul></li>
	<li><span class="trivial">trivial</span>: Make the minimum width of outline inspector wider.</li>
</ul>
</section>


<section>
<h2>Fixes</h2>

<ul>
	<li>Fix an issue where the final number of the replacement in the progress dialog was occasionally underrated.</li>
	<li>Fix an issue where the cursor could not be set at the end of the document via AppleScript or <code>cot</code> command.</li>
	<li>Fix an issue where syntax highlight was not updated in a specific condition when deleted.</li>
	<li>Fix an issue where line number views did not update when the editor is scrolled via script.</li>
	<li>Fix the preferences pane switching animation under macOS 10.13 and earlier.</li>
	<li><span class="trivial">trivial</span>: Fix a potential issue where last empty line number could be drawn at the first line position under specific conditions.</li>
	<li><span class="trivial">trivial</span>: Fix an issue where editor occasionally scrolled unintentionally when an arrow key is pressed.</li>
</ul>
</section>
</article>



<article>
<header>
	<h1>CotEditor 3.6.9</h1>
	<p>release: <time>2018-12-12</time></p>
</header>


<section>
<h2>Improvements</h2>

<ul>
	<li>Optimize syntax highlighting.</li>
</ul>
</section>


<section>
<h2>Fixes</h2>

<ul>
	<li>Fix an issue where the application crashed when splitting editors.</li>
	<li>Fix an issue where a part of line numbers disappeared when Japanese text is being inputted.</li>
	<li>Fix an issue where the context menu did not open under macOS 10.13 and earlier if the user has scripts.</li>
	<li><span class="trivial">trivial</span>: Fix font style of“Italic” button in the outline menu editor.</li>
</ul>
</section>
</article>



<article>
<header>
	<h1>CotEditor 3.6.8</h1>
	<p>release: <time>2018-12-08</time></p>
</header>


<section>
<h2>New Features</h2>

<ul>
	<li>Add syntax style for TOML.</li>
</ul>
</section>


<section>
<h2>Improvements</h2>

<ul>
	<li>Improve the performance of text replacement significantly.</li>
	<li>Improve the line number view fundamentally so that all unwanted behaviors after macOS Mojave disappear.</li>
	<li>Select the setting selected in the last session when opening the Multiple Replacement window.</li>
	<li>Enable the noncontiguous layout only with large documents.
	<ul>
		<li>This change may improve the editor’s drawing and scrolling behaviors.</li>
	</ul></li>
	<li>Improve general performance and stability.</li>
	<li><span class="trivial">dev</span>: Stop LineNumberView inheriting NSRulerView.</li>
</ul>
</section>


<section>
<h2>Fixes</h2>

<ul>
	<li>Fix the cursor location by changing the selection with shortcut <kbd>⌘←</kbd>.</li>
	<li>Fix an issue where the rainbow cursor could appear when canceling syntax highlight with a large document multiple times.</li>
</ul>
</section>
</article>



<article>
<header>
	<h1>CotEditor 3.6.7</h1>
	<p>release: <time>2018-11-27</time></p>
</header>


<section>
<h2>Improvements</h2>

<ul>
	<li>Change not to highlight occurrences of the selection when there are more than 100.</li>
	<li>Update validation pane in the syntax style editor:<ul>
		<li>Now, validation is performed automatically when the pane switched to “Validation.”</li></ul>
	</li>
	<li><span class="trivial">trivial</span>: Remove “Restore Defaults” button in the syntax style editor if the style has no defaults.</li>
	<li><span class="label">non-AppStore ver.</span>: Update Sparkle framework.</li>
</ul>
</section>


<section>
<h2>Fixes</h2>

<ul>
	<li>Fix an issue where <code>cot</code> command failed to open paths or stdin containing backslash character.</li>
	<li>Fix an issue on CotEditor 3.6.5 where right-click no longer opens the context menu under macOS 10.13 and earlier.</li>
	<li>Fix an issue where the thickness of the line numbers view did not grow enough with a large number of lines.</li>
	<li>Fix an issue where the syntax style validator ignored unbalanced block comment delimiters that should be an error.</li>
	<li>Fix the preferences pane switching animation under macOS 10.13 and earlier.</li>
	<li>Fix possible crashes.</li>
	<li>Fix minor issues in the syntax style editor.</li>
	<li>Fix some localized strings.</li>
</ul>
</section>
</article>



<article>
<header>
	<h1>CotEditor 3.6.6</h1>
	<p>release: <time>2018-11-20</time></p>
</header>


<section>
<h2>Fixes</h2>

<ul>
	<li>Fix an issue on CotEditor 3.6.5 where the syntax highlight did not update while typing.</li>
	<li>Fix an issue where preferences panes could not change under macOS 10.12.</li>
	<li>Add missing localizations.</li>
</ul>
</section>
</article>



<article>
<header>
	<h1>CotEditor 3.6.5</h1>
	<p>release: <time>2018-11-19</time></p>
</header>


<section>
<h2>New Features</h2>

<ul>
	<li>New option for cursor style (Customize the behavior in Appearance preference pane).</li>
</ul>
</section>


<section>
<h2>Improvements</h2>

<ul>
	<li>Avoid drawing variant sequence as invisible control characters.</li>
	<li>Make line number view opaque if lines are unwrapped on macOS 10.14 to avoid drawing the editor’s text over the line numbers.</li>
	<li>Revoke the line counting behavior change with VoiceOver in CotEditor 3.6.3.</li>
	<li><span class="trivial">trivial</span>: Draw vertical tabs as general invisible control characters.</li>
</ul>
</section>


<section>
<h2>Fixes</h2>

<ul>
	<li>Fix an issue where the editor area could still tuck under the line number view.</li>
	<li>Fix an issue where the line number of the last empty line disappeared when lines are not wrapped and scrolled.</li>
	<li><span class="trivial">trivial</span>: Fix a weird view expansion on the first transition to the General preferences pane.</li>
	<li><span class="trivial">trivial</span>: Fix an issue on Mojave where the text selection highlight could remain between lines.</li>
</ul>
</section>
</article>



<article>
<header>
	<h1>CotEditor 3.6.4</h1>
	<p>release: <time>2018-11-10</time></p>
</header>


<section>
<h2>New Features</h2>

<ul>
	<li>Add a command “Select Word” (<kbd>⌘D</kbd>) to Edit menu.</li>
</ul>
</section>


<section>
<h2>Improvements</h2>

<ul>
	<li><span class="trivial">trivial</span>: Display default setting values as the input field’s placeholder for instance highlight delay option when empty.</li>
</ul>
</section>


<section>
<h2>Fixes</h2>

<ul>
	<li>Fix an issue where editor area could be tuck under the line number view.</li>
	<li>Fix an issue where changing the selection by shortcut <kbd>⇧→</kbd> just after shortcut <kbd>⌘⇧←</kbd> expanded the selection to a wrong direction.</li>
	<li>Fix an issue where page guide did not update when font changed.</li>
</ul>
</section>
</article>



<article>
<header>
	<h1>CotEditor 3.6.3</h1>
	<p>release: <time>2018-10-29</time></p>
</header>


<section>
<h2>Improvements</h2>

<ul>
	<li>Assign <kbd>⌘⇧[</kbd> shortcut to “Show Next Tab” command instead of “Surround Selection with Brackets” command.</li>
	<li>Treat a logical line, which is delimited by line ending characters, as one line in VoiceOver, instead of a visual (wrapped) line.<ul>
		<li>Thereby, users can now also know the current line number by pressing VoiceOver shortcut VO+F3.</li>
	</ul></li>
	<li>Improve the accessibility of user interface elements with VoiceOver.</li>
	<li>Avoid performing custom sort with an invalid parameter.</li>
	<li>Display default setting values as the input field’s placeholder in preferences window when empty.</li>
	<li><span class="trivial">trivial</span>: Move the focus to the target input field when the clear button in the find panel was pressed.</li>
</ul>
</section>


<section>
<h2>Fixes</h2>

<ul>
	<li>Fix an issue where selected inspector pane was not stored.</li>
	<li>Fix an issue where initial display area shifted unwontedly if line numbers are displayed lines are unwrapped.</li>
	<li>Fix an issue where script name was not displayed in Console.</li>
	<li>Fix an issue where the writing direction (RtL) was not delivered to printing.</li>
	<li>Fix layout in some localized environment.</li>
</ul>
</section>
</article>



<article>
<header>
	<h1>CotEditor 3.6.2</h1>
	<p>release: <time>2018-10-14</time></p>
</header>


<section>
<h2>New Features</h2>

<ul>
	<li>Let the input fields in the find panel accept pinch-zoom.</li>
</ul>
</section>


<section>
<h2>Improvements</h2>

<ul>
	<li>Avoid selecting deleted spaces when undoing a soft tab deletion.</li>
	<li>Make the credits view in About panel dark in the Dark Mode.</li>
	<li>Add .cxx extension to C++ syntax style.</li>
	<li>Adjust the width of line number views.</li>
	<li><span class="label">non-AppStore ver.</span>: Update Sparkle framework.</li>
</ul>
</section>


<section>
<h2>Fixes</h2>

<ul>
	<li>Fix an issue where the cursor position did not restore correctly after repeatedly undoing &amp; redoing bracket insertion with the “Automatically insert closing brackets and quotes” option enabled.</li>
	<li>Fix an issue where editor scrolled unwontedly after pasting something at a latter half part of the document with “Link URLs in document” option enabled.</li>
	<li>Fix an issue where URL link ranges expanded even if non-URL-related lines is pasted just after an URL.</li>
	<li>Fix an issue where the application could rarely crash under specific conditions.</li>
</ul>
</section>
</article>



<article>
<header>
	<h1>CotEditor 3.6.1</h1>
	<p>release: <time>2018-10-04</time></p>
</header>


<section>
<h2>New Features</h2>

<ul>
	<li>Add “Match only whole word” option to advanced find options (Default: off).</li>
	<li>Add syntax style for “Properties” (mainly for Java).</li>
</ul>
</section>


<section>
<h2>Improvements</h2>

<ul>
	<li><span class="label">AppStore ver.</span>: Enable the enhanced runtime protection on macOS 10.14 Mojave also by the MAS version.</li>
	<li>Make the i-beam cursor more legible in a dark background theme.</li>
	<li>Sync sidebar width among tabbed windows.</li>
</ul>
</section>


<section>
<h2>Fixes</h2>

<ul>
	<li>Fix an issue where the initial window size could be easily forgotten.</li>
	<li>Fix an issue <code>cot</code> command failed if the client terminal is non-scriptable.</li>
	<li>Fix an issue where the application could rarely crash on reopening documents under specific conditions.</li>
	<li>Fix the tab window switching via a shortcut key in macOS 10.14.</li>
</ul>
</section>
</article>



<article>
<header>
	<h1>CotEditor 3.6.0</h1>
	<p>release: <time>2018-09-25</time></p>
</header>


<section>
<h2>New Features</h2>

<ul>
	<li>Support Dark Mode in macOS 10.14 Mojave.</li>
	<li>Add a new theme “Dendrobates (Dark).”</li>
	<li>Add new commands to transform selections to snake case, camel case, or pascal case.</li>
	<li>Add “Emoji & Symbols” toolbar item.</li>
	<li>Add an option to select the default writing direction among left-to-right, right-to-left, and vertical (Customize in Window preferences pane).</li>
	<li><span class="label">non-AppStore ver.</span>: The non-AppStore application binary is now notarized by Apple.</li>
</ul>
</section>


<section>
<h2>Improvements</h2>

<ul>
	<li>Change the system requirement to <strong>macOS 10.12.2 Sierra and later</strong>.</li>
	<li>Update <code>cot</code> command-line tool to return the focus to the client terminal window again after <code>--wait</code>.</li>
	<li>Abandon the ancient ODB editor support.</li>
	<li><span class="trivial">trivial</span>: Improve the high contrast mode support.</li>
	<li><span class="trivial">trivial</span>: Optimize the performance of line number drawing.</li>
	<li><span class="trivial">dev</span>: Update build environment to Xcode 10 (Swift 4.2, macOS 10.14 SDK).</li>
	<li><span class="label">non-AppStore ver.</span>: Enable Enhanced Runtime protection.</li>
	<li><span class="label">non-AppStore ver.</span>: Update Sparkle framework.</li>
</ul>
</section>


<section>
<h2>Fixes</h2>

<ul>
	<li>Fix an issue where theme was not applied to document print when the print theme setting is “Same as Document’s Setting.”</li>
	<li>Fix an issue where “Copy as Rich Text” command lost the style information when paste to some specific applications, such as Pages.</li>
	<li>Fix an issue where the current line highlight could blink while pinch zoom.</li>
</ul>
</section>
</article>



<article>
<header>
	<h1>CotEditor 3.5.4</h1>
	<p>release: <time>2018-09-18</time></p>
</header>


<section>
<h2>Fixes</h2>

<ul>
	<li>Fix an issue where toolbar items did not reflect their state on macOS 10.12 or earlier.</li>
	<li>Fix margin around the Tab toolbar icon on macOS 10.12 or earlier.</li>
</ul>
</section>
</article>



<article>
<header>
	<h1>CotEditor 3.5.3</h1>
	<p>release: <time>2018-09-08</time></p>
</header>


<section>
<h2>Fixes</h2>

<ul>
	<li>Fix an issue where the “Replace All” command didn’t work on CotEditor 3.5.2.</li>
</ul>
</section>
</article>



<article>
<header>
	<h1>CotEditor 3.5.2</h1>
	<p>release: <time>2018-09-07</time></p>
</header>


<section>
<h2>Improvements</h2>

<ul>
	<li>Avoid editor can be edited while a dialog covers it.</li>
	<li>Update YAML syntax style for more reliable highlight.</li>
	<li>Update Swift syntax style by fixing outline extraction.</li>
	<li><span class="trivial">trivial</span> Adjust initial document window size.</li>
</ul>
</section>


<section>
<h2>Fixes</h2>

<ul>
	<li>Fix an issue where the multi replacement feature exported definitions without its file extension.</li>
	<li>Fix an issue where “Hide extension” checkbox in the setting export dialog was ignored.</li>
	<li>Fix an issue where an unhidable empty progress dialog was displayed if another dialog was displayed when the task started.</li>
	<li>Address an issue where the application could rarely crash during syntax highlighting.</li>
</ul>
</section>
</article>



<article>
<header>
	<h1>CotEditor 3.5.1</h1>
	<p>release: <time>2018-08-28</time></p>
</header>


<section>
<h2>Improvements</h2>

<ul>
	<li>Change the find behavior of the simple Find/Replace command with “In selection” option to find a match only in the selection.</li>
</ul>
</section>


<section>
<h2>Fixes</h2>

<ul>
	<li>Fix an issue where the initial window size could be easily forgotten.</li>
	<li>Fix an issue where the font button in the toolbar did not work.</li>
	<li>Fix an issue where the inputting text that is not finalized yet could be wrongly highlighted.</li>
	<li>Fix an issue where some Unicode block names were not displayed in character info popover.</li>
	<li>Address an issue where the application could rarely crash during syntax highlighting.</li>
</ul>
</section>
</article>



<article>
<header>
	<h1>CotEditor 3.5.0</h1>
	<p>release: <time>2018-08-15</time></p>
</header>


<section>
<h2>New Features</h2>

<ul>
	<li>New toolbar icons.</li>
	<li>Highlight the same substrings of the selection automatically (Customize the behavior in General preferences pane).</li>
	<li>New option to allow overscrolling (Customize the behavior in Window preferences pane).</li>
	<li>Enable to change the tab width of a specific document to a desired number.
</li>
	<li>Let the input fields in the find panel accept text scaling commands, such as “Bigger,” “Smaller,” and “Reset to Default.”</li>
</ul>
</section>


<section>
<h2>Improvements</h2>

<ul>
	<li>Add command “Select All Find Matches” in Find menu.</li>
	<li>Improve the editor’s scrolling behavior to scroll along the predominant axis.</li>
	<li>Add menu item to toggle the visibility of the sidebar inspector.</li>
	<li>Remove some setting options for windows such as window size and visibilities of document inspector and status bar from Window preferences pane.<ul>
		<li>From now on, the latest change to a window will be inherited to future windows just like other standard Cocoa applications.</li>
	</ul></li>
	<li>Remove “length” display in the status bar.</li>
	<li>Remove feature to change only the frontmost editor’s opacity temporary.<ul>
		<li>From this, <code>view opacity</code> property on AppleScript is also deprecated.</li>
	</ul></li>
	<li>Keep the cursor position as possible after the editor content is updated to the latest version modified by another process.</li>
	<li>Display current user’s system-wide setting for window tabbing in the menu on the Window pane.</li>
	<li>Optimize the performance of character counting.</li>
	<li>Improve general stability of the print operation.</li>
	<li>Optimize auto URL detection with paste to a large document.</li>
	<li>Update Python syntax style for Python 3.7.</li>
	<li>Update Swift syntax style for Swift 4.2 and some improvements.</li>
	<li><span class="trivial">trivial</span> Update some Japanese localization.</li>
	<li><span class="trivial">trivial</span> Update editor opacity sample tips.</li>
	<li><span class="trivial">trivial</span> <span class="label">non-AppStore ver.</span>: Update Sparkle framework.</li>
</ul>
</section>


<section>
<h2>Fixes</h2>

<ul>
	<li>Fix an unlocalized text.</li>
</ul>
</section>
</article>



<article>
<header>
	<h1>CotEditor 3.4.4</h1>
	<p>release: <time>2018-07-08</time></p>
</header>


<section>
<h2>Fixes</h2>

<ul>
	<li>Address an issue where the application could rarely crash on syntax highlighting.</li>
	<li>Fix a typo in Italian localization.</li>
</ul>
</section>
</article>



<article>
<header>
	<h1>CotEditor 3.4.3</h1>
	<p>release: <time>2018-06-26</time></p>
</header>


<section>
<h2>Fixes</h2>

<ul>
	<li>Fix an issue where the help button in the multiple replace window did not link to the suitable help page.</li>
	<li>Fix an issue where the current line highlight was opaque in split editors although the editor background is non-opaque.</li>
	<li>Fix an issue where unwanted debug log was printed in the Console.</li>
	<li>Fix an issue where “Show File Mapping Conflicts” menu item was always available even no conflict exists.</li>
	<li>Improve general stability.</li>
	<li>Fix an unlocalized label.</li>
</ul>
</section>
</article>



<article>
<header>
	<h1>CotEditor 3.4.2</h1>
	<p>release: <time>2018-06-05</time></p>
</header>


<section>
<h2>Improvements</h2>

<ul>
	<li><span class="trivial">trivial</span>: Let input fields in preferences support dark mode (hidden option on the current systems).</li>
	<li><span class="label">non-AppStore ver.</span>: Update Sparkle framework.</li>
</ul>
</section>


<section>
<h2>Fixes</h2>

<ul>
	<li>Fix an issue under OS X 10.11 where the application crashed with the auto completion.</li>
	<li>Fix an issue where some syntax keywords were not highlighted correctly.</li>
	<li>Improve general stability.</li>
	<li><span class="trivial">trivial</span>: Fix drawing of capsules for variables in the insertion format setting field.</li>
</ul>
</section>
</article>



<article>
<header>
	<h1>CotEditor 3.4.1</h1>
	<p>release: <time>2018-05-28</time></p>
</header>


<section>
<h2>Improvements</h2>

<ul>
	<li>Copy also the executability from the file permission of the original document when duplicating a document.</li>
	<li><span class="trivial">trivial</span> Improve drawing of capsules for variables in the insertion format setting field.</li>
	<li><span class="trivial">trivial</span>: Adjust preferences panes layout.</li>
</ul>
</section>


<section>
<h2>Fixes</h2>

<ul>
	<li>Fix an issue under OS X 10.11 where the application could crash when an item in the outline inspector is clicked.</li>
	<li>Fix an issue where the word completion of which word starts with double underscores (e.g., <code>__init__</code>) skipped the second underscore.</li>
	<li>Fix an issue where the application could rarely crash while typing.</li>
	<li><span class="label">AppStore ver.</span>: Fix an issue where the options for the software updater for non AppStore versions were wrongly displayed in the General preferences pane.</li>
</ul>
</section>
</article>



<article>
<header>
	<h1>CotEditor 3.4.0</h1>
	<p>release: <time>2018-05-15</time></p>
</header>


<section>
<h2>New Features</h2>

<ul>
	<li>Replace matches with preset replacement definition (Find &gt; Multiple Replace).</li>
	<li>Add outline menu to side bar.</li>
	<li>Select tabbed window with <code>⌘+number</code>.</li>
	<li>Parse regular expression pattern in find string field in regular expression mode:<ul>
		<li>Syntax highlight.</li>
		<li>Highlight matching brace by moving cursor.</li>
		<li>Select the range surrounded by a brace pair by double-clicking a brace.</li>
	</ul></li>
	<li>Add a new theme “Resinifictrix.”</li>
</ul>
</section>


<section>
<h2>Improvements</h2>

<ul>
	<li>Give haptic feedback on pinch zoom when the scale becomes 100%.</li>
	<li>Adjust background color for selected range in inactive editor to avoid unreadable text, especially by a dark theme.</li>
	<li>Make the current line highlight semi-transparent if editor opacity is not 100%.</li>
	<li>Ignore brackets escaped with <code>\</code> on bracket pair highlight.</li>
	<li>Restore selected inspector pane on window restoration.</li>
	<li>Move “Get Info” and “Show Incompatible Characters” menu items into newly added View &gt; Inspector submenu.</li>
	<li>Update highlight style of icons in the side inspector.</li>
	<li>Enable importing multiple syntax/theme setting files at once.</li>
	<li>Import syntax style files via drag and drop to the Installed Syntax Styles area.</li>
	<li>Avoid merging multiple separators next to each other in the navigation menu into a single separator.</li>
	<li>Delete the feature alerting inconsistent encoding declaration in document on saving.</li>
	<li>Remove <code>⌘1</code> shortcut for Console from default key-binding settings.</li>
	<li>Avoid switching to inactive tabbed window only to show a syntax highlighting indicator.</li>
	<li>Remove the workaround for the issue of editor scrolling on early macOS High Sierra that was introduced on CotEditor 3.2.4.</li>
	<li>Optimize syntax highlighting performance.</li>
	<li>Update Java syntax style by adding term <code>var</code> (Thanks to Marc Prud’hommeaux!)</li>
	<li><span class="trivial">trivial</span> Use monospaced digits where suitable.</li>
	<li><span class="trivial">trivial</span> <span class="label">non-AppStore ver.</span>: Update Sparkle framework.</li>
</ul>
</section>


<section>
<h2>Fixes</h2>

<ul>
	<li>Fix a possible crash with continuous find/replacement.</li>
	<li>Fix an issue where the font settings cannot be changed on macOS 10.12.</li>
	<li>Fix an issue where the cursor position did not follow the line when Move Up command was performed at the end of the document.</li>
	<li>Fix an issue where the find result in the input field of the find panel did not clear when a new find string was set from the find history menu.</li>
	<li>Fix an issue where the sidebar inspector did close inward when the pane was switched after opening the sidebar outward.</li>
	<li>Fix an issue where snippet key bindings could not be restored to the default correctly.</li>
	<li>Fix an issue where progress spinner for outline menu displayed unwontedly on document opening.</li>
	<li><span class="trivial">trivial</span>: Fix some UI text.</li>
</ul>
</section>
</article>



<article>
<header>
	<h1>CotEditor 3.3.5</h1>
	<p>release: <time>2018-03-10</time></p>
</header>


<section>
<h2>Improvements</h2>

<ul>

	<li>Update Swift syntax style for Swift 4.1.</li>
</ul>
</section>


<section>
<h2>Fixes</h2>

<ul>
	<li>Fix an issue where application could rarely crash under specific environment on saving.</li>
	<li>Fix an issue where the domain part of URLs was ignored when a favicon was dropped from Safari to editor.</li>
	<li>Update YAML syntax style to fix outline extraction with a specific case.</li>
</ul>
</section>
</article>



<article>
<header>
	<h1>CotEditor 3.3.4</h1>
	<p>release: <time>2018-03-03</time></p>
</header>


<section>
<h2>Improvements</h2>

<ul>
	<li>Update Swift syntax style for Swift 4.1.</li>
</ul>
</section>


<section>
<h2>Fixes</h2>

<ul>
	<li>Fix an issue where lossy saving was failed.</li>
	<li>Fix an issue where <code>⌘←</code> was ignored when the cursor locates at the end of the document.</li>
	<li>Fix an issue where the Save dialog layout corrupted when toggling the visibility of the file browser.</li>
	<li>Fix an issue where no alert was raised on saving even when a document contains lossy yen signs.</li>
	<li>Fix an issue where document syntax was parsed twice on file open.</li>
	<li>Fix a possible crash on print.</li>
</ul>
</section>
</article>



<article>
<header>
	<h1>CotEditor 3.3.3</h1>
	<p>release: <time>2018-02-25</time></p>
</header>


<section>
<h2>New Features</h2>

<ul>
	<li>Add an option “Indent with Tab key” to the Edit pane in preferences.</li>
</ul>
</section>


<section>
<h2>Improvements</h2>

<ul>
	<li>Change the behavior of <code>⌘←</code> so that the cursor moves first to the beginning of the visual lines, then to the column right after indentation, and finally to the beginning of the line.</li>
	<li>Remove “Open Hidden” command (Use “Show hidden files” option in the Open dialog instead).</li>
	<li>Display an Open dialog on launch if so set even when iCloud storage is disabled.</li>
	<li>Improve stability on text encoding change.</li>
	<li>Refine dialog messages on text encoding change.</li>
	<li>Change sidebar behavior to close inward when it was opened inward because of insufficient space.</li>
	<li>Avoid requiring high power GPU use.</li>
	<li><span class="trivial">trivial</span>: Hide insertion point in shortcut input fields in the Key Bindings pane.</li>
	<li><span class="trivial">trivial</span>: Set a spoken name of CotEditor.</li>
	<li><span class="trivial">trivial</span>: Add <code>enablesAsynchronousSaving</code> hidden default key that enables asynchronous saving.</li>
	<li><span class="label">non-AppStore ver.</span>: Update Sparkle framework.</li>
</ul>
</section>


<section>
<h2>Fixes</h2>

<ul>
	<li>Fix a long-standing issue where incompatible characters could not be detected when the length of converted document text is changed.</li>
	<li>Fix an issue where key-binding setting field sometimes ignored user input.</li>
	<li>Fix an issue where wrong file creation date and file permission could be displayed in the document inspector.</li>
	<li>Fix an issue where document files did not forget vertical orientation state when once set before.</li>
	<li>Fix an issue where the encoding selected in the Open dialog last time was unwontedly applied to the newly opened document when a document opened with the Open dialog previously had already opened.</li>
	<li>Fix an issue where menu item title for “Horizontal” (in Format &gt; Writing Direction) was displayed as “Vertical” in Japanese localization.</li>
</ul>
</section>
</article>



<article>
<header>
	<h1>CotEditor 3.3.2</h1>
	<p>release: <time>2018-02-12</time></p>
</header>


<section>
<h2>Fixes</h2>

<ul>
	<li>Fix an issue on CotEditor 3.3.1 where the application could crash on window close.</li>
	<li>Fix an issue where application crashed when performing “Find All” with the regular expression and without grouping (Thanks to @akimach!).</li>
</ul>
</section>
</article>



<article>
<header>
	<h1>CotEditor 3.3.1</h1>
	<p>release: <time>2018-02-12</time></p>
</header>


<section>
<h2>Fixes</h2>

<ul>
	<li>Fix an issue where the application crashed on launch under specific conditions.</li>
	<li>Fix an issue where the iCloud storage was not enabled.</li>
	<li>Fix arrows in the navigation bar on the vertical text mode.</li>
</ul>
</section>
</article>



<article>
<header>
	<h1>CotEditor 3.3.0</h1>
	<p>release: <time>2018-02-09</time></p>
</header>


<section>
<h2>New Features</h2>

<ul>
	<li>iCloud document.</li>
	<li>Open a document in the existing Untitled window that was created automatically on an open/reopen event, if exists.</li>
	<li>New feature “Sort by pattern,” which enables sort selected lines by specific column or fully freely using the regular expression.</li>
	<li>Add new setting option “Reopen windows from the last session on launch” in General pane.</li>
	<li>Add new setting option “including whitespace-only lines” for “trim trailing whitespace” command in General pane.</li>
	<li>Introduce “Right to Left” writing direction by changing the direction from Format &gt; Writing Direction menu.</li>
	<li>More integrated Share feature:<ul>
		<li>Share documents with other people through iCloud drive with “Add People” command in the File &gt; Share menu.</li>
		<li>Enable sharing a document that has not been saved yet.</li>
		<li>Remove the feature that shares document content text from the File menu (You can still share selected text from the context menu).</li>
		<li>Other small improvements.</li>
	</ul></li>
	<li>Add new commands “Half-width to Full-width” and “Full-width to Half-width” to Text &gt; Transformations menu.</li>
	<li>Add Portuguese localization (thanks to BR Lingo!).</li>
	<li>Add the following encodings to the encoding list (To activate new encodings, restore default once in Preferences &gt; Format &gt; Edit List.):<ul>
		<li>Thai (Windows, DOS)</li>
		<li>Thai (ISO 8859-11)</li>
	</ul></li>
</ul>
</section>


<section>
<h2>Improvements</h2>

<ul>
	<li>Change the system requirement to <strong>OS X 10.11 El Capitan and later</strong>.</li>
	<li>Add clear button to the input fields in the find panel.</li>
	<li>Gather the “open a new document” “on launch” and “when CotEditor becomes active” options and create new “When nothing else is open:” option.</li>
	<li>Enable “shift right” and “shift left” commands to process multiple selections.</li>
	<li>Scroll console view after getting a new message to make it visible.</li>
	<li>Display sharing window within the target document window.</li>
	<li>Swap position of “View” with “Format” menu to conform to the Apple’s Human Interface Guidelines.</li>
	<li>Move the menu item changing the text orientation into Format &gt; Writing Direction.</li>
	<li>Display full encoding name in the status bar instead of the IANA charset name.</li>
	<li>Add help tags to the Unicode normalization forms in Text menu.</li>
	<li>Append “Option-Command-T” shortcut to “Show/Hide Toolbar” menu item.</li>
	<li>Remove “Color Code Panel” command from the “Window” menu (use “Edit Color Code…” command in “Text” menu instead).</li>
	<li>Remove “share find text with other applications” option.</li>
	<li>Restore the last viewed preference pane when Preferences is opened.</li>
	<li>Add an input field for the editor opacity setting.</li>
	<li>Adjust scroll after toggling line wrap.</li>
	<li>Add scroll margin to the right side of find panel fields dynamically, so that entire inputs can be seen even when find/replacement result is shown.</li>
	<li>Update Python syntax style:<ul>
		<li>Fix highlight of string and bytes literals.</li>
	</ul></li>
	<li>Tweak acknowledgments window design.</li>
	<li>Update the style of the User Guide.</li>
	<li>Some minor UI improvements and fixes.</li>
	<li>Update Japanese localization to conform with the modern macOS localization rules.</li>
	<li>Update the internal source code to Swift 4.</li>
	<li><span class="label">non-AppStore ver.</span>: Now, the application updater (Sparkle) can download and update CotEditor automatically, as like before CotEditor was Sandboxed.<ul>
		<li>This feature can actually be used first updating CotEditor 3.3.0 to CotEditor 3.3.1 or later.</li>
	</ul></li>
</ul>
</section>


<section>
<h2>Fixes</h2>

<ul>
	<li>Fix an issue where the word suggestion in the Touch Bar cannot insert a word starts with a symbol correctly, and, therefore, a workaround was added on CotEditor 3.2.3.</li>
	<li>Fix an issue where character inspector could expand vertically too much with some specific characters.</li>
	<li>Fix an issue where invisible symbols for control characters were not drawn in input fields in find panel.</li>
	<li>Fix scroll position in the help viewer on jumping to a help page from CotEditor.</li>
	<li>Fix some unlocalized text.</li>
</ul>
</section>
</article>



<article>
<header>
	<h1>CotEditor 3.2.8</h1>
	<p>release: <time>2018-01-22</time></p>
</header>


<section>
<h2>Fixes</h2>

<ul>
	<li>Fix an issue where CotEditor occasionally failed sending the standard input to a UNIX script launched from the Script menu.</li>
	<li>Fix an issue where the custom “Surround Selection With” command in Text menu did not use the last input when OK button is pressed.</li>
	<li>Fix an issue where the editing state dots in the installed style list was not updated after editing syntax style.</li>
</ul>
</section>
</article>



<article>
<header>
	<h1>CotEditor 3.2.7</h1>
	<p>release: <time>2017-12-29</time></p>
</header>


<section>
<h2>Improvements</h2>

<ul>
	<li>Spread background drawing over paper width on printing.</li>
</ul>
</section>


<section>
<h2>Fixes</h2>

<ul>
	<li>Fix an issue where the find panel was over expanded when performing “Find All” with a long find string.</li>
	<li>Fix an issue where the file size in the status bar was not updated after saving.</li>
	<li>Fix an issue where the find panel didn’t select the previous field with Shift + Tab keys.</li>
	<li>Fix an issue where the application frozen by opening the File Mapping Conflicts list when filename conflict exists.</li>
</ul>
</section>
</article>



<article>
<header>
	<h1>CotEditor 3.2.6</h1>
	<p>release: <time>2017-12-11</time></p>
</header>


<section>
<h2>Fixes</h2>

<ul>
	<li>Fix an issue where backslashes in replacement strings were not unescaped correctly.</li>
	<li>Fix an issue where items in the Script menu were not sorted by prefix numbers.</li>
	<li>Fix a possible crash on handling documents with an invalid shebang.</li>
	<li>Fix Japanese localization.</li>
</ul>
</section>
</article>



<article>
<header>
	<h1>CotEditor 3.2.5</h1>
	<p>release: <time>2017-11-28</time></p>
</header>


<section>
<h2>Improvements</h2>

<ul>
	<li>Some minor UI improvements.</li>
</ul>
</section>


<section>
<h2>Fixes</h2>

<ul>
	<li>Fix an issue where a vertical orientation document broke the layout on printing.</li>
	<li>Fix an issue where the syntax highlighting indicator could display twice.</li>
	<li>Fix an issue where the separator was selected meaninglessly in the Window pane if the window tabbing setting was set to “Manually.”</li>
	<li>Fix an issue where editor’s text orientation was not cascaded to the print operation when the window was restored from the last session.</li>
	<li>Fix the line-wrapping behavior when a line contains a long unbreakable word.</li>
	<li>Fix some missing localized strings.</li>
	<li>Improve general stability.</li>
</ul>
</section>
</article>



<article>
<header>
	<h1>CotEditor 3.2.4</h1>
	<p>release: <time>2017-11-05</time></p>
</header>


<section>
<h2>Improvements</h2>

<ul>
	<li>Keep showing the console when CotEditor becomes inactive.</li>
	<li>Make the Key-Bindings for “Bigger” and “Smaller” actions in Font menu customizable.</li>
	<li>Change to display the first line number even the document is empty.</li>
	<li>Rename “Incompatible Characters” toolbar item to “Incompatibles.”</li>
	<li>Some minor UI improvements and fixes.</li>
</ul>
</section>


<section>
<h2>Fixes</h2>

<ul>
	<li><span class="label">High Sierra</span>: Workaround a system issue where editor views could occasionally not scroll to the end of the document under specific environments on macOS 10.13 High Sierra.
	<ul>
		<li><strong>for advanced users</strong>: This workaround may affect rendering performance by large size documents, because the workaround disables non-contiguous layout on High Sierra (The non-contiguous layout are still used on lower versions). The workaround will be removed in the future when the bug origin is resolved. You can forcibly enable non-contiguous layout support on High Sierra by setting the hidden default key <code>enableNonContiguousLayoutOnHighSierra</code> to <code>YES</code> in Terminal, although this key is actually for debug-use.</li>
	</ul></li>
	<li>Fix an issue where “Reset to Default” action in Font menu was ignored.</li>
	<li>Fix an issue where matching brace was highlighted unwontedly also by text finding.</li>
	<li>Fix an issue where the encoding and the line endings in the status bar were occasionally not displayed.</li>
	<li>Fix an issue where the application froze by getting the contents of a large document via the Script menu.</li>
	<li>Fix an issue where the second value of the printed time in the console was not sexagesimal.</li>
	<li>Improve general stability.</li>
</ul>
</section>
</article>



<article>
<header>
	<h1>CotEditor 3.2.3</h1>
	<p>release: <time>2017-10-22</time></p>
</header>


<section>
<h2>Improvements</h2>

<ul>
	<li>Disable toggling sidebar while the tab overview mode on High Sierra.</li>
	<li>Update CSS syntax style:
	<ul>
		<li>Fix an issue where keywords were highlighted incorrectly.</li>
	</ul></li>
	<li>Some minor improvements and fixes.</li>
</ul>
</section>


<section>
<h2>Fixes</h2>

<ul>
	<li>Fix an issue where UNIX scripts could fail getting the contents of the document.</li>
	<li>Fix an issue where font change in the preferences pane could be ignored.</li>
	<li>Fix a potential issue where syntax keywords could be highlighted incorrectly if whitespaces accidentally get into keywords definition.</li>
	<li>Workaround an issue where word suggestion in the Touch Bar cannot insert a word starts with a symbol correctly.</li>
	<li>Workaround an issue where the application could crash on document auto-saving.</li>
</ul>
</section>
</article>



<article>
<header>
	<h1>CotEditor 3.2.2</h1>
	<p>release: <time>2017-10-01</time></p>
</header>


<section>
<h2>New Features</h2>

<ul>
	<li>Add new <code>NewDocument</code> option to <code>CotEditorXOutput</code> for UNIX Scripting to put output string to a newly created document.</li>
</ul>
</section>


<section>
<h2>Improvements</h2>

<ul>
	<li>Improve Replace All action:
	<ul>
		<li>Avoid recoloring after Replace All if no text replaced.</li>
		<li>Improve the progress indicator.</li>
	</ul></li>
	<li>Change to highlight matching braces just like Xcode.
	<ul>
		<li>No more beep for unbalanced braces.</li>
	</ul></li>
	<li>Update JavaScript syntax style:
	<ul>
		<li>Add .pac extension.</li>
	</ul></li>
	<li>Update build environment to Xcode 9 (SDK macOS 10.13).</li>
</ul>
</section>


<section>
<h2>Fixes</h2>

<ul>
	<li>Fix an issue where the Key Binding setting tables were empty on macOS 10.13 High Sierra.</li>
	<li>Fix an issue where current line highlight was occasionally too wide when line height is 1.0.</li>
	<li>Fix an issue where text selection highlight could remain between lines.</li>
	<li>Fix an issue where the theme customization was not applied immediately.</li>
	<li>Fix an issue where the hanging-indent was not updated in specific cases.</li>
</ul>
</section>
</article>



<article>
<header>
	<h1>CotEditor 3.2.1</h1>
	<p>release: <time>2017-08-26</time></p>
</header>


<section>
<h2>Improvements</h2>

<ul>
	<li>Adjust character inspector position for vertical tab.</li>
	<li>Update <code>cot</code> command-line tool:
	<ul>
		<li>Avoid creating an extra blank document if <code>cot</code> command creates a new window.</li>
		<li>Fix an issue where launching the application with <code>--background</code> option didn’t make CotEditor visible.</li>
	</ul></li>
	<li>Adjust line height calculation.</li>
	<li><span class="label">non-AppStore ver.</span>: Update Sparkle framework to version 1.18.1.</li>
</ul>
</section>


<section>
<h2>Fixes</h2>

<ul>
	<li>Fix an issue where the File Drop settings couldn’t be saved.</li>
	<li>Fix an issue where the regular expression didn’t handle <code>\v</code> meta-character correctly.</li>
	<li>Fix an issue where the selection of encoding menu in toolbar didn’t restore to the previous one when encoding reinterpretation was failed.</li>
	<li>Address an issue where the application could crash on document saving or text replacement.</li>
	<li><span class="label">AppStore ver.</span>: Fix an issue where acknowledgement window was empty.</li>
</ul>
</section>
</article>



<article>
<header>
	<h1>CotEditor 3.2.0</h1>
	<p>release: <time>2017-07-15</time></p>
</header>


<section>
<h2>New Features</h2>

<ul>
	<li>Improve File Drop feature:
	<ul>
		<li>Now, you can add a file drop setting only for a specific syntax style.</li>
		<li>Add description field to the setting table.</li>
		<li>Draw capsule for variables in the insertion format setting field.</li>
		<li>Update the default file drop settings.</li>
	</ul></li>
	<li>Now, key binding snippets can set cursor position.</li>
	<li>Add “Surround Selection With” actions to “Text” menu.</li>
	<li>Add a new AppleScript/JXA command <code>write to console</code> so that users can insert own message to the CotEditor’s console.</li>
	<li>Add syntax style for Fortran.</li>
</ul>

</section>


<section>
<h2>Improvements</h2>

<ul>
	<li>Change syntax style detection behavior to set to “None” style if no appropriate style can be found on file opening.</li>
	<li>Significantly improve the performance of “Replace All” with a large document.</li>
	<li>Avoid hiding console panel when CotEditor becomes not the frontmost application.</li>
	<li>Reduce highlight parsing time with large size document.</li>
	<li>Improve performance of closing large size document.</li>
	<li>Improve drawing performance of a large size document with a non-opaque background (Not enough good as an opaque one but still better than before).</li>
	<li>Add hidden “Reload All Themes/Styles” menu item to theme/syntax style action menus in Preferences (visible with <code>Option</code> key).</li>
	<li>Enable changing text size with a single stroke by pressing and holding Touch Bar’s Text Size button.</li>
	<li>Improve invisible character drawing on a non-opaque view.</li>
	<li>Improve auto-brackets/quotes insertion behavior with multiple selections.</li>
	<li>Improve the setting file naming rule for when the name overlaps with an existing setting.</li>
	<li>Improve condition to insert a closing quote automatically.</li>
	<li>Improve the encoding declaration detection.</li>
	<li>Update Ruby syntax style to fix commands highlight.</li>
	<li>Update MATLAB syntax style to fix strings highlight.</li>
	<li>Remove less useful “Inline script menu items into contextual menu” option.</li>
	<li>Update German localization (Thanks to J-rg!).</li>
	<li>And some minor improvements and fixes.</li>
</ul>
</section>


<section>
<h2>Fixes</h2>

<ul>
	<li>Fix an issue where the application could hang up when lots of tabbed windows are about open.</li>
	<li>Fix an issue where the selections after “Replace All” in selection shifted one character.</li>
	<li>Fix an issue where the document syntax style could be back to the default if the current style was set manually and the document was modified by another process.</li>
	<li>Fix an issue where the status bar stopped updating after toggling the inspector sidebar.</li>
	<li>Fix an issue where the “Cancel” button in the dialog shown when changing the Auto Save setting in General pane didn’t revert the actual setting state.</li>
	<li>Fix an issue where author of a theme was not shown in the Appearance pane.</li>
	<li>Fix an issue where width and height in the window size setting window were swapped.</li>
	<li>Fix an issue where current line highlight occasionally blinked unwontedly.</li>
	<li>Fix a possible crash on highlighting matching brace.</li>
	<li>Fix few memory leaks.</li>
</ul>
</section>
</article>



<article>
<header>
	<h1>CotEditor 3.1.8</h1>
	<p>release: <time>2017-03-15</time></p>
</header>


<section>
<h2>Improvements</h2>

<ul>
	<li>Add .swift extension to file types treaded as CotEditor script.</li>
	<li><span class="label">non-AppStore ver.</span>: Update Sparkle framework to version 1.17.0.</li>
</ul>
</section>


<section>
<h2>Fixes</h2>

<ul>
	<li>Update <code>cot</code> command-line tool:
	<ul>
		<li>Fix an issue where files cannot be opened if the default Python on macOS is version 3.x.</li>
		<li>Fix a possible hang under specific environments.</li>
	</ul></li>
</ul>
</section>
</article>



<article>
<header>
	<h1>CotEditor 3.1.7</h1>
	<p>release: <time>2017-03-03</time></p>
</header>


<section>
<h2>Fixes</h2>

<ul>
	<li>Fix an issue on MacBook Pro with Touch Bar where the application crashed immediately after launch.</li>
</ul>
</section>
</article>



<article>
<header>
	<h1>CotEditor 3.1.6</h1>
	<p>release: <time>2017-03-02</time></p>
</header>


<section>
<h2>Improvements</h2>

<ul>
	<li>Update Python syntax style for Python 3.6.</li>
	<li>Improve line number drawing.</li>
</ul>
</section>


<section>
<h2>Fixes</h2>

<ul>
	<li>Fix an issue on OS X 10.11 where the application could crash on saving a document that contains incompatible characters.</li>
	<li>Fix an issue on OS X 10.11 where “No incompatible characters were found.” message in the incompatible characters pane didn’t hide even when incompatible characters exist.</li>
	<li>Fix an issue where editor view didn’t scroll by dragging on the line number view when the view is zoomed out.</li>
	<li>Fix an issue where a large amount of scrolling down didn’t jump to the end of the target.</li>
	<li>Fix an issue with syntax style editor where a newly added row wasn’t focused automatically.</li>
</ul>
</section>
</article>



<article>
<header>
	<h1>CotEditor 3.1.5</h1>
	<p>release: <time>2017-02-22</time></p>
</header>


<section>
<h2>Fixes</h2>

<ul>
	<li>Fix an issue where the application could crash by auto-completion on OS X 10.10.</li>
</ul>
</section>
</article>



<article>
<header>
	<h1>CotEditor 3.1.4</h1>
	<p>release: <time>2017-02-20</time></p>
</header>


<section>
<h2>New Features</h2>

<ul>
	<li>Update <code>cot</code> command-line tool:
	<ul>
		<li>Enable using wildcard for file path argument.</li>
	</ul></li>
</ul>
</section>


<section>
<h2>Fixes</h2>

<ul>
	<li>Fix an issue where the application crashed by the Highlight command under the condition when the find string is a invalid regular expression pattern even the regular expression is turned off.</li>
	<li>Fix an issue where the application could crash on El Capitan when a side inspector is about to open.</li>
	<li>Fix an issue on the text search where the single text search couldn’t find the word intersects with the current selection.</li>
	<li>Fix an issue where the metadata of a custom theme cannot be edited.</li>
	<li>Fix an issue where the background of the line number view was drawn with wrong color when entered to the fullscreen mode.</li>
	<li>Fix an issue on the regular expression Replace All with multiple selections where user cancellation didn’t stop search immediately.</li>
</ul>
</section>
</article>



<article>
<header>
	<h1>CotEditor 3.1.3</h1>
	<p>release: <time>2017-01-31</time></p>
</header>


<section>
<h2>Improvements</h2>

<ul>
	<li>Optimize script menu updating performance.</li>
	<li>Change behavior to avoid showing incompatible char list on undoing encoding change.</li>
	<li>Evaluate also the shebang to specify the syntax style on saving the document newly.</li>
	<li>Scale up character view in character inspector.</li>
	<li>Change drawing font for some invisible characters to draw them at a better position.</li>
	<li>Update JavaScript syntax style.</li>
	<li>Add more description about scripting in the User Guide.</li>
	<li>Deprecate hidden settings for UI update interval.</li>
	<li>Update build environment to Xcode 8.2.1 (SDK macOS 10.12.2).</li>
	<li><span class="label">non-AppStore ver.</span>: Update Sparkle framework to version 1.16.0.</li>
</ul>
</section>


<section>
<h2>Fixes</h2>

<ul>
	<li>Fix an issue where the application could crash after lossy encoding change.</li>
	<li>Fix an issue where the find string was not synchronized with other applications.</li>
	<li>Fix an issue where the regular expression anchors <code>^</code> and <code>$</code> could match wrongly on the normal “Find Next/Previous” under specific conditions.</li>
	<li>Fix an issue on AppleScript where a single replacement with the regular expression didn’t refer to the matches</li>
	<li>Fix an issue where incompatible characters highlight could highlight wrong characters if line endings are CR/LF.</li>
	<li>Fix an issue where some touch bar icons were drawn wrongly.</li>
	<li>Fix an issue where the menu item “About Scripting” in Help &gt; “CotEditor Scripting Manual” didn’t work.</li>
	<li>Fix an issue where the zoomed character in the character inspector was flipped when the popover is detached.</li>
	<li>Fix an issue where <code>lossy</code> option in <code>convert</code> command by AppleScript scripting was ignored.</li>
	<li>Fix an issue on the AppleScript scripting where <code>range</code> property of <code>document</code> contents could be wrong if document line endings are not LF. (thanks to Kaito Udagawa!).</li>
	<li>Fix an issue where the editor opacity couldn’t be set via AppleScript.</li>
	<li>Fix minor typos.</li>
</ul>
</section>
</article>



<article>
<header>
	<h1>CotEditor 3.1.2</h1>
	<p>release: <time>2016-12-10</time></p>
</header>


<section>
<h2>New Features</h2>

<ul>
	<li>Add Scripting hook feature for document opening/saving (thanks to Kaito Udagawa!):
	<ul>
		<li>See <a href="script_hook.html">Run script on specific events</a> from the Help menu &gt; CotEditor Scripting Manual &gt; <a href="script_overview.html">About Scripting</a> for details.</li>
		</ul></li>
	<li>Support AppleScript’s script bundle (.scptd) for scripting (thanks to Kaito Udagawa!).</li>
	<li>Add a new AppleScript property <code>expands tab</code> for document object (thanks to Kaito Udagawa!).</li>
</ul>
</section>


<section>
<h2>Improvements</h2>

<ul>
	<li>Change the outline navigation arrows direction in the navigation bar if text orientation is vertical.</li>
	<li>Add help tags to the line endings menu in the toolbar.</li>
	<li>Improve calculation of the vertical position of line numbers.</li>
	<li>Tweak the behavior of the incompatible character table and the find result table to highlight the correspondent range in the editor every time when clicking a row in the table.</li>
	<li>Update default settings about the visibility of invisible characters.
	<ul>
		<li>From this change, the invisible character settings can be reset. If so, please reset from the “Appearance” pane in the preferences.</li>
		</ul></li>
	<li><span class="label">non-AppStore ver.</span>: Update Sparkle framework to version 1.15.0.</li>
</ul>
</section>


<section>
<h2>Fixes</h2>

<ul>
	<li>Fix a possible crash on changing document’s encoding lossy.</li>
	<li>Fix an issue where application crashed if syntax editor panel becomes too small.</li>
	<li>Fix an issue where the print icon in the toolbar didn’t work.</li>
	<li>Fix an issue where editor views didn’t update after changing the body font or the visibility of the other invisible characters.</li>
	<li>Fix an issue where no error message raised when a text encoding reinterpretation failed.</li>
	<li>Fix an issue where the current line highlight also highlights the last line when the cursor is in the second last line.</li>
	<li>Fix an issue where the title of the menu item toggling invisible character visibility didn’t reflect the frontmost window state.</li>
	<li>Fix an issue where the text size slider in the Touch Bar didn’t update if text size was updated excepting via Touch Bar while the slider is shown.</li>
	<li>Address an issue with drawing area of zoomed character view in character inspector popover.</li>
	<li>Fix a typo in the English menu</li>
</ul>
</section>

<section>
<h2>Misc.</h2>

<ul>
	<li>You can now find CotEditor scripts on <a href="https://github.com/coteditor/CotEditor/wiki/CotEditor-Scripts" rel="external">GitHub Wiki</a>.</li>
</ul>
</section>
</article>



<article>
<header>
	<h1>CotEditor 3.1.1</h1>
	<p>release: <time>2016-11-18</time></p>
</header>


<section>
<h2>Fixes</h2>

<ul>
	<li>Fix a critical issue on CotEditor 3.1.0 where documents can’t be opened under some specific environments.</li>
</ul>
</section>
</article>



<article>
<header>
	<h1>CotEditor 3.1.0</h1>
	<p>release: <time>2016-11-17</time></p>
</header>


<section>
<h2>New Features</h2>

<ul>
	<li>Improve window tabbing on macOS Sierra:<ul>
		<li>Add an option to set window tabbing behavior (in Window pane).</li>
		<li>Open multiple files in a single window with tabs when the window tabbing behavior is set as “Automatically” (or “In Full Screen Only” in system-wide).</li>
	</ul></li>
	<li>Support Touch Bar on the new MacBook Pro.</li>
</ul>
</section>


<section>
<h2>Improvements</h2>

<ul>
	<li>Display the number of replaced in the replacement string field after Replace All in the find panel.</li>
	<li>Display the IANA charset name conflict alert as a document-modal sheet.</li>
</ul>
</section>


<section>
<h2>Fixes</h2>

<ul>
	<li>Fix an issue where the application could crash on a large amount of text change.</li>
	<li>Fix an issue where the application crashed when try to save a document with Non-lossy ASCII encoding.</li>
	<li>Fix an issue where text fields in find panel cut off the end of long lines.</li>
	<li>Fix an issue where the alert about the conflict with IANA charset name was not displayed.</li>
	<li>Fix an issue where some kind of files could not be opened via Service.</li>
	<li>Fix syntax highlight of quoted text of which quotation delimiter consists of multiple characters.</li>
	<li>Improve general stability.</li>
</ul>
</section>
</article>



<article>
<header>
	<h1>CotEditor 3.0.5</h1>
	<p>release: <time>2016-11-15</time></p>
</header>


<section>
<h2>Fixes</h2>

<ul>
	<li>Fix an issue where scripts didn’t put results on the document/console.</li>
	<li>Fix an issue where the editor area was occasionally stacked under the window toolbar on macOS 10.12.</li>
	<li>Fix an issue where MarsEdit via the App Store didn’t update its contents after closing the document in CotEditor.</li>
	<li>Improve general stability.</li>
</ul>
</section>
</article>



<article>
<header>
	<h1>CotEditor 3.0.4</h1>
	<p>release: <time>2016-10-31</time></p>
</header>


<section>
<h2>Improvements</h2>

<ul>
	<li>Update build environment to Xcode 8.1 (SDK macOS 10.12.1).</li>
</ul>
</section>


<section>
<h2>Fixes</h2>

<ul>
	<li>Fix an issue where scripts didn’t put results on the document/console.</li>
	<li>Fix an issue where find all results didn’t open anymore under the specific conditions.</li>
	<li>Fix an issue where MarsEdit didn’t update its contents after closing the document in CotEditor.</li>
	<li>Improve general stability.</li>
</ul>
</section>
</article>



<article>
<header>
	<h1>CotEditor 3.0.3</h1>
	<p>release: <time>2016-10-25</time></p>
</header>


<section>
<h2>New Features</h2>

<ul>
	<li>Add the following encodings to the encoding list (To activate new encodings, restore default once in Preferences &gt; Format &gt; Edit List.):
		<ul>
		<li>Arabic (Windows)</li>
		<li>Greek (Windows)</li>
		<li>Hebrew (Windows)</li>
	</ul></li>
</ul>
</section>


<section>
<h2>Improvements</h2>

<ul>
	<li>Adjust glyph size calculation.</li>
	<li>Improve performance of Find All and Replace All.</li>
	<li>Disable customizing key bindings for window tabbing actions (Because it’s impossible to handle them correctly.)</li>
	<li>Update Swift syntax style to add some missing keywords.</li>
	<li>Improve error message on script error.</li>
</ul>
</section>


<section>
<h2>Fixes</h2>

<ul>
	<li>Fix an issue where default syntax style didn’t highlight document until the first save.</li>
	<li>Fix an issue where selection range after some text actions was wrong.</li>
	<li>Fix an issue where document icons were blurry in non-Retina display.</li>
	<li>Fix an issue where status bar layout collapsed if status line overflows.</li>
	<li>Fix an issue where document theme reloaded unnecessarily on the first time Appearance pane display.</li>
	<li>Fix an issue where the application could crash when script was failed.</li>
	<li>Fix an issue where scrolling to the end of document with <kbd>⌘</kbd>+<kbd>↓</kbd> shortcut didn’t scroll to the end.</li>
	<li>Improve general stability.</li>
</ul>
</section>
</article>



<article>
<header>
	<h1>CotEditor 3.0.2</h1>
	<p>release: <time>2016-10-17</time></p>
</header>


<section>
<h2>Fixes</h2>

<ul>
	<li>Fix an issue where the application could rarely freeze after replacing large document.</li>
	<li>Fix an issue where new syntax style couldn’t be created.</li>
	<li>Fix an issue where new value of last edited text field in preferences was occasionally discarded.</li>
	<li>Fix an issue where replacement string was not registered to the replacement history.</li>
	<li>Fix an issue where horizontal scroll bars in the find panel fields were disappeared.</li>
	<li>Fix a possible crash on application termination.</li>
	<li>Fix a possible crash on opening document.</li>
	<li>Fix error message of syntax style validation.</li>
	<li>Improve general stability.</li>
</ul>
</section>
</article>



<article>
<header>
	<h1>CotEditor 3.0.1</h1>
	<p>release: <time>2016-10-11</time></p>
</header>


<section>
<h2>Improvements</h2>

<ul>
	<li>Add “Complete” action to “Edit” menu.
	<ul>
		<li>On macOS Sierra, the default shortcut for completion action was changed to <kbd>⌥⎋</kbd>.</li>
	</ul></li>
	<li>Move action items in the menu “Edit” &gt; “Transformations” to “Text” &gt; “Transformations.”</li>
	<li>Transform word contains the cursor if nothing is selected on transformation or Unicode normalization actions.</li>
</ul>
</section>


<section>
<h2>Fixes</h2>

<ul>
	<li>Fix an issue where the application could crash while editing text on Yosemite.</li>
	<li>Fix an issue where the application could crash on split editors under specific conditions.</li>
	<li>Fix an issue where the application could crash on running an AppleScript/JXA.</li>
	<li>Fix an issue where sidebar couldn’t be opened on Yosemite.</li>
	<li>Fix an issue where text completion list didn’t occasionally display.</li>
	<li>Fix an issue where syntax highlighting progress indicator was always full.</li>
	<li>Fix an issue where key bindings of recent documents were customizable.</li>
	<li>Fix an issue where the application crashed when a folder is dropped to the application icon.</li>
	<li>Fix an issue where find panel position was not saved.</li>
	<li>Fix an issue where no beep sound was made when there was no match on find/replace.</li>
	<li>Fix an issue where the application could freeze after replace large document.</li>
	<li>Fix an issue where editable area didn’t spread to the full width after changing text orientation when contents were empty.</li>
	<li>Fix an issue where matched brackets in unfocused split editors were highlighted without the need while editing one of split editors.</li>
	<li>Improve general stability.</li>
</ul>
</section>
</article>



<article>
<header>
	<h1>CotEditor 3.0.0</h1>
	<p>release: <time>2016-10-04</time></p>
</header>


<section>
<h2>New Features</h2>

<ul>
	<li>Support window tabbing on macOS Sierra:
	<ul>
		<li>Add “New Tab” action to File menu.</li>
		<li>Sync sidebar visibility among tabs in a window.</li>
	</ul></li>
	<li>Display recent used syntax styles at the top of the toolbar syntax style popup list.</li>
	<li>Add individual “Block Comment,” “Inline Comment,” and “Uncomment” actions in Text menu unlike the “Comment Selection” action changes its behavior intelligently.</li>
	<li>Add Italian localization (thanks to Agostino Maiello!).</li>
</ul>
</section>


<section>
<h2>Improvements</h2>

<ul>
	<li>Support <strong>macOS 10.12 Sierra</strong> and drop support for <strong>OS X 10.8 Mountain Lion</strong> and <strong>10.9 Mavericks</strong>.</li>
	<li>Migrate all source code from Objective-C to Swift.</li>
	<li>Update application icon.</li>
	<li>Update find panel search algorithm:
	<ul>
		<li>Change the regular expression engine from Onigmo to the ICU library.
		<ul>
			<li>From this, the reference symbol of matches is changed from <code>\1</code> style to <code>$1</code>.</li>
		</ul></li>
		<li>Update line-up of the advanced search options.</li>
	</ul></li>
	<li>Enable Autosave and Versions by default.</li>
	<li>Inserting single surrogate character is no more valid.</li>
	<li>Update toolbar.</li>
	<li>Update preferences icons.</li>
	<li>Exclude file extension from the initial selection in the document save panel.</li>
	<li>Update key binding setting format.
	<ul>
		<li>Not compatible with previous key bindings setting. Please customize again in the preferences window.</li>
	</ul></li>
	<li>Auto-sync Script menu with script folder.
	<ul>
		<li>Now, you don’t need anymore to update script menu after script folder modification.</li>
	</ul></li>
	<li>New acknowledgments window.</li>
	<li>Update Swift syntax style to Swift 3.0.</li>
	<li>Update Coffee Script syntax style for the block regular expression.</li>
	<li>Improve syntax highlighting algorithm with symbols.</li>
	<li>New “Go To Line” panel.</li>
	<li>Display “Not Found” in the find string field in the find panel also when “Find All” failed.</li>
	<li>Remove the following less important text actions:
	<ul>
		<li>Insert Encoding Name with “charset=”</li>
		<li>Insert Encoding Name with “encoding=”</li>
	</ul></li>
	<li>Remove the following less important toolbar items:
	<ul>
		<li>Show / Hide Navigation Bar</li>
		<li>Show / Hide Line Numbers</li>
		<li>Show / Hide Status Bar</li>
	</ul></li>
	<li>Remove the feature that changes the line height of current document from the “Format” menu.
	<ul>
		<li>From this, <code>line spacing</code> property on AppleScript is also deprecated.</li>
	</ul></li>
	<li>Remove “Not writable” alert which displayed on file opening.</li>
	<li>Remove “Set as Default” button in the editor opacity panel.</li>
	<li>Change specification not to treat full-width spaces as indent.</li>
	<li>Add help buttons to syntax style editor.</li>
	<li>Make text font, theme and tab width restorable from the last session.</li>
	<li>Make indent deletion more naturally.</li>
	<li>Remove byte count display in document inspector.</li>
	<li>Display also an accurate file size in document inspector.</li>
	<li>Display dialogs for changing file encoding as a document-modal sheet.</li>
	<li>Move scripting manual into the User Guide.</li>
	<li>Make window size setting window translucent.</li>
	<li>Avoid expanding status bar into side inspector.</li>
	<li>Improve line height calculation.</li>
	<li>Keep visible area after toggling text-wrapping.</li>
	<li>Improve scrolling with line number view drag.</li>
	<li>Better syntax highlighting while editing.</li>
	<li>Enable activate “Show Invisibles” action even if all of the invisible characters were set as not shown when the document was opened.</li>
	<li>Update build environment to macOS Sierra + Xcode 8 (SDK macOS 10.12).</li>
</ul>
</section>


<section>
<h2>Fixes</h2>

<ul>
	<li>Fix an issue find string is not shared with other applications after quitting CotEditor.</li>
	<li>Fix an issue where some of script APIs returned always string with LF line endings.</li>
	<li>Fix an issue where page guide remained after toggling page guide visibility.</li>
	<li>Address an issue with drawing area of zoomed character view in character inspector popover.</li>
</ul>
</section>
</article>



<article>
<header>
	<h1>CotEditor 2.5.7</h1>
	<p>release: <time>2016-08-22</time></p>
</header>


<section>
<h2>Fixes</h2>

<ul>
	<li>Fix German localization (Thanks to J-rg!).</li>
	<li>Fix Markdown and Verilog syntax styles.</li>
	<li>Fix update range of syntax highlight while editing.</li>
	<li>Fix key binding setting error message.</li>
	<li>Fix an issue where syntax validation result view was editable.</li>
	<li>Address an issue where editor’s drawing area could become wrong after scaling font size by vertical text.</li>
</ul>
</section>
</article>



<article>
<header>
	<h1>CotEditor 2.5.6</h1>
	<p>release: <time>2016-06-16</time></p>
</header>


<section>
<h2>New Features</h2>

<ul>
	<li>Add newly rewritten syntax styles for C and C++.
	<ul>
		<li>From this change, previous “C, C++, Objective-C” syntax style is deleted.</li>
	</ul></li>
	<li>Add syntax styles for MATLAB and Verilog.</li>
</ul>
</section>


<section>
<h2>Improvements</h2>

<ul>
	<li>Update Markdown syntax style:
	<ul>
		<li>Support strikethrough with <code>~~</code> that is defined in the GitHub flavored Markdown.</li>
		<li>Support emphasis with triple <code>*</code> and <code>_</code>.</li>
	</ul></li>
	<li>Focus back on the find panel after performing “Find All,” “Replace All,” and “Highlight.”</li>
	<li>Change to use the body text color for line numbers on printing that was previously always black.</li>
	<li>Improve scroll behavior with arrow keys.</li>
	<li>Improve compatibility with macOS Sierra beta.</li>
	<li>And some other trivial improvements.</li>
</ul>
</section>


<section>
<h2>Fixes</h2>

<ul>
	<li>Fix document counting as followings:
	<ul>
		<li>“Char Count” counts composite characters as well as CR/LF as single characters and omits counting line endings if “Count each line ending as one character” option is off.</li>
		<li>“Length” counts bytes in UTF-16 literally and always counts line endings even if “Count each line ending as one character” option is off.</li>
		<li>“Location” and “Column” count characters just like “Char Count.”</li>
	</ul></li>
	<li>Fix an issue where the selected marks of line height / tab width in the Format menu disappeared.</li>
	<li>Fix an issue where unselected last line number could be highlighted if the text orientation is vertical.</li>
	<li>Fix an issue where invisible characters were drawn off to the side if the text orientation is vertical.</li>
	<li>Fix an issue where documents were marked as “Edited” just after document duplication if line ending is not the default one.</li>
	<li>Fix an issue where detected indent style was applied not only on file opening but also every time when file reverted.</li>
	<li>Fix an issue where “Find All” result view did not open on OS X Mountain Lion.</li>
	<li>Fix an issue where incompatible character markup could break if undo/redo lossy encoding change continuously.</li>
	<li>Fix an issue where key bindings of some submenu containers were customizable.</li>
	<li>Fix an issue where tab width could be set as <code>0</code>.</li>
	<li>Fix an issue where tab width changing via AppleScript changes only the tab width in the focused editor rather than all split editors.</li>
	<li>Fix an issue where byte length display did not update after changing file encoding.</li>
</ul>
</section>
</article>



<article>
<header>
	<h1>CotEditor 2.5.5</h1>
	<p>release: <time>2016-05-23</time></p>
</header>


<section>
<h2>New Features</h2>

<ul>
	<li>Add syntax style for Git.</li>
</ul>
</section>


<section>
<h2>Improvements</h2>

<ul>
	<li>Update Julia and Swift syntax styles.</li>
	<li>Apply the change of line height/tab width to all split editors so that split editors not focused also can layout text correctly after the change.</li>
	<li>Optimize text rendering performance a bit.</li>
</ul>
</section>


<section>
<h2>Fixes</h2>

<ul>
	<li>Fix an issue where editor area was not focused when document opens.</li>
	<li>Fix an issue where width of tab character could be wrong with specific fonts.</li>
	<li>Fix an issue where selection highlight remained between lines under specific conditions.</li>
	<li>Fix an issue where the current line highlight didn’t update under the specific condition.</li>
	<li>Fix an issue where unwanted dirt was drawn if use the Google Japanese Input.</li>
	<li>Fix an issue where file path display in inspector was not updated when document file is moved.</li>
	<li>Fix an issue where wrong data were displayed in document inspector when a window of an unsaved document is resumed.</li>
	<li>Fix an issue where hanging indent was applied when document style is changed even it is turned off.</li>
	<li>Fix an issue where custom syntax style/theme couldn’t be removed from the style list if the definition file is already deleted.</li>
	<li>Fix an issue where “Copy as Rich Text” was enabled even if no text is selected.</li>
	<li>Fix an issue where URL links were removed when editor is split.</li>
	<li>Fix an issue where line height broke if font whose editor is split is changed via font panel.</li>
	<li>Fix an issue where the first insertion was registered to the undo history on opening document with the selection in another application via Services.</li>
	<li>Fix an issue where the key binding for “Re-Color All” was forced to reset to the default <code>⌥⌘R</code> if syntax style list is updated.</li>
</ul>
</section>
</article>



<article>
<header>
	<h1>CotEditor 2.5.4</h1>
	<p>release: <time>2016-05-13</time></p>
</header>


<section>
<h2>Fixes</h2>

<ul>
	<li>Fix an issue where the application didn’t work on Mavericks and earlier.</li>
	<li>Fix an issue where syntax was occasionally parsed twice on window restoration.</li>
</ul>
</section>
</article>



<article>
<header>
	<h1>CotEditor 2.5.3</h1>
	<p>release: <time>2016-05-12</time></p>
</header>


<section>
<h2>New Features</h2>

<ul>
	<li>Add new normalization form “Modified NFD” (unofficial normalization form adopted by HFS+) to the Unicode normalization action in Text menu (Thanks to DoraTeX!).</li>
</ul>
</section>


<section>
<h2>Improvements</h2>

<ul>
	<li>Improve line-height handling with composite font:
	<ul>
		<li>Remove “Fix line height with composite font” option, and now, the height of lines is always uniform.</li>
		<li>Update line-height calculation to fix that the line height by “Fix line height with composite font” option was a bit higher than actual line height of the used font.<ul>
			<li>From this change, the line height will get reduced than the previous versions. Please reset the line-height to your favorite number on the Appearance pane in the preferences.</li>
		</ul></li>
		<li>Improve line-height calculation.</li>
	</ul></li>
	<li>Optimize performance to apply syntax highlight to document significantly.</li>
	<li>Now, the setting changes of status bar, appearance, tab and invisible chars are applied to documents immediately.</li>
	<li>Update INI syntax style.</li>
	<li>Remove spelling auto correction option.</li>
	<li>Remove “Delay coloring” option.</li>
	<li>Enable move between input fields in syntax style editor with Tab key.</li>
	<li>Apply font-face to font fields in preferences.</li>
	<li>Apply document line height on “Copy with Style.”</li>
	<li>Reflect the state of “Increase contrast” option in system Accessibility setting to custom UI.</li>
	<li>Adjust preferences layout.</li>
</ul>
</section>


<section>
<h2>Fixes</h2>

<ul>
	<li>Fix an issue where word-wrap broke mid-word when a line is indented.</li>
	<li>Fix an issue where hanging indent reset if font is changed.</li>
	<li>Fix an issue where some highlight definitions in Comments, Strings or Characters types were ignored.</li>
	<li>Fix an issue where syntax was always highlighted even if syntax highlight is disabled.</li>
	<li>Fix an issue where the application crashed if empty character is input from the Unicode hex panel.</li>
	<li>Fix an issue where syntax highlight was rarely not updated when style definition is modified.</li>
	<li>Fix line numbers position when text scaled.</li>
</ul>
</section>
</article>



<article>
<header>
	<h1>CotEditor 2.5.2</h1>
	<p>release: <time>2016-05-04</time></p>
</header>


<section>
<h2>Fixes</h2>

<ul>
	<li>Fix an issue where invisible characters could not be hide.</li>
	<li>Fix an issue where the application could crash if the “Replace All” button was clicked continuous.</li>
	<li>Fix an issue where the application crashed on closing default window size setting window.</li>
	<li>Fix line-wrapping behavior when the line contains a long unbreakable word.</li>
</ul>
</section>
</article>



<article>
<header>
	<h1>CotEditor 2.5.1</h1>
	<p>release: <time>2016-04-25</time></p>
</header>


<section>
<h2>Improvements</h2>

<ul>
	<li>Change underline style of outline items.</li>
	<li>Update JavaScript syntax style:
	<ul>
		<li>Improve outline definitions to support the class syntax sugar introduced in ECMAScript 6.</li>
		<li>Better coloring for “get” and “set”.</li>
	</ul></li>
</ul>
</section>


<section>
<h2>Fixes</h2>

<ul>
	<li>Fix an issue where the application could crash on opening empty file.</li>
	<li>Fix an issue where <code>cot</code> command could fail creating new empty file.</li>
	<li>Fix an issue where selected line numbers were not drawn in bold font.</li>
</ul>
</section>
</article>



<article>
<header>
	<h1>CotEditor 2.5.0</h1>
	<p>release: <time>2016-04-23</time></p>
</header>


<section>
<h2>New Features</h2>

<ul>
	<li>Add independent “Unicode (UTF-8) with BOM” encoding to encoding list.
	<ul>
		<li>Respect the existence of the UTF-8 BOM in opened files.</li>
		<li>Enable switching the document encoding between with and without BOM from the toolbar popup button and the “Format” menu.
		<ul>
			<li>The “Unicode (UTF-8) with BOM” item will be automatically added to just after the normal “Unicode (UTF-8).”</li>
		</ul></li>
	</ul></li>
	<li>Now, the execute permission can be given to the file to save from the save panel.</li>
	<li>Add spelling auto correction option (in “Edit” pane).</li>
	<li>Add a new theme “Lakritz.”</li>
</ul>

</section>


<section>
<h2>Improvements</h2>

<ul>
	<li>Update <code>cot</code> command-line tool:
	<ul>
		<li>Create a new file if a non-existent file path is passed in with <code>--new</code> option.</li>
	</ul></li>
	<li>Revert “Highlight” and “Unhighlight” actions in “Find” menu.</li>
	<li>Improve font-size changing behavior:
	<ul>
		<li>Smoother pinch-zoom.</li>
		<li>Now font-size change applies only to the focused editor.</li>
		<li>Enable pinch-zoom to make font smaller than default font size.</li>
		<li>Font size changing doesn’t affect the actual font anymore but just scale characters visibly.</li>
		<li>Fix an issue where font-size changing could remove hanging indent.</li>
		<li>Fix an issue where layout of split editors will be broken if the font of one of the other split editors is changed.</li>
	</ul></li>
	<li>Separate the “Enable smart quotes and dashes” into “Enable smart quotes” and “Enable smart dashes” (in “Edit” pane).</li>
	<li>Apply the following text actions to the whole document if no text is selected:
	<ul>
		<li>Indentation &gt; Convert Indentation to Tab / Spaces</li>
		<li>Lines &gt; Sort</li>
		<li>Lines &gt; Reverse</li>
		<li>Lines &gt; Delete Duplicates</li>
	</ul></li>
	<li>Optimize document opening performance with large file.</li>
	<li>Add “Copy as Rich Text” action to the contextual menu.</li>
	<li>Improve recovering status of unsaved documents on window resume.</li>
	<li>Improve line number view drawing with selection on vertical text mode.</li>
	<li>Improve invisibles drawing:
	<ul>
		<li>Optimize drawing performance (ca. 2x).</li>
		<li>Better drawing if anti-aliasing is off.</li>
	</ul></li>
	<li>Display the following dialogs as a document-modal sheet:
	<ul>
		<li>The dialog asking encoding compatibility on saving.</li>
		<li>The print progress panel</li>
	</ul></li>
	<li>Avoid registering indentation conversion action to the undo history if no text was changed.</li>
	<li>Better error message on file opening.</li>
	<li>Suppress trimming whitespace at the editing point on auto-saving when “Trim trailing whitespace on save” is on.</li>
	<li>Tweak some label text in preferences.</li>
</ul>
</section>


<section>
<h2>Fixes</h2>

<ul>
	<li>Fix an issue where printing area could be cropped.</li>
	<li>Fix an issue where the background of navigation/status bars were not drawn under a specific condition.</li>
	<li>Fix an issue where the numbers in the line number view could be drawn in a wrong place if the editor is vertical text mode and unwrapped.</li>
	<li>Fix an issue where document could not be drawn until the end of the file on legacy OS if the file contains control characters.</li>
	<li>Fix an issue on Mavericks and earlier where the application hung up if tried to print line numbers by vertical text layout on printing.</li>
	<li>Fix an issue where line numbers could be drawn at a bit shifted position or even cropped on printing.</li>
	<li>Fix XML document icon.</li>
	<li>Fix some unlocalized text.</li>
</ul>
</section>
</article>



<article>
<header>
	<h1>CotEditor 2.4.4</h1>
	<p>release: <time>2016-03-16</time></p>
</header>


<section>
<h2>New Features</h2>

<ul>
	<li>Add “Trim Trailing Whitespace” action to “Text” menu.</li>
	<li>Add option to trim trailing whitespace automatically on save (in “General” pane).</li>
</ul>
</section>


<section>
<h2>Improvements</h2>

<ul>
	<li>Reimplement highlighting found string groups with different colors.</li>
	<li>Update BibTeX syntax style:
	<ul>
		<li>Add .bibtex extension.</li>
		<li>Add some field names.</li>
	</ul></li>
	<li>Update Python syntax style:
	<ul>
		<li>Remove a duplicated term.</li>
	</ul></li>
	<li>Now, the change of the page guide column option is applied to opened documents immediately.</li>
	<li>Tweak text in preferences.</li>
	<li>Update the User Guide.</li>
	<li><span class="label">non-AppStore ver.</span>: Update Sparkle framework to version 1.14.0.</li>
</ul>
</section>


<section>
<h2>Fixes</h2>

<ul>
	<li>Fix an issue where “Delimit by whitespace” option on text find didn’t work.</li>
	<li>Fix an issue where some document file information displayed wrong after saving.</li>
	<li>Fix an issue where line number view could count wrong if wrapped.</li>
	<li>Fix an issue where printing color theme couldn’t be changed to “Black and White” on print panel.</li>
	<li>Fix an issue where print preview collapsed if paper size is changed on print panel.</li>
	<li>Fix an issue where “ignore case” option in syntax style definition didn’t actually ignore case.</li>
	<li>Fix an issue where the current file extension was omitted from new suggested filename on “Save As…” operation.</li>
	<li>Fix some typos in German localization. (Thanks to Chris Eidhof!)</li>
</ul>
</section>
</article>



<article>
<header>
	<h1>CotEditor 2.4.3</h1>
	<p>release: <time>2016-03-02</time></p>
</header>


<section>
<h2>Improvements</h2>

<ul>
	<li>Turn regular expression option off automatically by using selected text for search.</li>
	<li>Update <code>cot</code> command-line tool:
	<ul>
		<li>Add <code>--wait</code> (<code>-w</code>) option to wait until a newly opened window closes.</li>
		<li>Optimize command performance.</li>
		<li>Fix an issue where command cannot open file whose path includes non-ascii character.</li>
		<li>Fix an issue where <code>--line</code> option didn’t work under specific environments.</li>
		<li>Fix an issue where <code>--line</code> and <code>--column</code> options didn’t move cursor to the desired location if file has blank lines at the end.</li>
	</ul></li>
	<li>Now, the change of “link URL” option is applied to opened documents immediately.</li>
</ul>
</section>


<section>
<h2>Fixes</h2>

<ul>
	<li>Fix an issue where documents were marked as “Edited” just after opening file if “link URL” option is enabled.</li>
	<li>Fix an issue where URL link was not applied to pasted text.</li>
	<li>Fix an issue where find-all highlight wasn’t removed if find panel is closed before closing find result view.</li>
	<li>Fix an issue where toggling invisible visibility didn’t work correctly.</li>
	<li>Fix an issue where the cursor located at the end of document after file opening.</li>
	<li>Fix an issue where thousands separators weren’t inserted to document information under specific environments.</li>
	<li>Address an issue where paste was rarely failed under specific environments.</li>
</ul>
</section>
</article>



<article>
<header>
	<h1>CotEditor 2.4.2</h1>
	<p>release: <time>2016-02-13</time></p>
</header>


<section>
<h2>Fixes</h2>

<ul>
	<li>Fix an issue on CotEditor 2.4.2 where document window couldn’t be opened on Mountain Lion.</li>
</ul>
</section>
</article>



<article>
<header>
	<h1>CotEditor 2.4.1</h1>
	<p>release: <time>2016-02-12</time></p>
</header>


<section>
<h2>Improvements</h2>

<ul>
	<li>Update JSON syntax style:<ul>
		<li>Fix float number highlight.</li>
	</ul></li>
	<li>Avoid displaying <code>NULL</code> on the status bar until the first calculation is finished.</li>
</ul>
</section>


<section>
<h2>Fixes</h2>

<ul>
	<li>Fix an issue where the text finder’s “ignore case” option was ignored on CotEditor 2.4.0.</li>
	<li>Fix an issue where the current line number display was wrong if the cursor is in the last empty line.</li>
</ul>
</section>
</article>



<article>
<header>
	<h1>CotEditor 2.4.0</h1>
	<p>release: <time>2016-02-09</time></p>
</header>


<section>
<h2>New Features</h2>

<ul>
	<li>New option balancing brackets and quotes (in “Edit” pane).</li>
	<li>New option making URL in document clickable link (in “General” pane).</li>
	<li>On El Capitan, hidden file visibility can be toggled via checkbox in the document open panel.</li>
	<li>Add the following encodings to the encoding list:
	<ul>
		<li>Arabic (ISO 8859-6)</li>
		<li>Hebrew (ISO 8859-8)</li>
		<li>Nordic (ISO Latin 6)</li>
		<li>Baltic (ISO Latin 7)</li>
		<li>Celtic (ISO Latin 8)</li>
		<li>Western (ISO Latin 9)</li>
		<li>Romanian (ISO Latin 10)</li>
	</ul></li>
</ul>
</section>


<section>
<h2>Improvements</h2>

<ul>
	<li>Improve text finder:
	<ul>
		<li>Now, “Find All” action also highlights all matched strings in the editor, and thereby “Highlight” action is removed.</li>
		<li>Change advanced find option setting from popup menu to popover.</li>
		<li>On Yosemite and later, a visual feedback is shown when the search wrapped.</li>
		<li>Keep selected range after “Replace All” with in-selection option.</li>
		<li>Display a total number of found in find panel on simple find actions.</li>
		<li>Now, “Find All” and “Replace All” actions are able to process multiple selections.</li>
		<li>Add Python syntax to the regular expression syntax options.</li>
		<li>Revert “Use selection for Replace” action to allow using an empty string.</li>
		<li>Update layout and style.</li>
	</ul></li>
	<li><code>cot</code> command now opens symbolic link target rather than the link itself.</li>
	<li>On El Capitan, make option control of the document open panel visible.</li>
	<li>Improve syntax highlighting for quoted strings and comment.</li>
	<li>Display alert if file to open seems to be a kind of a media (binary) file.</li>
	<li>Improve file encoding detection.</li>
	<li>Update default priority order of encoding detection.</li>
	<li>Improve character compatibility check.</li>
	<li>Better error message on file opening.</li>
	<li>Increase the number of significant digits in file size display.</li>
	<li>Update Shell Script syntax style:
	<ul>
		<li>Fix variable highlight with <code>_</code>.</li>
	</ul></li>
	<li>Take a safety measure for in case the key binding setting file is corrupt.</li>
	<li>Truncate outline label in the navigation bar by appending ellipsis if it overflows.</li>
	<li>Move some options position within “General” pane and “Edit” pane in the preferences window.</li>
	<li>Rename the main text input area in window from “View” to “Editor.”</li>
</ul>
</section>


<section>
<h2>Fixes</h2>

<ul>
	<li>Fix cursor location after moving lines with empty selection.</li>
	<li>Fix line-wrapping behavior when the line contains a long unbreakable word.</li>
	<li>Fix an issue where the application crashed by an invalid find regular expression option combination.</li>
	<li>Fix an issue where the application could crash just after starting dictation.</li>
	<li>Fix an issue where key binding setting could fail.</li>
	<li>Fix an issue where the scroll bar style didn’t change to light color on dark background theme.</li>
	<li>Fix an issue where the character inspector didn’t appear on Mavericks and earlier.</li>
	<li>Fix an issue where split orientation setting wasn’t applied.</li>
	<li>Fix an issue where “Jump to Selection” action didn’t jump to selection in editor if another text box is focused.</li>
	<li>Fix an issue where some table cells didn’t change their text color when selected.</li>
	<li>Fix tiny memory leaks.</li>
</ul>
</section>
</article>



<article>
<header>
	<h1>CotEditor 2.3.4</h1>
	<p>release: <time>2016-01-13</time></p>
</header>


<section>
<h2>Improvements</h2>

<ul>
	<li>Improve line numbers view for multiple selections.</li>
	<li>Now, “Select Line” action works with multiple selections.</li>
	<li>Close character inspector when text selection was changed.</li>
	<li>Reproduce previous selection by undoing line actions.</li>
	<li>Improve syntax highlighting performance.</li>
</ul>
</section>


<section>
<h2>Fixes</h2>

<ul>
	<li>Fix an issue where comment-out action didn’t work on CotEditor 2.3.3.</li>
	<li>Fix an issue where window title bar was dyed in the editor’s background color on El Capitan.</li>
	<li>Fix an issue where text selection after move multiple lines was broken.</li>
	<li>Fix an issue where <code>^</code> or <code>$</code> anchors in the regular expression via AppleScript didn’t work with document that has non-LF line endings.</li>
	<li>Fix an issue where syntax highlighting indicator became occasionally unclosable under the specific condition on document opening.</li>
</ul>
</section>
</article>



<article>
<header>
	<h1>CotEditor 2.3.3</h1>
	<p>release: <time>2016-01-09</time></p>
</header>


<section>
<h2>New Features</h2>

<ul>
	<li>Add “Share” menu to File menu.</li>
</ul>
</section>


<section>
<h2>Improvements</h2>

<ul>
	<li>Now, you can force-disable window restoration from the last session if you hold Shift key while launch.</li>
	<li>Improve “Input Character in Unicode Hex” panel:
	<ul>
		<li>Display proposed character info.</li>
		<li>Allow also taking a 1 to 3 digits point code.</li>
		<li>Avoid auto-closing panel after entering character.</li>
	</ul></li>
	<li>Improve character inspector:
	<ul>
		<li>Display more comprehensible name for control characters (e.g., <code>&lt;control-0000&gt;</code> to <code>NULL</code>).</li>
		<li>Display an alternate visible symbol in the zoomed character area for C0 control characters.</li>
	</ul></li>
	<li>Improve installed syntax style list in preferences:
	<ul>
		<li>Add dot mark to style names in the list to represent the state if the style is customized.</li>
		<li>Enable restoring modified syntax style directly from the list without opening the style editor.</li>
	</ul></li>
	<li>Now, the current line number is drawn in bold font, and always drawn in vertical text mode.</li>
	<li>Select whole text wrapped with quotation marks by double-clicking one of the quotation marks if it is already syntax-highlighted.</li>
	<li>Keep text selection after inserting color code from the color code panel.</li>
	<li>Add “description” field also to outline setting in syntax style editor.
	<ul>
		<li>From this, update most of bundled syntax styles.</li>
	</ul></li>
	<li>Add jump to URL button to the style info in the syntax style editor.</li>
	<li>Improve drawing of “Other” invisible characters.</li>
	<li>Improve behavior on Replace/Replace All actions.</li>
	<li>Improve text encoding detection to redress the tendency: a binary file was interpreted as ISO-2022-JP.</li>
	<li>Revert style of popup menus in toolbar on Mavericks and earlier.</li>
	<li>Update line number font.</li>
	<li>Update default fonts.</li>
	<li>Tweak preferences layout.</li>
	<li>Tweak Chinese localization.</li>
	<li>Improve general stability.</li>
</ul>
</section>


<section>
<h2>Fixes</h2>

<ul>
	<li>Fix an issue where the application tended to crash by trying opening binary file.</li>
	<li>Fix an issue where line breaks between paths of dropped files were missing.</li>
	<li>Fix an issue where the application crashed when a single character that is a part of surrogate pair is inspected.</li>
	<li>Fix an issue where snippet key bindings could not be customized on Mavericks and earlier.</li>
	<li>Fix an issue where syntax highlight was not updated after reinterpreting encoding.</li>
	<li>Fix an issue where panels could lose target document.</li>
	<li>Fix layout of character popup on Mavericks and earlier.</li>
	<li>Fix an issue where “Recolor All” action was always enabled even if syntax style is “None.”</li>
</ul>
</section>
</article>



<article>
<header>
	<h1>CotEditor 2.3.2</h1>
	<p>release: <time>2015-12-19</time></p>
</header>


<section>
<h2>New Features</h2>

<ul>
	<li>Add “Convert Indentation to Spaces/Tabs” actions to Text &gt; Indentation menu.</li>
	<li>Add syntax styles for METAFONT (Thanks to M.Daimon!), AWK, Git Config, and Git Ignore.</li>
</ul>
</section>


<section>
<h2>Improvements</h2>

<ul>
	<li>Improve character inspector:
	<ul>
		<li>Display also Unicode block if selected letter consists of one character.</li>
		<li>Display Unicode names of each character if selected letter consist of multiple characters.</li>
		<li>Fix drawing area of zoomed character view.</li>
		<li>Fix some other trivial issues.</li>
	</ul></li>
	<li>Add option to suppress “not writable document” alert.</li>
	<li>Improve text selection by clicking line numbers view.</li>
	<li>Tweak style of popup menus in toolbar.</li>
	<li>Improve text encoding detection for UTF-32.</li>
	<li>Add “description” field that doesn’t affect to highlighting but for commenting for each term to the syntax style and syntax style editor.</li>
	<li>Add Swipe to Delete action on El Capitan to tables in syntax style editor.</li>
	<li>Update Python syntax style:
	<ul>
		<li>Add several commands and variables that are in <code>__foo__</code> form.</li>
		<li>Add .pyi extension.</li>
	</ul></li>
	<li>Update Perl syntax style:
	<ul>
		<li>Add some terms.</li>
	</ul></li>
	<li>Update PHP syntax style:
	<ul>
		<li>Add terms added on PHP 5.6.</li>
		<li>Highlight uppercase <code>TRUE</code>, <code>FALSE</code>, <code>AND</code> and <code>OR</code>.</li>
	</ul></li>
	<li>Update Haskell syntax style:
	<ul>
		<li>Add some keywords.</li>
	</ul></li>
	<li>Update DTD, Markdown, reStructuredText and Textile syntax styles to move comments to the description field.</li>
</ul>
</section>


<section>
<h2>Fixes</h2>

<ul>
	<li>Fix an issue where text view drawing was distorted while resizing window.</li>
	<li>Fix an issue where line endings of a document that has a line ending character at the beginning of the file cannot be interpreted its line ending type correctly.</li>
	<li>Fix an issue where character inspector returned always <code>U+000A</code> (LF) for line ending even the actual line ending of the document is not LF.</li>
	<li>Fix character count with a single regional indicator symbol.</li>
	<li>Fix wrong undo action name on encoding conversion via script.</li>
</ul>
</section>
</article>



<article>
<header>
	<h1>CotEditor 2.3.1</h1>
	<p>release: <time>2015-11-14</time></p>
</header>


<section>
<h2>New Features</h2>

<ul>
	<li>Add “Duplicate Line” action to Text &gt; Lines menu.</li>
</ul>
</section>


<section>
<h2>Improvements</h2>

<ul>
	<li>Update Python syntax style:<ul>
		<li>Add terms added in Python 3.5.</li>
	</ul></li>
	<li>Update R syntax style:<ul>
		<li>Fix boolean values were not highlighted correctly.</li>
	</ul></li>
	<li>Update Shell Script syntax style:<ul>
		<li>Add .command to extension list.</li>
	</ul></li>
</ul>
</section>


<section>
<h2>Fixes</h2>

<ul>
	<li>Fix an issue where some type of script file cannot be opened because of “unidentified developer” alert even it was made on CotEditor.</li>
	<li>Fix an issue where unwanted completion list was displayed by auto-completion when after typing a symbol character.</li>
	<li>Fix an issue where the application could crash if the width of line number view will change.</li>
</ul>
</section>
</article>



<article>
<header>
	<h1>CotEditor 2.3.0</h1>
	<p>release: <time>2015-11-07</time></p>
</header>


<section>
<h2>New Features</h2>

<ul>
	<li>Introduce Auto Save and Versions as an option (in General pane).</li>
	<li>Add new actions handling selected lines to the new Text menu &gt; Lines.
		<ul>
		<li>They are also added to the AppleScript terms.</li>
	</ul></li>
	<li>Add “Copy as Rich Text” action to the Edit menu.</li>
	<li>Detect indent style on file opening and set tab expand automatically.</li>
	<li>Add “Spell Check” button to toolbar icon choices.
		<ul>
		<li>Customize toolbar to add it to your toolbar.</li>
	</ul></li>
	<li>Add syntax styles for D, iCalendar, and “Rich Text Format.”</li>
</ul>
</section>


<section>
<h2>Improvements</h2>

<ul>
	<li>Reconstitute main menu.</li>
	<li>Embed key bindings editor to Key Bindings pane.</li>
	<li>Update “Shell Script” syntax style:
		<ul>
		<li>Completely rewrite.</li>
	</ul></li>
	<li>Update “INI” syntax style:<ul>
		<li>Add .url to extension list.</li>
	</ul></li>
	<li>Update “JavaScript” syntax style:<ul>
		<li>Add “z” to attributes.</li>
	</ul></li>
	<li>Update “R” syntax style:<ul>
		<li>Add “Rscript” to interpreters.</li>
	</ul></li>
	<li>Temporarily hide the “Live Update” checkbox in the find panel since this feature by OgreKit framework has actually not worked correctly in the latest versions.</li>
	<li>Bundle cot command to <code>CotEditor.app/Contents/SharedSupport/bin/</code> again.</li>
	<li>Update Onigmo regular expression engine to 5.15.0.</li>
</ul>
</section>


<section>
<h2>Fixes</h2>

<ul>
	<li>Fix an issue where no file path was inserted if file type of the dropped file was not registered to the file drop setting.</li>
	<li>Fix an issue where the application could be launched on unsupported system versions.</li>
	<li>Fix an issue where the baseline of new line invisible characters was wrong if line is empty.</li>
	<li>Fix syntax highlighting issue with multiple lines.</li>
	<li>Fix an issue where text view drawing was distorted while resizing window.</li>
	<li>Fix an issue where the application could crash on window restoration.</li>
	<li>Fix some typos in syntax styles Julia and SQL.</li>
	<li>Address an issue where syntax highlighted control character was sometimes not colored in the invisible color.</li>
</ul>
</section>
</article>



<article>
<header>
	<h1>CotEditor 2.2.2</h1>
	<p>release: <time>2015-10-19</time></p>
</header>


<section>
<h2>New Features</h2>

<ul>
	<li>Add new normalization form “Modified NFD” (unofficial normalization form adopted by HFS+) to the Unicode normalization action in Utility menu (Thanks to doraTeX!)<ul>
		<li>It is also added to the AppleScript terms.</li>
	</ul></li>
</ul>
</section>


<section>
<h2>Improvements</h2>

<ul>
	<li>Update “JSON” syntax style:<ul>
		<li>Add .geojson to extension list.</li>
	</ul></li>
</ul>
</section>


<section>
<h2>Fixes</h2>

<ul>
	<li>Fix an issue where the baseline of invisible characters was wrong by some fonts.</li>
	<li>Fix an issue where the application could crash after modifying theme name on El Capitan.</li>
	<li>Fix an issue where submenu disclosure arrows in the menu key binding editor did occasionally disappear.</li>
	<li>Fix timing to update search string to system-wide shared find string.</li>
	<li>Fix an issue under the specific conditions where the migration window showed up every time on launch.</li>
</ul>
</section>
</article>



<article>
<header>
	<h1>CotEditor 2.2.1</h1>
	<p>release: <time>2015-10-04</time></p>
</header>


<section>
<h2>Fixes</h2>

<ul>
	<li>Fix an issue where the application could crash on typing Japanese text if hanging indentation is enabled.</li>
</ul>
</section>
</article>



<article>
<header>
	<h1>CotEditor 2.2.0</h1>
	<p>release: <time>2015-10-03</time></p>
</header>

<p class="important">This version contains some specific changes that may require manual migration by users. See <a href="specification_changes_on_2.2.html">Important changes on CotEditor 2.2</a> for details.</p>


<section>
<h2>New Features</h2>

<ul>
	<li>CotEditor is now <strong>Sandboxed</strong>.</li>
	<li>Hanging indentation that enables inserting extra indent to wrapped lines.
	<ul>
		<li>You can change the behavior in Preferences &gt; Edit.</li>
	</ul></li>
	<li>New setting option for the behavior on document modification by external process (in General pane).</li>
	<li>Share button in toolbar (Customize toolbar to use it).</li>
	<li>Add new themes “Anura” and “Note.”</li>
	<li>Line number view for vertical text orientation.</li>
	<li>Print with vertical text orientation.</li>
	<li>Save text orientation state to the file and restore it when the file is opened.
	<ul>
		<li><strong>for advanced users</strong>: In this feature, CotEditor saves an <i>extended attribute</i> which named <code>com.coteditor.VerticalText</code> to the file <strong>only when</strong> the editor’s text orientation is vertical. You can even disable the feature running the command <code>defaults write com.coteditor.CotEditor savesTextOrientation -bool NO</code> in Terminal.</li>
	</ul></li>
	<li>Add interpreter name list to the syntax style definition to determine syntax style from the shebang in the file contents for in case when syntax style cannot be determined from the filename.</li>
	<ul>
		<li>From this change, some of the bundled syntax styles are also updated.</li>
	</ul>
	<li>Add new normalization form “NFKC Casefold” to the Unicode normalization action in the Utility menu. (Thanks to doraTeX!)
	<ul>
		<li>It is also added to the AppleScript terms.</li>
	</ul></li>
	<li>Add <code>encoding:</code> and <code>coding:</code> to the encoding declaration keywords which will be used on encoding auto-detection (interpreting priorities are: <code>charset=</code> &gt; <code>encoding=</code> &gt; <code>@charset</code> &gt; <code>encoding:</code> &gt; <code>coding:</code>).</li>
	<li>Add German localization.</li>
</ul>
</section>


<section>
<h2>Improvements</h2>

<ul>
	<li>Support OS X 10.11 El Capitan.</li>
	<li>Deprecate the feature opening/saving files that user doesn’t have the permission, due to Sandbox requirement.</li>
	<li>Remove bundled <code>cot</code> command-line tool, due to the Mac App Store guidelines.
	<ul>
		<li>To use <code>cot</code> command with CotEditor 2.2.0 and later, download the new command-line tool from <a href="https://coteditor.com/cot">http://coteditor.com/cot</a> and install manually. You cannot use the previous one with CotEditor 2.2.0.</li>
	</ul></li>
	<li>Improve side inspector UI.</li>
	<li>Improve syntax highlighting:
	<ul>
		<li>Optimize general syntax highlighting performance (ca. 1.8x).</li>
		<li>Optimize syntax highlighting on file opening.</li>
		<li>Better coloring parsing while editing.</li>
		<li>Update all split editors while editing.</li>
	</ul></li>
	<li>Move scripts folder location from <code>~/Library/Application Support/CotEditor/ScriptMenu/</code> to <code>~/Library/Application Scripts/com.coteditor.CotEditor/</code> due of the Sandbox requirement.
	<ul>
		<li>Users need to migrate their script to the new folder manually since CotEditor doesn’t have the write permission to the new location.</li>
	</ul></li>
	<li>Improve print document:
	<ul>
		<li>Update header/footer layout to conform to the standard system header/footer design.</li>
		<li>Add page setup options to the print panel.</li>
		<li>Print settings preset can be stored in the print panel.</li>
	</ul></li>
	<li>Improve Color Code Editor:
	<ul>
		<li>Add stylesheet keyword to color code type.</li>
		<li>Add stylesheet keyword color list to editor panel.</li>
		<li>Make editor panel resizable.</li>
	</ul></li>
	<li>Now syntax style is automatically set to XML on file opening if no appropriate style can be found but the file contents start with an XML declaration.</li>
	<li>Update Swift syntax style:
	<ul>
		<li>Add new terms available in Swift 2.0.</li>
	</ul></li>
	<li>Better file encoding handling on revert action.</li>
	<li>Update word completion list setting in Edit pane in Preferences (The previous setting has been reset).</li>
	<li>Set access-group <code>com.coteditor.CotEditor.edit</code> to CotEditor’s script definition.</li>
	<li>Change behavior to save <code>com.apple.TextEncoding</code> xattr on saving if the file had no content.</li>
	<li>Improve window restoration:
	<ul>
		<li>To restore also the last scroll position and cursor position.</li>
		<li>To restore also the last syntax style mode of unsaved documents.</li>
	</ul></li>
	<li>Support “swipe to delete” for some tables in Preferences on El Capitan.</li>
	<li>Improve contextual menu for theme/syntax style list on preferences.</li>
	<li>Avoid beeping on typing an unmatched <code>&gt;</code> even if <code>&lt;</code><code>&gt;</code> brace highlighting turned on.</li>
	<li>Improve saving error dialog to display more detailed error reason.</li>
	<li>Optimize saving process.</li>
	<li>Adjust highlight color for find panel.</li>
	<li>Tweak message terms.</li>
	<li>Remove sample scripts.<ul>
		<li>You can get them online on <a href="https://coteditor.com/archives">Archives</a> page.</li>
	</ul></li>
	<li>Update documents.</li>
	<li>Update build environment to OS X El Capitan + Xcode 7 (SDK 10.11).</li>
	<li>Change source code license from the GNU General Public License version 2 to the Apache License version 2.0.</li>
	<li><span class="label">non-AppStore ver.</span>: Disable auto-update feature.
	<ul>
		<li>Since the <a href="https://sparkle-project.org" rel="external">Sparkle</a> framework which is a software update framework we use doesn’t support Sandboxed apps yet, the auto-update feature within CotEditor should be once disabled. The new behavior is: a notification window will be shown when a new release is available (as before), then you need to update CotEditor manually getting the new version from our web-site. Or, just migrate to the <a href="https://itunes.apple.com/app/coteditor/id1024640650?ls=1">Mac App Store version</a>.</li>
	</ul></li>
	<li><span class="label">non-AppStore ver.</span>: Add option to check pre-release versions.
	<ul>
		<li>New pre-releases are always subject to the update check no matter the user setting if the current running CotEditor is a pre-release version.</li>
	</ul></li>
	<li><span class="label">non-AppStore ver.</span>: Update Sparkle framework to version 1.11.0.</li>
</ul>
</section>


<section>
<h2>Fixes</h2>

<ul>
	<li>Fix an issue where theme color was occasionally not applied to the preview in the print panel.</li>
	<li>Fix an issue where the application crashed when type a part of surrogate pair character.</li>
	<li>Fix an issue where invisibles which are a surrogate pair occasionally did not display.</li>
	<li>Fix an issue where the full path display in the document inspector did not update after the document file moved.</li>
	<li>Fix an issue where the find panel could not find matched strings when the find string includes CR or CR/LF line endings.</li>
	<li>Fix an issue where warning on Integration pane didn’t disappear even after the problem resolved.</li>
	<li>Fix an issue where the application crashed by clicking header of empty table in syntax editor sheet.</li>
	<li>Fix an issue where line numbers were not drawn completely on OS X 10.8 when scroll bars are set as always shown.</li>
	<li>Fix an issue where the command-line tool could rarely not be installed from Integration pane.</li>
	<li>Fix an issue where the application could crash after when closing multiple split views.</li>
	<li>Fix an issue where the toolbar button state of the text orientation was not updated on window restoration.</li>
	<li>Fix an issue where some ligatured characters were drawn at a wrong position when the line height for composite font is fixed.</li>
	<li>Fix an issue where unwanted invisible character marks were drawn when tab drawing is turned off and other invisibles drawing is turned on.</li>
	<li>Add some missing localized strings in Japanese.</li>
	<li>Improve general stability.</li>
</ul>
</section>

<section>
<h2>Misc.</h2>

<ul>
	<li>First release in the Mac App Store.</li>
	<li>A CotEditor plugin-script for <a href="https://kapeli.com/dash" rel="external" title="Dash for OS X - API Documentation Browser, Snippet Manager - Kapeli">Dash</a> API documentation browser has been released at <a href="https://github.com/coteditor/Dash-CotEditor-Plugin" rel="external" title="Dash CotEditor Plugin - GitHub">Dash CotEditor Plugin/GitHub</a>.</li>
</ul>
</section>
</article>



<article>
<header>
	<h1>CotEditor 2.1.6</h1>
	<p>release: <time>2015-07-17</time></p>
</header>


<section>
<h2>Fixes</h2>

<ul>
	<li>Improve stability on saving (Thanks to zom-san!).</li>
</ul>
</section>
</article>



<article>
<header>
	<h1>CotEditor 2.1.5</h1>
	<p>release: <time>2015-07-14</time></p>
</header>


<section>
<h2>Fixes</h2>

<ul>
	<li>Fix an issue where auto-indent between curly brackets puts some spaces to a wrong place.</li>
</ul>
</section>
</article>



<article>
<header>
	<h1>CotEditor 2.1.4</h1>
	<p>release: <time>2015-07-12</time></p>
</header>


<section>
<h2>New Features</h2>

<ul>
	<li>Importing theme files via drag-and-drop to theme list in preferences.</li>
</ul>
</section>


<section>
<h2>Improvements</h2>

<ul>
	<li>Support displaying skin tone variations of Unicode 8.0 on the character inspector.</li>
	<li>Support Automatic Termination (Now, CotEditor can be terminated automatically if it has no window).</li>
	<li>Display invisible vertical tab (<code>U+000B</code>) with <code>␋</code> symbol if “Show other invisible characters” turns on.</li>
	<li>Add fancy animations to encoding list edit sheet in preferences.</li>
	<li>Add suppression button to the IANA charset name conflict alert.</li>
	<li>Improve word completion with words that exist in the document.</li>
	<li>Modify layout of “General” pane in Preferences.</li>
	<li>Add help tag hint to controls in the find panel.</li>
	<li>Optimize image resources size.</li>
	<li>Update Sparkle framework to version 1.10.0.</li>
</ul>
</section>


<section>
<h2>Fixes</h2>

<ul>
	<li>Address an issue where the application could hang up on document saving.</li>
	<li>Fix an issue where the autosaving could sometimes be disabled.</li>
	<li>Fix an issue where the layout of the text fields in the find panel could rarely be broken.</li>
	<li>Fix an issue where the auto-update notifier did not recognize a new stable version from specific beta version numbers.</li>
	<li>Fix an issue where some 3rd-party text editors for OS X cannot interpret files which were created by CotEditor.</li>
	<li>Fix an issue where an unwanted alert did show on the first save after reverting back.</li>
	<li>Fix an issue where selection after modifying sort of extension priority in syntax style edit sheet was wrong.</li>
	<li>Fix an issue where “Help” menu item duplicated in the menu bar on the second launch.</li>
	<li>Add some missing Localized strings in simplified Chinese. (Thanks to Wei Wang!)</li>
</ul>
</section>
</article>



<article>
<header>
	<h1>CotEditor 2.1.3</h1>
	<p>release: <time>2015-03-26</time></p>
</header>


<section>
<h2>Improvements</h2>

<ul>
	<li>Revert find panel behavior to select always whole text in find field when the panel is called.</li>
</ul>
</section>


<section>
<h2>Fixes</h2>

<ul>
	<li>Fix line number drawing with large line numbers.</li>
	<li>Fix an issue where the external modification notification did not work.</li>
	<li>Improve general stability.</li>
</ul>
</section>
</article>



<article>
<header>
	<h1>CotEditor 2.1.2</h1>
	<p>release: <time>2015-03-10</time></p>
</header>


<section>
<h2>Improvements</h2>

<ul>
	<li>Change place to create backup files (Now, backup files are always created in <code>~/Library/Autosave Information/</code>).</li>
	<li>Improve find panel:<ul>
		<li>Add scroll bars to the text fields.</li>
		<li>Show invisible characters in text fields.</li>
		<li>Now, “Swap ¥ and \ keys” option is also applied to the fields in the find panel.</li>
		<li>Remove “Escape Character” option for regular expression search.</li>
	</ul></li>
	<li>Add “Cyrillic (Windows)” to the encoding list.</li>
	<li>Optimize launching speed of <code>cot</code> command-line tool.</li>
</ul>
</section>


<section>
<h2>Fixes</h2>

<ul>
	<li>Fix an issue where the application could hang up on saving backup file.</li>
	<li>Fix an issue where unwanted find panel was shown when perform “Use Selection for Find” or “Use Selection for Replace” action.</li>
</ul>
</section>
</article>



<article>
<header>
	<h1>CotEditor 2.1.1</h1>
	<p>release: <time>2015-03-01</time></p>
</header>


<section>
<h2>Fixes</h2>

<ul>
	<li>Fix an issue where octal file permission in the document inspector was wrong.</li>
	<li>Fix an issue where the application could hang up on text editing.</li>
	<li>Improve general stability.</li>
</ul>
</section>
</article>



<article>
<header>
	<h1>CotEditor 2.1.0</h1>
	<p>release: <time>2015-02-19</time></p>
</header>


<section>
<h2>New Features</h2>

<ul>
	<li><code>cot</code> command-line tool.</li>
	<li>Now your documents are automatically backed-up while editing and will be resumed at the next session, even after force quitting.
	<ul>
		<li>This feature doesn’t modify your actual files. You still need to perform “Save” manually to apply changes to your files.</li>
	</ul></li>
	<li>New AppleScript property <code>tab width</code> for document object.</li>
	<li>Now, CotEditor script receives the absolute file path of the frontmost document as an argument if available.</li>
	<li>Add “New CotEditor Document with Selection” and “Open File in CotEditor” Services.</li>
	<li>Add syntax styles for Erlang and Julia.</li>
</ul>

</section>


<section>
<h2>Improvements</h2>

<ul>
	<li>Drop support for <strong>OS X Lion.</strong></li>
	<li>Migrate document drawer to sidebar style.
	<ul>
		<li>Add “show document inspector” option to preferences.</li>
		<li>Improve document information display.</li>
	</ul></li>
	<li>Introduce brand-new find panel with more organized UI.
	<ul>
		<li>OniGmo is still be using for the regular expression engine as before.</li>
		<li>Settings for find panel has been once reset. You can set them again from the gear button in the find panel.</li>
	</ul></li>
	<li>Enable to change multiple checkboxes in syntax style editor at once.</li>
	<li>Improve to display gear icon in menu bar while executing a script.</li>
	<li>Improve auto-outdent behavior with <code>}</code> input.</li>
	<li>Improve auto-tab-expand behavior with intent that tab characters and spaces are mixed.</li>
	<li>Add hidden “Reveal in Finder” menu item to syntax style action menu in Preferences (visible with <kbd>Option</kbd> key).</li>
	<li>Improve CotEditor Script to apply the result to the document that was frontmost when the script was launched.</li>
	<li>Close Preferences window with <kbd>ESC</kbd> key.</li>
	<li>Character inspector popover becomes detachable (on Yosemite and later).</li>
	<li>Update about Console Panel:
	<ul>
		<li>Rename “Script Error Panel” to “Console Panel.”</li>
		<li>Change toolbar style.</li>
		<li>Beautify output message style.</li>
	</ul></li>
	<li>Prefer using user custom syntax style if the file mapping conflicts with other bundled style.</li>
	<li>Make key bindings for panel windows customizable.</li>
	<li>Change to save <code>com.apple.TextEncoding</code> xattr only if the file already has the encoding xattr or it’s a new document.</li>
	<li>Move removed themes/styles to the Trash instead delete them immediately.</li>
	<li>Now, Utility actions perform with multiple selections.</li>
	<li>Avoid showing not-writable alert on Resume again.</li>
	<li>Delay timing to save text key bindings setting.</li>
	<li>Localize document types.</li>
	<li>Improve text rendering with non-opaque view.</li>
	<li>Update “Markdown” syntax style:
		<ul>
		<li>Add horizontal rules to outline menu.</li>
	</ul></li>
	<li>Tweak text view drawing performance.</li>
	<li>Update Sparkle framework to version 1.9.0.</li>
</ul>
</section>


<section>
<h2>Fixes</h2>

<ul>
	<li>Fix an issue that the preferred file encoding for encoding detection could be set wrong after running file open panel.</li>
	<li>Fix an issue that incompatible character markup positions were wrong by CR/LF line endings.</li>
	<li>Fix duplication check in key bindings editor.</li>
	<li>Fix “Restore Defaults” button ability on text key bindings edit sheet.</li>
	<li>Fix possible crashes on input.</li>
	<li>Fix an issue that application could crash after closing split view.</li>
	<li>Fix an issue that application could crash after switching theme in preferences.</li>
	<li>Fix an issue where tab width on printing didn’t reflect user indent setting.</li>
	<li>Fix an issue where tab width didn’t update on font size change.</li>
	<li>Fix an issue where the help button on Edit pane and Format pane didn’t show correct help page.</li>
	<li>Fix an issue that application couldn’t open file that is not Unicode, has more than 4,096 characters and consists only of 2 byte characters.</li>
	<li>Fix an issue that text font could occasionally change after pasting or inputting text from other application.</li>
	<li>Fix an issue that number of selected lines displayed less than actual count if last selected lines are blank.</li>
	<li>Fix an issue that Unicode character insertion was occasionally failed.</li>
	<li>Fix an issue that syntax highlights were removed after performing Unhighlight.</li>
	<li>Fix timing to display sheets on file open.</li>
	<li>Fix an issue that selection of line endings menu and encoding menu in toolbar did not update on undo/redo</li>
	<li>Fix an issue where “Go To” dialog could duplicate and then most of the controls were disabled.</li>
	<li>Fix an issue that checkmark in line height menu was not displayed.</li>
	<li>Fix an issue where some document icons were not applied under the specific environments.</li>
	<li>Fix some missing localizations in simplified Chinese. (Thanks to Wei Wang!)</li>
	<li>Fix an issue that an alert message was not localized.</li>
	<li>And other trivial UI fixes and enhancements.</li>
</ul>
</section>
</article>



<article>
<header>
	<h1>CotEditor 2.0.3</h1>
	<p>release: <time>2014-12-14</time></p>
</header>


<section>
<h2>New Features</h2>

<ul>
	<li>Add Chinese (Simplified) localization. (Thanks to Wei Wang!)</li>
	<li>Add feature to scale font size up by pinch gesture.</li>
</ul>
</section>


<section>
<h2>Improvements</h2>

<ul>
	<li>Add “Traditional Chinese (Big 5 HKSCS),” “Traditional Chinese (Big 5-E),” and “Traditional Chinese (Big 5)” to encoding list.</li>
	<li>Add “show invisible characters” option to set the visibility of all invisible characters at once.
		<ul>
		<li>From this, invisibles visibility of displayed windows can be toggled even all invisibles are hidden as default.</li>
	</ul></li>
	<li>Now, the popup menus in toolbar can be called directly even on “Text Only” mode without mode change.</li>
	<li>Now, window states will resume from the last session.</li>
	<li>Change default syntax style from “None” to “Plain Text.”</li>
	<li>Improve syntax highlighting performance.</li>
	<li>Remove delay when an AppleScript/JavaScript is run for the first time after application launch.</li>
	<li>Update “CSS” syntax style:
		<ul>
		<li>Add several keywords. (Thanks to Nathan Rutzky!)</li>
	</ul></li>
	<li>Update “JSON” syntax style:
		<ul>
		<li>Improve highlighting performance.</li>
	</ul></li>
	<li>Improve find panel behavior with Spaces.</li>
	<li>Disable rich text in find panel.</li>
</ul>
</section>


<section>
<h2>Fixes</h2>

<ul>
	<li>Fix page guide position and tab width.</li>
	<li>Fix an issue that “Go” button in “Go To” sheet didn’t work by clicking.</li>
	<li>Fix an issue that line endings menu in toolbar whose document had been newly created was always set to LF.</li>
	<li>Fix an issue that cancellation of syntax extracting didn’t work immediately under the specific conditions.</li>
	<li>Fix an issue that selecting inside of brackets by double-clicking didn’t work.</li>
	<li>Fix an issue that script execution with large size output could cause application hang up.</li>
	<li>Fix a possible issue that syntax highlighting while text editing could cause application crash.</li>
	<li>Fix an issue that application could hang up when no text font is found.</li>
	<li>Fix an issue that highlights weren’t updated after “Replace All” under Japanese localization.</li>
	<li>Fix an issue that the Auto-Completion feature couldn’t enable from the preferences under Japanese localization.</li>
</ul>
</section>
</article>



<article>
<header>
	<h1>CotEditor 2.0.2</h1>
	<p>release: <time>2014-11-26</time></p>
</header>


<section>
<h2>Fixes</h2>


<ul>
	<li>Fix a critical issue that the application hang up if either file encoding or line endings is shown in status bar.</li>
</ul>
</section>
</article>



<article>
<header>
	<h1>CotEditor 2.0.1</h1>
	<p>release: <time>2014-11-25</time></p>
</header>


<section>
<h2>New Features</h2>

<ul>
	<li>Introduce new AppleScript commands <code>comment out</code> and <code>uncomment</code> for selection object.</li>
	<li>Add .js extension to CotEditor script type.
		<ul>
		<li><strong>Hint</strong>: Use <code>#!/usr/bin/osascript -l JavaScript</code> for shebang to run script as Yosemite’s JavaScript for Automation.</li>
	</ul></li>
	<li>Add “Create Bug Report…” action to the Help menu.</li>
	<li>Add syntax style for BibTeX.</li>
</ul>
</section>


<section>
<h2>Improvements</h2>

<ul>
	<li>Display an alert if the opening file is larger than 100 MB.</li>
	<li>Change the default value for “Comment always from line head” option to enable.</li>
	<li>Rename labels for line endings.</li>
	<li>Update “Python” syntax style:
	<ul>
		<li>Fix highlighting <code>print</code> command.</li>
	</ul></li>
	<li>Update “Ruby” syntax style:
	<ul>
		<li>Improve highlighting <code>%</code> literals.</li>
	</ul></li>
	<li>Update “R” syntax style:
	<ul>
		<li>Add filename <code>.Rprofile</code> to file mapping.</li>
	</ul></li>
	<li>Update “JavaScript” syntax style:
	<ul>
		<li>Highlight shebang as a comment.</li>
	</ul></li>
	<li>Update documents for scripting with AppleScript.</li>
	<li>Update sample scripts.</li>
	<li>Remove syntax style for eRuby.</li>
</ul>
</section>


<section>
<h2>Fixes</h2>

<ul>
	<li>Fix an issue that new documents couldn’t occasionally be saved with an extension that is automatically added from syntax definition.</li>
	<li>Fix an issue that the application could crash after closing split view.</li>
	<li>Fix an issue that some objects couldn’t be handled via JavaScript for Automation on Yosemite.</li>
	<li>Fix an issue that syntax style validator didn’t warn about keywords duplication that were newly added.</li>
	<li>Fix an issue that syntax style mapping conflict tables were always blank.</li>
	<li>Fix an issue that quoted texts and block comments at the end of document weren’t highlighted.</li>
	<li>Fix an issue that text kerning was too narrow with non-antialiasing text (thanks to tsawada2-san).</li>
	<li>Fix an issue that text view scrolls to the opposite side when line number view is dragged.</li>
	<li>Fix an issue that <code>contents</code> property of document property couldn’t be set via AppleScript.</li>
	<li>Fix an issue that word selection didn’t expand correctly under the specific conditions.</li>
	<li>Fix an issue that current line highlight didn’t update after font size change.</li>
	<li>Fix an issue that navigation/status bars are shown for a moment on window creation even they are set as hidden.</li>
	<li>Fix an issue that newly added row in file drop setting occasionally disappear immediately.</li>
	<li>Fix some Japanese localizations.</li>
</ul>
</section>
</article>



<article>
<header>
	<h1>CotEditor 2.0.0</h1>
	<p>release: <time>2014-11-13</time></p>
</header>

<p class="important">This version contains some specific changes that may require manual migration by users. See <a href="specification_changes.html">Important changes on CotEditor 2.0</a> for details.</p>

<section>
<h2>New Features</h2>

<ul>
	<li>Coloring theme feature.</li>
	<li>Comment toggling feature.</li>
	<li>Add “types,” “attributes,” and “variables” to syntax highlighting colors.</li>
	<li>Now, syntax style can be determined not only from file extension but also from filename.
		<ul>
		<li>From this, rename “Extensions” in syntax edit sheet to “File Mapping.”</li>
	</ul></li>
	<li>Add metadata fields for syntax styles.</li>
	<li>Append a correspondent extension to the filename on saving.
		<ul>
		<li>The top extension in the extension list in the syntax style definition will be used.</li>
		<li>From this, setting for “Append “txt” on saving” was deprecated.
			<ul>
			<li>If you want to keep using .txt as default extension, set “Plain Text” syntax style as default style in Preferences &gt; Format.</li>
		</ul></li>
	</ul></li>
	<li>Add “Toggle Text Orientation” icon to toolbar.</li>
	<li>Add option to split views vertically.</li>
	<li>Select lines via clicking/dragging line numbers.</li>
	<li>Add “Select Line” command to “Edit” menu.</li>
	<li>Add syntax styles for AppleScript, C#, Go, Lisp, Lua, R, Rust, Scheme, SQL, SVG, Swift, and Tcl.</li>
	<li>Auto-complete feature (experimental implementation, turned off by default).</li>
</ul>
</section>

<section>
<h2>Improvements</h2>

<ul>
	<li>Support OS X Yosemite.</li>
	<li>Update application icon with Yosemite style.</li>
	<li>Change the bundle identifier from <code>com.aynimac.CotEditor</code> to <code>com.coteditor.CotEditor</code>.</li>
	<li>New default coloring scheme.</li>
	<li>Improve performance drastically:
		<ul>
		<li>Extracting outline list on a background thread.
			<ul>
			<li>From this, non-response time till coloring indicator sheet has been shown reduced drastically.</li>
			<li>Display message for outline extracting in the navigation bar until the first extracting ends.</li>
		</ul></li>
		<li>Perform extracting syntax highlights on a background thread.</li>
		<li>Cache results of syntax highlighting, and use them as long as document is not modified.</li>
		<li>Improve cursor moving and file opening performance when the current line is highlighted.</li>
		<li>Improve invisible chars drawing performance (4x faster).</li>
		<li>Improve line number drawing performance (6x faster).</li>
		<li>Improve text view scrolling on Mountain Lion and later.</li>
		<li>For performance, change range to scan encoding declaration up to 2,000 characters from the head of the document.</li>
	</ul></li>
	<li>Change syntax style file format from plist (XML) to YAML.
		<ul>
		<li>Legacy user styles will be migrated automatically on the first launch of CotEditor 2.0.</li>
		<li>New user syntax style files are stored in <code>~/Library/Application Support/CotEditor/Syntaxes/</code>. The old styles are kept in <code>SyntaxColorings/</code>. Since CotEditor 2.0 doesn’t use them any more, you can delete the directory if you want.</li>
	</ul></li>
	<li>Now, IC (ignore case) can be set even RE (regular expression) is set in syntax style editing.</li>
	<li>Change regular expression engine to extract outline from OniGmo (OgreKit) to ICU (NSRegularExpression).
		<ul>
		<li><strong>Attention!</strong>: You may need to update the outline extracting definitions in your custom syntax styles. See <a href="specification_changes.html">Important changes on CotEditor 2.0</a> for details.</li>
		<li>Remove <code>$&amp;</code> definition that represents whole matched string (Use <code>$0</code> instead).</li>
	</ul></li>
	<li>Change tab width to 4 characters in outline menu.</li>
	<li>Improve coloring indicator:
		<ul>
		<li>Improve to perform cancel button correctly.</li>
		<li>On Mavericks and later, you can work with other documents while coloring dialog is shown.</li>
		<li>Display current task as message in sheet.</li>
		<li>Change not to reset syntax style to “None” when user cancels coloring.</li>
		<li>Change not to remove current coloring when user cancels coloring.</li>
		<li>Cancel with ESC key.</li>
	</ul></li>
	<li>Apply theme color to the line number view.</li>
	<li>On Mountain Lion and later, text view gets no drop-shadow by texts on semi-transparent.</li>
	<li>Define document types for CotEditor in more details and also add document icons for each.</li>
	<li>Scroll line by line with an arrow key.</li>
	<li>Adjust indent automatically on return just after <code>{</code> and <code>}</code> if Auto-Indent is on. (thanks to Naotaka-san).</li>
	<li>Rename “Spelling” menu item to “Spelling and Grammar” in Edit menu, and also add “Substitutions” and “Transformations” items
	<ul>
		<li>From this, remove “Uppercase,” “Lowercase,” and “Capitalize” in the Utility menu.</li>
	</ul></li>
	<li>Update all of bundled syntax styles.</li>
	<li>Update “CSS” syntax style:
		<ul>
		<li>Support CSS level 3.</li>
	</ul></li>
	<li>Update “Perl” syntax style:
		<ul>
		<li>Add some keywords.</li>
		<li>Add <code>=pod</code> and <code>=cut</code> to comment coloring.</li>
		<li>Add .pm to extensions.</li>
	</ul></li>
	<li>Update “JSON” syntax style:
		<ul>
		<li>Add .cottheme to extensions.</li>
	</ul></li>
	<li>Update “LaTeX” syntax style:
		<ul>
		<li>Add .cls and .sty to extensions.</li>
		<li>Update outline menu style.</li>
	</ul></li>
	<li>Update “YAML” syntax style:
		<ul>
		<li>Support YAML 1.2.</li>
		<li>Improve outline extracting rules.</li>
		<li>Some fixes.</li>
	</ul></li>
	<li>Update “Ruby” syntax style:
		<ul>
		<li>Support % notation.</li>
		<li>Add special variables.</li>
		<li>Improve number literals.</li>
		<li>Support here document.</li>
		<li>and some more fixes.</li>
	</ul></li>
	<li>Update “Java” syntax style:
		<ul>
		<li>Improve number literals.</li>
		<li>Support annotation.</li>
		<li>and some more fixes.</li>
	</ul></li>
	<li>Update “JavaScript” syntax style:
		<ul>
		<li>Completely rewrite.</li>
	</ul></li>
	<li>Update “Haskell” syntax style:
		<ul>
		<li>Improve number literals.</li>
		<li>Add escape chars.</li>
	</ul></li>
	<li>Update “Apache” syntax style:
		<ul>
		<li>Indent outline items.</li>
	</ul></li>
	<li>Separate DTD (Document Type Declaration) syntax style from XML.
		<ul>
		<li>From this, coloring performance with XML syntax style was improved.</li>
	</ul></li>
	<li>Updates about scripting support:
		<ul>
		<li>Migrate AppleScript API definition file to sdef format.</li>
		<li>Rename <code>unicode normalization</code> command to <code>normalize unicode</code>.</li>
		<li>Update internal code for <code>range</code> property of <code>text selection</code> objects.
			<ul>
			<li>From this, your <strong>compiled</strong> AppleScripts (.scpt) that contain <code>selection</code> handling need to be updated manually. See “Scripting with AppleScript” document in Help menu for details.</li>
		</ul></li>
		<li>Update documents about scripting with AppleScript.</li>
	</ul></li>
	<li>Change not to include menu items that manage script menu in context menu.</li>
	<li>Count characters by composed character sequence in the status bar and the info drawer.
		<ul>
		<li>The previous count was actually the length of string in UTF-16 that is internal string expression on OS X (for example, a surrogate pair is counted previously as 2 and now as 1).</li>
		<li>Rename previous “Char Count” to “Char Length” and add another “Char Count” with the new count method for status bar items.</li>
	</ul></li>
	<li>Avoid the move to previous outline item button to select the first “&lt;Outline Menu&gt;” item.</li>
	<li>Change key to display hidden menu items in “File” menu to “Option.”</li>
	<li>Add <code>.</code> and <code>:</code> to word separators that are used for selecting a word with a double click.</li>
	<li>Improve messages on character info inspector with surrogate pairs and variation selectors. (thanks to doraTeX-san)</li>
	<li>Disable alert asking for save when blank &amp; unsaved document will be closed. (thanks to Naotaka-san)</li>
	<li>Brush up toolbar icons.</li>
	<li>Now, font size of line numbers follows editor font size.</li>
	<li>Draw page guide in text color.</li>
	<li>Improve syntax editor sheet so as to edit documents even the sheet is shown. (on Mavericks and later)</li>
	<li>Tweak result messages by syntax style validator and partially localized.</li>
	<li>Improve application icon so as not to react with dropped folders.</li>
	<li>Improve cancellation behavior of word completion.</li>
	<li>Rename “Inspect Glyph” to “Inspect Character.”</li>
	<li>Delay timing to store user’s menu key bindings.
		<ul>
		<li>The user setting for menu key bindings on CotEditor 1.x will be reset on the first launch of v2.0.</li>
	</ul></li>
	<li>Improve key bindings edit sheets.</li>
	<li>Change line height value to line height based, that includes the height of the line itself.</li>
	<li>Change default line height value to 1.3.</li>
	<li>Add thousands separators to values in document info.</li>
	<li>Change date format in document info drawer.</li>
	<li>Tweak status bar design.</li>
	<li>Add back quotes to quotation marks which are accommodated when color comments.</li>
	<li>Change Go To panel to sheet.</li>
	<li>Add animation when toggling visibility of the navigation bar and the status bar.</li>
	<li>Fix used font for invisible characters.</li>
	<li>Update some of alternative characters for full-width space char.</li>
	<li>Improve appearance of the encoding list edit sheet.</li>
	<li>Improve window size setting fields in preferences to move fields with tab key.</li>
	<li>Tweak some texts in UI.</li>
	<li>Deprecate “Drag selected text immediately” setting.</li>
	<li>Remove the output type keyword <code>Pasteboard puts</code> for CotEditor script, that was deprecated on CotEditor 0.7.2 and had remained for backwards compatibility.</li>
	<li>Add hidden setting key <code>layoutTextVertical</code> (boolean) to set text orientation vertical as default.</li>
	<li>Deprecate font settings for navigation bar and line number view which are hidden settings.</li>
	<li>Move version history from rich text format to one of the User Guide.</li>
	<li>Update documents.</li>
	<li>Update Sparkle framework to 1.8.0.</li>
	<li>Update build environment to OS X Yosemite + Xcode 6.1 (SDK 10.10).</li>
	<li>And more internal changes.</li>
</ul>
</section>

<section>
<h2>Fixes</h2>

<ul>
	<li>Fix an issue that “Share find strings with other applications” option didn’t work.</li>
	<li>Fix an issue that “Open a new document when CotEditor becomes active” option didn’t work correctly.</li>
	<li>Fix an issue that the encoding select in file open panel was ignored.</li>
	<li>Fix an issue that comments weren’t highlighted correctly if another comment delimiter is contained in string that is enclosed in quotes before the comment delimiter.</li>
	<li>Fix an issue that variation selectors, kind of invisible characters, disappeared occasionally.</li>
	<li>Fix help buttons on preferences panes.</li>
	<li>Fix an issue that encoding selection in toolbar was reset after changing of encoding list order.</li>
	<li>Fix over-wrapped text in the status bar to truncate with “…”.</li>
	<li>Fix an issue that unfocused windows performed also re-coloring after “Replace All.”</li>
	<li>Fix an issue that page guide was occasionally drawn at wrong place if fallback font is used.</li>
	<li>Fix to highlight current line only in focused view of split views.</li>
	<li>Fix an issue that text lines vibrated during moving caret if text orientation is vertical and line height is fixed.</li>
	<li>Fix an issue that line numbers in unfocused views were not updated.</li>
	<li>Fix an issue that lately added toolbar icons didn’t represent the state at the moment.</li>
	<li>Fix an issue that an error was output in console if blank area of incompatible chars table was clicked.</li>
	<li>Fix an issue that editors didn’t change to transparent if the opacity setting in preferences window was changed from 100%.</li>
	<li>Fix an issue that changes in custom line height panel wasn’t applied immediately.</li>
	<li>Fix an issue that “Same as Document” selection for invisible chars in print panel didn’t work correctly.</li>
	<li>Fix an issue that line count got one more extra if selection contains return at the end.</li>
	<li>Fix an issue that <code>range</code> property of <code>text selection</code> objects was displayed as wrong <code>character range</code> on AppleScript Editor.</li>
	<li>Fix some sample scripts which didn’t run correctly.</li>
	<li>Fix an issue that some settings did not display in Preferences on OS X Lion.</li>
	<li>Fix an issue that CotEditor could crash after replacement on specific conditions.</li>
	<li>Avoid horizontal scrollers on key bindings edit sheets.</li>
</ul>
</section>

<section>
<h2>Misc.</h2>

<ul>
	<li>Twitter account for CotEditor was created. Follow <a href="https://twitter.com/CotEditor" rel="external">@CotEditor</a> to get our latest news.</li>
	<li>Web page address was changed to <a href="https://coteditor.com" rel="external">coteditor.com</a>.</li>
	<li>You can find additional syntax styles to install on <a href="https://github.com/coteditor/CotEditor/wiki/Additional-Syntax-Styles" rel="external">GitHub Wiki</a>.</li>
</ul>
</section>
</article>



<article>
<header>
	<h1>CotEditor 1.5.4</h1>
	<p>release: <time>2014-06-29</time></p>
</header>

<section>
<h2>Fixes</h2>
<ul>
	<li>Fix an issue that second page was also printed even the document was actually one page.</li>
	<li>Fix an issue that print large size file with syntax coloring would be failed due to the indicator panel.</li>
	<li>Fix an issue that file size info didn’t update after the file update. (thanks to aki-san)</li>
	<li>Fix an issue that auto-indent was not invoked with Japanese fill-width space.</li>
	<li>Fix an issue that change of view opacity would not be applied to the line number views of the opened windows.</li>
	<li>Fix an issue that some temporary settings for the opened editors could be canceled occasionally.</li>
</ul>
</section>
</article>



<article>
<header>
	<h1>CotEditor 1.5.3</h1>
	<p>release: <time>2014-05-21</time></p>
</header>

<section>
<h2>Improvements</h2>
<ul>
	<li>Adjust preferences window layout.</li>
	<li>Reduce scope of syntax coloring on typing.</li>
	<li>Update OgreKit framework to 2.1.7:<ul>
		<li>Refine some labels in Find menu and Find panel.</li>
	</ul></li>
</ul>
</section>

<section>
<h2>Fixes</h2>
<ul>
	<li>Fix an issue that preview didn’t update after changing of footer/header alignment.</li>
	<li>Fix a rare issue that print cannot be performed under the specific environments.</li>
	<li>Fix an issue that set file drop cannot be changed.</li>
	<li>Fix file drop behavior when files with multiple extensions are dropped.</li>
	<li>Fix an issue that text view layout doesn’t follow text wrapping change when layout orientation is vertical.</li>
	<li>Fix some error messages in English.</li>
</ul>
</section>
</article>



<article>
<header>
	<h1>CotEditor 1.5.2</h1>
	<p>release: <time>2014-05-10</time></p>
</header>

<section>
<h2>Improvements</h2>
<ul>
	<li>Modify some menu and setting labels. (thanks to zom-san)</li>
	<li>Now more setting changes are applied also to current document windows.</li>
	<li>Optimize process when status bar is shown.</li>
	<li>Update documents</li>
</ul>
</section>

<section>
<h2>Fixes</h2>
<ul>
	<li>Fix a critical issue that CotEditor crashes on the first launch.</li>
	<li>Fix an issue that window position doesn’t restore on Japanese locale.</li>
	<li>Fix an issue that text insertion on file drop failed.</li>
	<li>Fix missing shortcut key for “Enter Full Screen” command.<ul>
		<li>To apply this change, perform the “Set to Factory Defaults” on Preferences &gt; Key Bindings &gt; Menu Key Bindings &gt; Edit.</li>
	</ul></li>
</ul>
</section>
</article>



<article>
<header>
	<h1>CotEditor 1.5.1</h1>
	<p>release: <time>2014-05-09</time></p>
</header>

<section>
<h2>Fixes</h2>
<ul>
	<li>Fix a critical issue that CotEditor 1.5 cannot be launched on OS X 10.7.</li>
</ul>
</section>
</article>



<article>
<header>
	<h1>CotEditor 1.5.0</h1>
	<p>release: <time>2014-05-08</time></p>
</header>

<section>
<h2>New Features</h2>

<ul>
	<li>“Inspect Glyph” feature:<ul>
		<li>Popover information of the selected character, if <kbd>Cmd</kbd> + <kbd>Option</kbd> + <kbd>I</kbd> is pressed or “Inspect Glyph” menu item in “Edit” menu is selected when exactly a single character is selected.</li>
	</ul></li>
	<li>New color code panel:<ul>
		<li>Support 3-digit Hex, CSS’s rgb(), rgba(), hsl() and hsla().</li>
		<li>Fix an issue that the color selected in the color panel was applied also to texts in text view.</li>
	</ul></li>
	<li>Add “Input Char in Unicode Hex” feature to “Edit” menu.</li>
	<li>Information to display in status bar become selectable.</li>
	<li>Add word count and file size to status bar info choices.</li>
	<li>Add word count, file size and byte size to info drawer.</li>
	<li>Tab format becomes settable via “Format” menu and toolbar to apply only to the current document.</li>
	<li>On Auto-Indent mode, indent become automatically deeper when return key is pressed exactly between <code>{</code> and <code>}</code> or just after <code>:</code> character.</li>
	<li>Add new “CoffeeScript,” <a href="#v1.5fnote1"><sup>1</sup></a> “Dart,” “Diff,” “INI,” <a href="#v1.5fnote1"><sup>1</sup></a>, “JSON,” “Makefile,” “reStructuredText,” <a href="#v1.5fnote1"><sup>1</sup></a> “Textile,” <a href="#v1.5fnote1"><sup>1</sup></a> and “YAML” syntax style definitions.</li>
	<li>Now, script folder whose name begins with underscore (_) are not displayed in script menu.</li>
	<li><span class="trivial">experimental</span> Add “Use Vertical Orientation” action to “Format” menu (Line numbers are always disabled while vertical orientation mode).</li>
</ul>
</section>

<section>
<h2>Improvements</h2>

<ul>
	<li>Add “Western (ASCII)” and “Chinese (GB 18030)” to encoding list.</li>
	<li>Brush-up terms on UI.</li>
	<li>Update HTML syntax coloring definition.<ul>
		<li>Support HTML5 and HTML5.1</li>
		<li>Better coloring.</li>
	</ul></li>
	<li>Update Perl syntax coloring definition.<ul>
		<li>Color numbers and variables.</li>
		<li>Add some keywords.</li>
		<li>Improve comments coloring.</li>
	</ul></li>
	<li>Add “Speech” to “Edit” menu.</li>
	<li>Add “Syntax Style only” choice to completion list setting.</li>
	<li>Add setting for smart quotes/dashes to preferences.</li>
	<li>Regard numbers and underscore <code>_</code> as string is continuing in non-regex keywords on syntax coloring.</li>
	<li>Force disable smart quotes/dashes expect the document view.</li>
	<li>Change the default order of the encodings detection priority, and now “UTF-8” comes to the first position.<ul>
		<li>You should perform “Set to Factory Default” to apply it. if you update CotEditor from previous version.</li>
	</ul></li>
	<li>Updates about window opaque:<ul>
		<li>Remove the feature to make whole the window semi-transparent, and now opacity setting is applied always only to the view.</li>
		<li>Now, line number view follows the text view’s opacity.</li>
		<li>Now, opacity value need not be multiple of 5%</li>
		<li>Fix term “transparency” to “opacity.”</li>
		<li>Change “Apply to all Windows” button to “Set as Default.”</li>
		<li>Update guide image for view opacity slider in preferences.</li>
		<li>Fix window’s drop-shadow whose text view is full-opaque.</li>
	</ul></li>
	<li>Updates about window open behavior:<ul>
		<li>Store last window’s position and locate new window to the place.</li>
		<li>Remove the feature that unedited blank window closes automatically when another document is going to open.</li>
	</ul></li>
	<li>Updates about print:<ul>
		<li>Implement print preview on print panel.</li>
		<li>Apply the document name to the print job.</li>
		<li>Add “Syntax Name” to the header/footer information choices.</li>
		<li>Remove hyphens next to page number.</li>
		<li>Adjust print panel layout.</li>
	</ul></li>
	<li>Toggle menu item names occasionally like “Show” / “Hide”, instead displaying checkmark.</li>
	<li>Change syntax styles management method.<ul>
		<li>Don’t to copy bundled styles to user’s “Application Support” area on launch.<ul>
			<li>From this, bundled syntax styles follow updates after CotEditor 1.5 as long as the styles are not customized.<ul>
				<li>This is not applied to the syntax styles that were copied previous. To apply it to them, perform “Set to Factory Defaults” on style editing sheet of each bundled syntax style in Preferences &gt; Format pane &gt; Installed styles.</li>
			</ul></li>
			<li><strong>for advanced users</strong>: “~/Application Support/CotEditor/SyntaxColorings (old)” will be created on the first launch of CotEditor 1.5, if you updated it from the previous version. This folder is just a backup data for this switching. you can generally remove it if you want.</li>
		</ul></li>
		<li>Handle files Sandbox level safety on style import/export.</li>
	</ul></li>
	<li>Updates about Preferences window:<ul>
		<li>More compact window.</li>
		<li>New grouping.<ul>
			<li>Remove “Syntax” pane and move its settings to “Format” pane and “Appearance” pane.</li>
			<li>Create a new “Edit” pane extracting settings about editing from “General” pane and “Format” pane.</li>
			<li>Other several setting moves.</li>
		</ul></li>
		<li>Use More OS X-friendly terms for labels.</li>
		<li>Apply selected font style to the font fields.</li>
		<li>Use selected pane name for the preferences window title.</li>
		<li>New syntax style management UI.</li>
		<li>Update syntax style editing sheet.<ul>
			<li>Change mode switching from popup button to list.</li>
			<li>Now, multiple lines can be selected and removed at once.</li>
			<li>Validate new syntax name immediately on editing and show an error message if it isn’t valid.</li>
		</ul></li>
		<li>Improve UI of the extension conflicts sheet.</li>
		<li>Add stepper next to number field.</li>
	</ul></li>
	<li>Updates about AppleScript:<ul>
		<li>Remove <code>transparency</code> and <code>alpha only textView</code> properties.</li>
		<li>Add <code>view opacity</code> property to window object.</li>
		<li>Remove <code>selection</code> object direct under the Application object.</li>
	</ul></li>
	<li>Updates about saving position of the script samples and documents:<ul>
		<li>Now, documents for CotEditor scripting can be found in “Help” menu.</li>
		<li>Now, sample scripts will be copied only on the first CotEditor launch.</li>
		<li>Add hidden “Copy Sample to Scripts Folder” menu item that will be appeared only when option key is pressed.</li>
	</ul></li>
	<li>Remove unimportant settings.<ul>
		<li>Remove setting about file Type/Creator that are used until OS X 10.5 to determine document type on system.</li>
		<li>Remove setting about wrapped mark in the line number view and now wrapped marks are always shown.</li>
		<li>Remove the coloring option setting “Include Input Method chars” and now they are always included.</li>
	</ul></li>
	<li>Updates about script error panel:<ul>
		<li>Implement text search in error messages.</li>
		<li>Increase text size and insert a blank line between error messages.</li>
	</ul></li>
	<li>Add information about number of selected lines to status bar and information drawer.</li>
	<li>Support surrogate pair on Unicode display in information drawer.</li>
	<li>Make matching brace highlight more noticeable.</li>
	<li>Add “Report Bug…” menu item to “Help” menu.</li>
	<li>Use light scroller style when background color is dark.</li>
	<li>Change line/character selection on Go To panel from radio buttons to popup menu.</li>
	<li>Improve inspector drawer layout.</li>
	<li>Now line number view updates while window resizing.</li>
	<li>Improve syntax coloring on text inputting.</li>
	<li>Migrate memory management to ARC (Automatic Reference Counting).</li>
	<li>Optimize processes on application launch.</li>
	<li>Update Sparkle framework to version 1.6.0:<ul>
		<li>Add Japanese localization.</li>
		<li>Fix “Automatically download and install updates in the future.” checkbox.</li>
	</ul></li>
	<li>Update OgreKit framework to version 2.1.6.<ul>
		<li>Now find panel is displayed always on current desktop space.</li>
		<li>Disable automatic substitutions in find panel.</li>
	</ul></li>
	<li>A huge bunch of code and document changes.</li>
	<li>Many code and document changing.</li>
</ul>
</section>

<section>
<h2>Fixes</h2>

<ul>
	<li>Fix an issue that all print page number becomes “-1-”.</li>
	<li>Fix an issue that check mark on line endings popup menu in toolbar was disappear.</li>
	<li>Fix an issue that re-coloring didn’t proceed after the text replacement.</li>
	<li>Fix an issue that the <code>close</code> command via AppleScript was ignored.</li>
	<li>Fix an issue that unwanted window objects were visible and could be handled via AppleScript.</li>
	<li>Fix an issue that <code>^</code> (beginning of a line) on AppleScript’s search/replacement was not recognized when the document’s line endings are set to CR.</li>
	<li>Fix an issue that visual tab width didn’t follow new font when font is temporary changed via font panel.</li>
	<li>Fix an issue that strings between quotes/dashes were not colored when comment coloring definition is not contained in the syntax coloring definition.</li>
	<li>Fix an issue that invalid style name was accepted and the saving was failed on syntax style editing under the specific conditions.</li>
	<li>Fix an issue that syntax style file override another existing one without alert on syntax style editing under the specific conditions.</li>
	<li>Fix an issue that application freeze when one of the installed syntax styles contains an extension definition with the empty string.</li>
	<li>Fix an issue that key-bindings contain back-slash didn’t work under the Japanese locale.</li>
	<li>Fix an issue that encoding names in the encoding list on the preferences was editable.</li>
	<li>Fix an issue that document saving is failed when the document that is set to “Non-lossy ASCII” contains non-ASCII characters.</li>
	<li>Fix an issue that application didn’t terminate on quite even “Don’t Save and Close” button was selected when a document whose Finder lock couldn’t be unlocked exists.</li>
	<li>Fix an issue that error message is output to console when completion list is called while the document is empty.</li>
	<li>Fix PHP code on the application icon.</li>
</ul>

</section>

<footer>
	<ol>
		<li id="v1.5fnote1">same as ones that were distributed on <a href="https://wolfrosch.com/works/goodies/coteditor_syntax" rel="external" hreflang="ja" title="Syntax Definition Files for CotEditor //Wolfrosch">wolfrosch.com</a></li>
	</ol>
</footer>
</article>



<article>
<header>
	<h1>CotEditor 1.4.1</h1>
	<p>release: <time>2014-03-22</time></p>
</header>


<section>
<h2>Improvements</h2>
<ul>
	<li>Disable smart dash/quotes feature of Mavericks as default.
	<ul>
		<li><strong>for advanced users</strong>: Run <code>defaults write com.aynimac.CotEditor enableSmartQuotes YES</code> in Terminal to enable this feature again.</li>
		<li>On the next CotEditor 1.5, this feature will be able to be changed on Preferences.</li>
	</ul></li>
</ul>
</section>

<section>
<h2>Fixes</h2>
<ul>
	<li>Fix an issue on ver. 1.4 that line count was always zero.</li>
</ul>
</section>
</article>



<article>
<header>
	<h1>CotEditor 1.4.0</h1>
	<p>release: <time>2014-03-19</time></p>
</header>


<section>
<h2>Improvements</h2>
<ul>
	<li>Change support OS: OS X 10.7 and later.</li>
	<li>Support 64-bit.</li>
	<li>Support Retina display.</li>
	<li>Update regular expression library used on search &amp; replace feature from Oniguruma to Onigmo.<a href="#v1.4fnote1"><sup>1</sup></a>
	<ul>
		<li>Now the most regular expression syntax defined on Perl 5.10+ like look-behind/look-ahead are available.</li>
	</ul></li>
	<li>Update application, document and toolbar icons.</li>
	<li>Add small size toolbar icons.</li>
	<li>Add new Apache, Markdown, Scala and XML syntax coloring definitions.<a href="#v1.4fnote2"><sup>2</sup></a></li>
	<li>Update PHP syntax coloring definition.<a href="#v1.4fnote2"><sup>2</sup></a>
	<ul>
		<li>Support until PHP5.5.</li>
		<li>Color properties and numbers.</li>
		<li>Improve outline menu.</li>
	</ul></li>
	<li>Update Python syntax coloring definition.<a href="#v1.4fnote2"><sup>2</sup></a>
	<ul>
		<li>Support Python3. (>=3.3)</li>
		<li>Color decorators.</li>
		<li>Improve and fix number coloring.</li>
		<li>distinguish between “print” statement and “print” command.</li>
	</ul></li>
	<li>Update LaTeX syntax coloring definition.
	<ul>
		<li>Fixed <code>{}</code> symbol escaping</li>
	</ul></li>
	<li>Add .py, .markdown, .md, .xml, .scala and .conf extensions to document type.</li>
	<li>Add “Enter Full Screen” command to menu &gt; View.</li>
	<li>Remove the Preferences, Save, Save As, Page Setup and Transparency Panel icons from toolbar.</li>
	<li>Hide dot files and folders in script menu.</li>
	<li>Improve alert descriptions.</li>
	<li>Adjust styles of windows and panels.</li>
	<li>Rename HexColorCode Editor to Color Code Editor</li>
	<li>Update documents.</li>
</ul>
</section>

<section>
<h2>Fixes</h2>
<ul>
	<li>Fixed an issue that unexpected “Update by external process” alert comes up even file is actually not updated.</li>
	<li>Fixed “from an unidentified developer” alert on the first launch.</li>
	<li>Fixed an issue that toolbar background becomes transparent on fullscreen mode (Lion binary).</li>
	<li>Fixed an issue that text view doesn’t become transparent (Lion binary).</li>
	<li>Fixed an issue that top and bottom margin are flipped on printing since OS X Lion.</li>
	<li>Fixed an issue that readonly icon in status bar doesn’t represent the state correctly, if status bar was hidden when window opened.</li>
	<li>Fixed a miss placed label on Preferences (Japanese localization).</li>
	<li>Add blank between words on toolbar labels.</li>
	<li>Fixed an issue that RegexKitLite was actually not updated to 4.0 on CotEditor 1.1.</li>
	<li>Fixed an issue that after the specific operation, closed find panel appears again and become not closable.</li>
</ul>

</section>

<footer>
	<ol>
		<li id="v1.4fnote1">The regular expression match on the syntax coloring has no effect by this change, since ICU library is used for it.</li>
		<li id="v1.4fnote2">same as ones that were distributed on <a href="https://wolfrosch.com/works/goodies/coteditor_syntax" rel="external" hreflang="ja" title="Syntax Definition Files for CotEditor //Wolfrosch">wolfrosch.com</a></li>
	</ol>
</footer>
</article>



<article>
<header>
	<h1>CotEditor 1.3.1</h1>
	<p>release: <time>2012-02-12</time></p>
</header>

<section>
<h2>Fixes</h2>
<ul>
	<li>Fix a bug that cannot install via automatic update.</li>
</ul>

</section>
</article>



<article>
<header>
	<h1>CotEditor 1.3.0</h1>
	<p>release: <time>2012-02-10</time></p>
</header>


<section>
<h2>New Features</h2>
<ul>
	<li>Full screen feature. (For 10.7 only)</li>
	<li>Add option to append extension .txt when saving a file.</li>
</ul>
</section>

<section>
<h2>Improvements</h2>
<ul>
	<li>On Find Panel, don’t close panel when you press return key. (If you’d like to close panel, press shift+return key.) (thanks to akinull-san)</li>
	<li>Add binary for 10.7. (build separately for 10.4–10.6 and for 10.7)</li>
</ul>
</section>
</article>



<article>
<header>
	<h1>CotEditor 1.2.0</h1>
	<p>release: <time>2011-05-23</time></p>
</header>


<section>
<h2>New Features</h2>
<ul>
	<li>Add automatic update feature.</li>
</ul>
</section>

<section>
<h2>Improvements</h2>
<ul>
	<li>Change the application icon. (thanks to 1024jp-san)</li>
	<li>Update 'About The ScriptMenu Folder' document.</li>
</ul>
</section>

<section>
<h2>Fixes</h2>
<ul>
	<li>Fix a bug that ignores tab in auto indent.</li>
	<li>Fix a bug that cannot open AppleScript Editor for 10.6 by Option+Click on script menu.</li>
</ul>
</section>
</article>



<article>
<header>
	<h1>CotEditor 1.1.1</h1>
	<p>release: <time>2011-04-06</time></p>
</header>


<section>
<h2>Fixes</h2>
<ul>
	<li>Fix a bug that cannot start in some environment.</li>
</ul>
</section>
</article>



<article>
<header>
	<h1>CotEditor 1.1.0</h1>
	<p>release: <time>2011-04-03</time></p>
</header>

<section>
<h2>Improvements</h2>
<ul>
	<li>Include documents to the application, and open them from the Help menu.</li>
	<li>Include sample scripts to application, and copy them to script folder on the first launch.</li>
	<li>Change SDK version and the deployment target to 10.4.</li>
	<li>Update OgreKit to 2.1.4.</li>
	<li>Update RegexKitLite to 4.0.</li>
	<li>Add usami-k to copyright.</li>
</ul>

</section>

<section>
<h2>Fixes</h2>
<ul>
	<li>Fix a crash bug on MacBook Air.</li>
	<li>Fix the default style file for CSS.</li>
</ul>
</section>
</article>



<article>
<header>
	<h1>CotEditor 1.0.1</h1>
	<p>release: <time>2009-05-01</time></p>
</header>


<section>
<h2>Improvements</h2>
<ul>
	<li>Adjusted vertical character display position in a line.</li>
	<li>Modified some Utility menu items’ names (English).</li>
</ul>
</section>

<section>
<h2>Fixes</h2>
<ul>
	<li>The default style file for PHP was missing. This problem has been fixed.</li>
	<li>Updated the default style file for “C, C++, Objective-C”, Java, Haskell.</li>
	<li>A newly added user couldn’t launch CotEditor due to the permission issue of the default style file for eRuby. This problem has been fixed.</li>
	<li>Fixed a bug where scripts failed to handle selected strings of a document with CR/LF line endings.</li>
</ul>
</section>
</article>



<article>
<header>
	<h1>CotEditor 1.0.0</h1>
	<p>release: <time>2009-02-28</time></p>
</header>


<section>
<h2>Improvements</h2>
<ul>
	<li>Updated development environment to 10.5.6 + Xcode 3.1.2.</li>
</ul>
</section>

<section>
<h2>Fixes</h2>
<ul>
	<li>When the option “Fix line height with composite font” is enabled, the text display with particular fonts was not updated as it should be. This problem has been fixed.</li>
	<li>Fixed a bug where changing font cluttered the Page Guide display.</li>
</ul>
</section>
</article>



<article>
<header>
	<h1>CotEditor 0.9.6</h1>
	<p>release: <time>2008-12-27</time></p>
</header>


<section>
<h2>New Features</h2>
<ul>
	<li>Added an option allows you to save UTF-8 files with a BOM. (UTF-8 with BOM may cause various problems, use this option with care. OFF by default.)</li>
</ul>
</section>

<section>
<h2>Improvements</h2>
<ul>
	<li>Removed the “A colon (:) is considered as a delimiter when you select a word by double-clicking” feature added on version 0.9.5 (this made expanding the selection with SHIFT-click impossible).</li>
	<li>Improved syntax coloring accuracy on 10.5.x.</li>
	<li>Upgraded RegexKitLite to version 2.2.</li>
	<li>Updated development environment.</li>
</ul>
</section>

<section>
<h2>Fixes</h2>
<ul>
	<li>Fixed a problem where you could drop a folder on the CotEditor icon.</li>
	<li>Fixed a bug where a newly created Syntax Style couldn’t be saved.</li>
	<li>Fixed a bug where the name of a copied Syntax Style couldn’t be changed.</li>
	<li>Cleared unused variables, uninitialized variables and memory leaks from my own code using clang’s scan-build.</li>
	<li>Fixed a bug where pasting text containing line endings would break the highlight of the current line.</li>
	<li>When you delete strings from the last line, the first line was highlighted as the current line on 10.5.x. This problem has been fixed.</li>
	<li>Hitting RETURN while selecting the indent part of line auto-indented the new line. This problem has been fixed.</li>
</ul>
</section>
</article>



<article>
<header>
	<h1>CotEditor 0.9.5</h1>
	<p>release: <time>2008-07-20</time></p>
</header>


<section>
<h2>New Features</h2>
<ul>
<li>You can now highlight the current line.</li>
<li>The number of characters from the beginning of the line to the current insertion point is now displayed in the status bar and the Get Info drawer.</li>
<li>You can now inline Script menu items into contextual menu.</li>
</ul>
</section>

<section>
<h2>Improvements</h2>
<ul>
	<li>Revised coloring process on 10.4 or later and adopted RegexKitLite for regular expression search of the syntax coloring function, which made coloring speed about 1.5-4.0 times faster compared to version 0.9.3. (Note that there are slight differences between the new and old regular expression syntax. The default coloring rules are not affected by the differences. See “ReadMe-en.rtf” for more details.)</li>
	<li>When opening a read-only document, the warning message is now displayed immediately (used to be displayed when making a change).</li>
	<li>Resized the Print dialog smaller.</li>
	<li>Modified the way of displaying invisible characters (10.4 or later).</li>
	<li>Improved the performance of text inputting.</li>
	<li>A colon (:) is now considered as a delimiter when you select a word by double-clicking.</li>
	<li>Modified the way of updating Outline Menu during inputting text in order to prevent screen flickering.</li>
	<li>“Show wrapped-line mark” in the Window preference and “Fix line height with composite font” in the Format preference are now turned on by default.</li>
	<li>Removed “Bounce Dock icon on each file change by another process” from the General preference pane (the setting still works internally, turned on by default).</li>
	<li>Modified the item layout of the Get Info drawer.</li>
	<li>If the “Sync Find strings with other apps” option is turned on, the strings in the Find field are now all selected only when they are retrieved, and making CotEditor frontmost does not cancel the selection anymore.</li>
	<li>When closing the Edit Style sheet by pressing OK, a warning message is now displayed if some errors were detected.</li>
	<li>Placed the shortcut button for Help on each Preferences pane.</li>
	<li>When CotEditor Preferences is already opened, selecting “Preferences…” now just makes the Preferences window frontmost without centering it.</li>
	<li>CotEditor Preferences no longer shows the oval button in the top-right corner of the window (10.4 or later).</li>
	<li>Modified the look of the default Style Name on the Edit Style sheet.</li>
	<li>Optimized source code.</li>
</ul>

</section>

<section>
<h2>Fixes</h2>
<ul>
	<li>Fixed a bug where the line endings of strings generated by drag-and-dropping or copy-and-pasting were always LF.</li>
	<li>Fixed a coloring issue when pasting at the end of a sentence.</li>
	<li>Fixed a bug where syntax coloring had not been updated after performing Replace.</li>
	<li>Fixed a bug where the Line Number display and the Outline Menu display and the Incompatible Char list had not been updated after performing Replace All.</li>
	<li>Revised the English resource of About window.</li>
	<li>Fixed a bug where updating Line Number display would cause an endless loop when invisible characters are showed.</li>
	<li>When a read-only document was saved as another file, the new file also showed the read-only icon. This problem has been fixed.</li>
	<li>If you closed the Find panel while the Find All window opened, switching applications recreated the panel and there was no way to close it. This problem has been fixed.</li>
	<li>Fixed a bug where editing text erased the highlight.</li>
	<li>Fixed a bug where performing Unhighlight after highlighting colored strings erased the color.</li>
	<li>Fixed an Edit Style sheet issue where the “Set to Factory Defaults” button would become active incorrectly on 10.5.</li>
	<li>On 10.5, when you pressed “+” button on the Edit Style sheet the added item did not become instantly editable, now it does.</li>
	<li>After editing a syntax style in the Syntax preference an already opened document using that style will be re-colored when it is made frontmost, but all documents were actually re-colored regardless of their styles. This problem has been fixed.</li>
	<li>When CotEditor is not in front, selecting “New” or “Open…” from the Dock icon did not make the new window frontmost. This problem has been fixed.</li>
	<li>Fixed an image lag issue when changing the transparency of text view.</li>
	<li>When the window was split, changing the transparency of text view did not apply to all views. This problem has been fixed.</li>
	<li>Removed a redundant item from the default coloring definition for PHP.</li>
</ul>
</section>
</article>



<article>
<header>
	<h1>CotEditor 0.9.4</h1>
	<p>release: <time>2008-02-01</time></p>
</header>


<section>
<h2>New Features</h2>
<ul>
	<li>Added support for the “com.apple.TextEncoding” extended attribute in order to read/write the encoding of a file (requires Mac OS X 10.5 or later).</li>
	<li>The progress sheet showing coloring activity now has the Cancel button.</li>
	<li>You can now print a file with syntax coloring enabled.</li>
</ul>
</section>

<section>
<h2>Improvements</h2>
<ul>
	<li>Bundled utility scripts written in Ruby.</li>
	<li>The Go To panel now automatically closes after the operation.</li>
	<li>“Auto expand tabs to spaces” in the Format preference is now turned off by default.</li>
	<li>Single clicking on a character in the Incompatible Char drawer selects the corresponding character (double-clicking used to be needed).</li>
	<li>Made some performance optimizations, for example, a document having no syntax coloring rule (such as a ‘Plain Text’ file) no longer displays coloring progress.</li>
	<li>Implemented new highlight style for Find results (requires Mac OS X 10.5 or later).</li>
	<li>Selecting other than “Auto-Detect” for “File Encoding &gt; when opening a file” in the Format preference now brings up a warning message.</li>
	<li>The Find function can now automatically retrieve the latest Find string searched in another Cocoa application.</li>
	<li>Modified some of the alternative characters to a half-width space.</li>
	<li>Readjusted invisible character display position.</li>
	<li>Adjusted the layout of the Preferences panes.</li>
	<li>Updated build environment to 10.5.1 + Xcode 3.0.</li>
	<li>Changed some build options (SDKROOT=10.4u, SDKROOT_i386=&quot;&quot;, SDKROOT_ppc=&quot;&quot;, etc.).</li>
</ul>
</section>

<section>
<h2>Fixes</h2>
<ul>
	<li>Fixed a bug where the “Create a new document on startup” and “Open blank window with a reopen AppleEvent” settings in the General preference wouldn’t be reflected.</li>
	<li>Auto-detection of UTF-16 (on Intel machines) and UTF-8 BOM didn’t work properly. This problem has been fixed.</li>
	<li>When a document has only one multi-page-long line, the text view would be forcibly scrolled to the last page. This problem has been fixed.</li>
	<li>Fixed a bug where changing “Encoding” in the Open dialog also changed the “File Encoding” setting for opening files.</li>
	<li>Fixed a bug where drag-and-dropping text containing line endings in the same document wouldn’t work properly on Mac OS X 10.5.1.</li>
	<li>Fixed the line number display on Mac OS X 10.5.1.</li>
	<li>Fixed a bug where the “Line numbers” and “Invisible Chars” settings in the Print dialog didn’t work properly.</li>
	<li>Some of the warning messages were not localized into Japanese. This problem has been fixed.</li>
</ul>
</section>
</article>



<article>
<header>
	<h1>CotEditor 0.9.3</h1>
	<p>release: <time>2007-10-01</time></p>
</header>


<section>
<h2>New Features</h2>
<ul>
	<li>The character encoding (IANA character encoding name) and the line ending style in use are now displayed on the status bar.</li>
	<li>You can now exclude line endings from character count.</li>
</ul>
</section>

<section>
<h2>Improvements</h2>
<ul>
	<li>Added syntax style files for Haskell and Python.</li>
	<li>Revised English localization.</li>
	<li>Added the Unhighlight button to the Find panel.</li>
	<li>The parameter string of a shell script for storing output data in the clipboard has been changed to 'Pasteboard' (the existing parameter 'Pasteboard puts' can also be used as before).</li>
	<li>While an input method is translating, the composed text is no longer considered as a selection in the status bar and the Get Info drawer.</li>
	<li>CotEditor runs an AppleScript when launching (as in version 0.9.1 or earlier).</li>
</ul>
</section>

<section>
<h2>Fixes</h2>
<ul>
	<li>When switching panes in the CotEditor preferences using the Tab/arrow/Space key, the toolbar items didn’t appear as currently selected. This problem has been fixed.</li>
	<li>Corrected a problem where an image could be pasted into the Find panel’s Replace field.</li>
	<li>Fixed some scrolling bugs.</li>
	<li>Fixed a bug where the menu wasn’t updated after importing a new syntax file.</li>
	<li>Some of the “pre-formatted string” menu items in the File Drop preferences pane didn’t show help tags. This problem has been fixed.</li>
	<li>Showing invisible characters such as control characters would slow down the application performance. This problem has been slightly fixed.</li>
</ul>
</section>
</article>



<article>
<header>
	<h1>CotEditor 0.9.2</h1>
	<p>release: <time>2006-10-14</time></p>
</header>


<section>
<h2>New Features</h2>

<ul>
	<li>Invisible characters such as control characters can now be displayed.</li>
	<li>When one character is selected, the Unicode code point of the character is now displayed on the Get Info drawer and the status bar.</li>
	<li>Added an option for specifying whether to read the encoding declaration.</li>
	<li>Added Print preferences.</li>
	<li>Implemented the function for highlighting matching braces (ported from Smultron).</li>
	<li>Double-clicking near a brace selects to the matching brace (ported from Smultron).</li>
</ul>
</section>

<section>
<h2>Improvements</h2>

<ul>
	<li>When switching between Find/Replace fields using the Tab key in the Find panel, text already in the field (if any) is now all selected.</li>
	<li>Text in the Find field used to be all selected whenever the Find panel was made frontmost, but it now applies only when the Find panel was called via the Find menu or using the keyboard shortcut, which is the default behavior of OgreKit.</li>
	<li>Updated the Outline Menu settings in the default style files for C, C++, Objective-C.</li>
	<li>Updated toolbar icons.</li>
	<li>Improved auto-detection of ISO 2022-JP, UTF-8, and UTF-16 encoding.</li>
	<li>Added Japanese help.</li>
	<li>AppleScript no longer runs when launching CotEditor.</li>
	<li>Updated development environment.</li>
</ul>
</section>

<section>
<h2>Fixes</h2>

<ul>
	<li>After deleting a string including line endings, edit flag wouldn’t be set properly when undoing operations. This problem has been fixed.</li>
	<li>Fixed a bug where edit flag vanished when you edit a file, save it, undo it, and edit again.</li>
	<li>When you paste to the current selection, if the selected string was identical to the clipboard’s text and contained line endings, the pasted string remained selected. This problem has been fixed.</li>
	<li>Fixed an implicit bug of index conversion between character and glyph under the process of displaying invisible characters.</li>
	<li>Fixed a bug where closing a window would cause an application crash.</li>
	<li>When beginning a new line at the end of a file, text view didn’t always scroll properly. This problem has been fixed.</li>
	<li>On version 0.9.1, the status bar wasn’t fully localized in Japanese. This problem has been fixed.</li>
</ul>
</section>
</article>



<article>
<header>
	<h1>CotEditor 0.9.1</h1>
	<p>release: <time>2006-05-14</time></p>
</header>


<section>
<h2>New Features</h2>

<ul>
	<li>Implemented the Split View function.</li>
	<li>Changed the way of generating the completion list, the strings containing signs can now be listed.</li>
</ul>
</section>

<section>
<h2>Improvements</h2>

<ul>
	<li>Added syntax style files for eRuby and Java.</li>
	<li>Updated syntax style files for C, C++, Objective-C.</li>
	<li>“Additional Text Key Bindings” now doesn’t work while the Japanese input method is active.</li>
	<li>Double-clicking on a character in the “Incompatible Char” drawer now selects the corresponding character and scrolls the window if needed so that the character can be seen.</li>
	<li>When editing “Menu Key Bindings” in the Preferences, you can now double-click on a collapsed line to expand.</li>
	<li>Added help tags to some navigation view items.</li>
	<li>Slightly modified the Preferences layout.</li>
	<li>Updated development environment.</li>
</ul>
</section>

<section>
<h2>Fixes</h2>

<ul>
	<li>When selecting multiple lines, the selection’s background color would break between lines. This problem has been fixed.</li>
	<li>Turning on the “All controls” option for “Full keyboard access” in System Preferences could cause some problems (e.g., hiding the caret in a new document or incorrect behavior of input method). This problem has been fixed.</li>
	<li>Fixed a bug where user-configured key bindings couldn’t be deleted in the “Menu Key Bindings” setting.</li>
	<li>Fixed a bug where current syntax coloring was canceled on each overwrite saving.</li>
	<li>With the “Fix line height with composite font” option turned off, line height couldn’t be changed. This problem has been fixed.</li>
	<li>Corrected the warning message appears when changing file encoding.</li>
	<li>Modified the inner workings.</li>
</ul>
</section>
</article>



<article>
<header>
	<h1>CotEditor 0.9.0</h1>
	<p>release: <time>2006-02-22</time></p>
</header>


<section>
<h2>New Features</h2>

<ul>
	<li>Added a menu/toolbar items for toggling “Show Invisible Characters” and “Show Page Guide.”</li>
	<li>Added an option which allows you to exchange the key bindings for inputting a half-width yen/backslash.</li>
	<li>The AppleScript ‘document’ object now has a new property ‘line spacing.’</li>
	<li>Implemented the function for customizing the background color of selection.</li>
	<li>Implemented the function which fixes the line height regardless of the specified font.</li>
	<li>Implemented the function which displays marks beside wrapped lines.</li>
</ul>
</section>

<section>
<h2>Improvements</h2>

<ul>
	<li>CotEditor is now Universal Binary.</li>
	<li>Updated the default style file for PHP.</li>
	<li>Upgraded OgreKit to version 2.1.1.</li>
	<li>Updated some toolbar icons.</li>
	<li>Text encoding is now variable when reading script files, so the scripts including characters that C-string cannot interpret are now executable.</li>
	<li>In the case a possible completion includes parentheses, only the string inside them is now selected.</li>
	<li>After changing the line height or the font size, the scroll position is now adjusted so that the caret/selection can be seen.</li>
	<li>Slightly enlarged the “Chars” and “Lines” fields on the Get Info drawer.</li>
	<li>The Key Bindings preferences pane now has explanations of changing/assigning the Script menu’s keyboard shortcuts.</li>
	<li>Bundled instructions for ATOK users.</li>
	<li>Updated development environment, changed some build options.</li>
</ul>
</section>

<section>
<h2>Fixes</h2>

<ul>
	<li>An incorrect Undo item was recorded when inputting a line ending, and the scroll position wasn’t properly adjusted when beginning a new line at the end of the file. These problems have been fixed.</li>
	<li>When hiding line numbers, text area was widened and scrolled incorrectly on toggling the “Wrap Lines.” This problem has been fixed.</li>
	<li>Fixed a bug where line numbers were not displayed when changing the font size.</li>
	<li>Fixed a bug where the last line’s line number would not be displayed.</li>
	<li>Corrected some English localizations.</li>
	<li>Fixed a bug where the last few lines would be lost when printing a rather long document.</li>
	<li>Fixed a bug where the separator line of footer wasn’t printed when printing a document less than one page long.</li>
	<li>There was an incorrect iteration in the printing process which reduced the speed of printing. This problem has been fixed.</li>
	<li>Some of the Japanese resources didn’t fit the button size. This problem has been fixed.</li>
	<li>Modified the inner workings.</li>
</ul>
</section>
</article>



<article>
<header>
	<h1>CotEditor 0.8.6</h1>
	<p>release: <time>2005-12-26</time></p>
</header>


<section>
<h2>New Features</h2>

<ul>
	<li>Implemented the function for changing line spacing.</li>
</ul>
</section>

<section>
<h2>Improvements</h2>

<ul>
	<li>Reworked the Completion List setting in the Preferences, and the pop-up list now shows completions in the following order: words in the file, words generated from coloring style, standard words.</li>
	<li>Line number of the last empty line is now displayed.</li>
	<li>Adjusted invisible character display position.</li>
	<li>Added “Use Antialias” and “Show Page Guide” menu items (both apply to the frontmost window).</li>
	<li>Enabling/Disabling “Use Antialias” or “Show Page Guide” option in the Preferences now applies to a newly created document.</li>
	<li>Reorganized some of the Preferences panes.</li>
	<li>When printing, print area now scales reflecting the header/footer setting.</li>
	<li>Reworked updating performance of the status bar and the Get Info drawer.</li>
	<li>Byte counting during opening a file is no longer performed under 10.4.x so that most files can be opened.</li>
</ul>
</section>

<section>
<h2>Fixes</h2>

<ul>
	<li>Fixed a bug where some umlaut characters couldn’t be input using a French keyboard.</li>
	<li>Fixed a bug where choosing other than “Auto-Detect” under the File Encoding section in the Format preferences was not reflected.</li>
	<li>When only the text view is made transparent, the drawing of character shadows was not updated when scrolling. This problem has been fixed.</li>
	<li>Fixed a bug where a key binding including ‘@’ couldn’t be set properly.</li>
	<li>Document icons appeared as generic icons under some environments. This problem has been fixed.</li>
	<li>After inserting a line ending character not by a key input but by other ways, such as pasting or using a script, the line ending characters couldn’t be searched/replaced till you’d saved the file. This problem has been fixed (CotEditor now always use LF when inserting/replacing).</li>
	<li>Fixed a bug where specifying ‘InsertAfterSelection’ or ‘AppendToAllText’ in a script didn’t work properly.</li>
	<li>Corrected some English localizations.</li>
</ul>
</section>
</article>



<article>
<header>
	<h1>CotEditor 0.8.5</h1>
	<p>release: <time>2005-12-06</time></p>
</header>


<section>
<h2>New Features</h2>

<ul>
	<li>You can now configure possible completions separately from the coloring definition (if no configuration, completions will be generated from the coloring definition as before).</li>
	<li>Implemented the Page Guide function which shows a vertical line at a specified character width (as reference).</li>
</ul>
</section>

<section>
<h2>Improvements</h2>

<ul>
	<li>Improved the speed of syntax coloring.</li>
	<li>Updated the default style files for PHP, LaTex, HTML.</li>
	<li>Assigned Command-D to “Don’t Save” on the Close dialogue of unwritable files.</li>
	<li>Pressing Shift-Return now inserts ‘<code>&lt;br /&gt;</code>’ by the default “Additional Text Key Bindings” setting.</li>
	<li>Increased the bottom margin of text area.</li>
	<li>Expressly added main file extensions to the build setting (in order to make CotEditor appear in the “Open With” contextual menu in the Finder).</li>
	<li>Toggling the “Use Antialiasing Text” option is now reflected immediately.</li>
</ul>
</section>

<section>
<h2>Fixes</h2>

<ul>
	<li>Fixed a bug where pressing Delete didn’t properly close the completion list.</li>
	<li>After operating “Save As,” the right file is now monitored for file change notification.</li>
	<li>When closing a locked file that you cannot unlock, a proper alert is now displayed.</li>
	<li>Fixed a bug where the ‘find’ AppleScript command couldn’t search the line ending characters.</li>
	<li>Fixed a bug where Japanese characters were displayed as the hexadecimal Unicode character values in the “Show Extension Error” window.</li>
	<li>Corrected some localizations.</li>
</ul>
</section>
</article>



<article>
<header>
	<h1>CotEditor 0.8.4</h1>
	<p>release: <time>2005-11-17</time></p>
</header>


<section>
<h2>New Features</h2>

<ul>
	<li>CotEditor can now read CSS-style ‘@charset’ encoding declaration (interpreting priorities are: ‘charset=’ &gt; ‘encoding=’ &gt; ‘@charset’).</li>
	<li>CotEditor now supports file change notification.</li>
</ul>
</section>

<section>
<h2>Improvements</h2>

<ul>
	<li>Updated some Preferences icons.</li>
	<li>The document window’s text area now has small margin on top and bottom.</li>
	<li>Changed the statement of the URL for OgreKit site.</li>
	<li>Upgraded development environment to 10.4.3 + Xcode 2.2.</li>
</ul>
</section>

<section>
<h2>Fixes</h2>

<ul>
	<li>Fixed a bug where syntax coloring wasn’t reflected when saving a new document.</li>
	<li>The AppleScript command ‘replace’ can now replace with blank (delete the matching part).</li>
	<li>Fixed a bug where only certain part of a word was colored.</li>
	<li>While editing, the bottom of the document was not colored properly. This problem has been fixed.</li>
	<li>Fixed wrong implementation of OgreKit.</li>
</ul>
</section>
</article>



<article>
<header>
	<h1>CotEditor 0.8.3</h1>
	<p>release: <time>2005-10-28</time></p>
</header>


<section>
<h2>New Features</h2>

<ul>
	<li>Python scripts can now be added to the Script menu.</li>
	<li>The “Open” dialogue can now display hidden files (Clicking the Shift key while showing the File menu toggles this on/off. Can be turned always on by customizing the keyboard shortcut).</li>
	<li>The default coloring style can be specified.</li>
	<li>You can now customize keyboard shortcuts.</li>
	<li>You can now insert text snippets using key bindings.</li>
	<li>You can now print documents.</li>
</ul>
</section>

<section>
<h2>Improvements</h2>

<ul>
	<li>The Preferences panes now have icons.</li>
	<li>Added syntax style files for LaTeX and Ruby.</li>
	<li>Updated the default style file for PHP.</li>
	<li>Modified the bundled script “current time.applescript.”</li>
	<li>Changed the order of the default encoding list (See the bundled documentation for details).</li>
	<li>The “Incompatible Char” drawer now shows converted characters as well.</li>
	<li>Incompatible characters were not displayed under some encodings, but they are now always displayed depending only on the result of conversion.</li>
	<li>CotEditor now checks the IANA character encoding name when saving a file and displays an alert if it differs from the current encoding.</li>
	<li>The file’s creation date is no longer changed when saving.</li>
	<li>Changed the default keyboard shortcuts for “Input Backslash,” “Input YenMark,” “Reset to Default (font).”</li>
	<li>Assigned shortcut to each Panel sub menu.</li>
	<li>Changed the display font size of the navigation bar (Outline Menu).</li>
	<li>Removed “Open Recent” from the Dock menu under 10.3.9.</li>
	<li>Added “Owner” to the Get Info drawer.</li>
</ul>
</section>

<section>
<h2>Fixes</h2>

<ul>
	<li>Fixed a bug which would prevent from editing certain files owned by another user.</li>
	<li>Fixed a bug where the update and close notification of the External Editor Protocol were not sent.</li>
	<li>Fixed a bug where the warning message didn’t show up when failed to open a file dropped on the application icon.</li>
	<li>After canceling the dialogue of “Copy Style” in the Syntax preferences pane, the style name was not reverted until relaunching CotEditor. This problem has been fixed.</li>
	<li>Fixed a bug where the Get Info drawer of a new (and not yet saved) document wouldn’t show Creator/Type correctly.</li>
	<li>Worked around the problem where coloring indicator seemed to go backward depending on the document’s size.</li>
	<li>Other minor changes/fixes.</li>
</ul>
</section>
</article>



<article>
<header>
	<h1>CotEditor 0.8.2</h1>
	<p>release: <time>2005-08-30</time></p>
</header>


<section>
<h2>Fixes</h2>

<ul>
	<li>Fixed a bug where Outline Menu’s meta character ‘$LN’ didn’t work properly.</li>
	<li>Corrected some localizations.</li>
</ul>
</section>
</article>



<article>
<header>
	<h1>CotEditor 0.8.1</h1>
	<p>release: <time>2005-08-29</time></p>
</header>


<section>
<h2>New Features</h2>

<ul>
	<li>Implemented the navigation bar which contains Outline Menu that allows quick access to a characteristic part of the document.</li>
	<li>Added the “Delay Coloring” option to the Syntax preferences pane, which delays the timing of real-time coloring in order to let CotEditor (seem to) respond faster to your input.</li>
	<li>You can now use authentication to open a file even when not having sufficient privilege.</li>
	<li>Implemented the function which highlights the characters that are not supported by the specified encoding.</li>
</ul>
</section>

<section>
<h2>Improvements</h2>

<ul>
	<li>Improved performance for inputting text and changing the selection range.</li>
	<li>Removed the “Font” menu from the contextual menu.</li>
	<li>Changed some names of the preferences panes.</li>
</ul>
</section>

<section>
<h2>Fixes</h2>

<ul>
	<li>Fixed a bug where improper Undo histories remained after reinterpreting the file encoding.</li>
	<li>Fixed a bug that would make text displayed with wrong font/size when repeating changing the file encoding.</li>
	<li>Fixed a bug where the AppleScript command ‘line range’ would return wrong values.</li>
	<li>Modified the inner workings.</li>
</ul>
</section>
</article>



<article>
<header>
	<h1>CotEditor 0.8.0</h1>
	<p>release: <time>2005-08-14</time></p>
</header>


<section>
<h2>New Features</h2>

<ul>
	<li>Added a menu item for inserting the file’s encoding as the IANA character encoding name.</li>
	<li>Now supports for the AppleScript command ‘IANA charset’ which is to get the IANA character encoding name of the file’s encoding.</li>
	<li>The completion list can now contain the words which are in the syntax style file.</li>
</ul>
</section>

<section>
<h2>Improvements</h2>

<ul>
	<li>Added syntax style files for C, C++, Objective-C.</li>
	<li>“Finder’s Lock” in the Get Info drawer now shows ‘-’ when the file is not locked.</li>
	<li>When saving, the “Save” dialogue now shows the filename as its name part selected (excluding the suffix part).</li>
	<li>When failed to open a file, the alert now shows proper text.</li>
	<li>As opening a file with encoding auto-detection enabled, CotEditor now reads the declaration ‘charset=’ or ‘encoding=’ written in the file and uses it (if any) to determine the character encoding.</li>
	<li>File Drop now recognizes uppercase file extensions.</li>
	<li>Added ‘FILEEXTENSION’ and ‘FILEEXTENSION-LOWER’ and ‘FILEEXTENSION-UPPER’ to File Drop’s pre-formatted strings.</li>
	<li>Additional support for the following encodings:<ul>
		<li>Traditional Chinese (EUC)</li>
		<li>Simplified Chinese (EUC)</li>
		<li>Traditional Chinese (Windows, DOS)</li>
		<li>Simplified Chinese (Windows, DOS)</li>
		<li>Korean (EUC)</li>
		<li>Korean (Windows, DOS)</li>
		</ul>
		(Mac OS X 10.4.x or later now supports the followings as well)<ul>
		<li>Unicode (UTF-16BE)</li>
		<li>Unicode (UTF-16LE)</li>
		<li>Unicode (UTF-32)</li>
		<li>Unicode (UTF-32BE)</li>
		<li>Unicode (UTF-LE)</li>
	</ul></li>
	<li>The Encoding List sheet in the Preferences now shows IANA character encoding name as well.</li>
	<li>The size of the Encoding List sheet in the Preferences is now memorized.</li>
	<li>The “Set to Factory Defaults” button on the Encoding List sheet in the Preferences is now properly turned into clickable/unclickable.</li>
	<li>A script for inserting XHTML <code>&lt;pre&gt;</code> tag is now bundled.</li>
</ul>

</section>

<section>
<h2>Fixes</h2>

<ul>
	<li>When changing the character encoding via the toolbar, the new encoding’s name sometimes remained shown in the toolbar after clicking Cancel. This problem has been fixed.</li>
	<li>Fixed a bug where line endings were always set to LF when changing the character encoding.</li>
	<li>Fixed a bug where coloring wasn’t performed after changing the character encoding.</li>
	<li>Some buttons on the “HexColorCode Editor” panel were not displayed correctly on Mac OS X 10.3.9. This problem has been fixed.</li>
	<li>Fixed a bug where you couldn’t drop a file onto the document window.</li>
	<li>Fixed a bug where the File Drop preferences pane didn’t accept new settings.</li>
	<li>Half-width yen signs couldn’t be replaced under some character encodings. This problem has been fixed.</li>
</ul>
</section>
</article>



<article>
<header>
	<h1>CotEditor 0.7.3</h1>
	<p>release: <time>2005-08-06</time></p>
</header>


<section>
<h2>New Features</h2>

<ul>
	<li>Added toolbar icons for “Edit HexColorCode as Fore” and “Edit HexColorCode as BG.”</li>
	<li>Implemented the function which allows you to save files that are read-only or locked in the Finder (doesn’t work when you are not the file’s owner).</li>
	<li>Added an option for specifying whether to apply anti-aliasing to text.</li>
	<li>Added an option for enabling Smart Insert/Delete.</li>
	<li>Added “Select All” to the contextual menu.</li>
</ul>
</section>

<section>
<h2>Improvements</h2>

<ul>
	<li>Enhanced the function of line number displaying, modified the color of line numbers.</li>
	<li>Updated the default style file for PHP.</li>
	<li>Divided the View preference pane into Window and View.</li>
	<li>Under the Syntax preferences pane, enabling/disabling coloring now toggles availability of other controllers.</li>
	<li>The Get Info drawer now shows the “Finder’s Lock” status of the file.</li>
	<li>Modified the status icon which indicates you don’t have write permission for the file.</li>
	<li>When the document is unwritable, a warning message is displayed on the first attempt to edit or to change its encoding/line ending style, and if you click OK there, the modifications you’ve made is reflected.</li>
	<li>CotEditor now only supports Mac OS X 10.3.9 or later.</li>
</ul>
</section>

<section>
<h2>Fixes</h2>

<ul>
	<li>Fixed a bug where coloring didn’t work when saving a new document for the first time.</li>
	<li>Temporarily fixed a bug that would prevent from setting dirty flag when editing right after saving (there still is a problem that blank Undo history is created).</li>
	<li>Fixed a memory leak bug of displaying the contextual menu.</li>
	<li>Modified the inner workings.</li>
</ul>
</section>
</article>



<article>
<header>
	<h1>CotEditor 0.7.2</h1>
	<p>release: <time>2005-07-23</time></p>
</header>


<section>
<h2>Improvements</h2>

<ul>
	<li>Updated the default style file for PHP.</li>
	<li>The menu items for color code editing are now always available when a window is opened, and they can now open the “HexColorCode Editor” panel (when the selection is not a color code, they only open the panel).</li>
	<li>Modified the layout and interface of the “HexColorCode Editor” panel.</li>
	<li>Modified the layout of the Get Info drawer.</li>
	<li>The Window menu now has the Panels sub menu including Transparency and GoTo.</li>
	<li>Rebuilt OgreKit under Mac OS X 10.3.9.</li>
</ul>
</section>

<section>
<h2>Fixes</h2>

<ul>
	<li>Fixed a bug that would cause a crash when changing the coloring style.</li>
	<li>Fixed a bug where the setting of “Line endings for new document” was not reflected.</li>
	<li>“Shift Right/Left” now works properly.</li>
	<li>The initial position of the “HexColorCode Editor” panel is now memorized correctly.</li>
	<li>You couldn’t open “Script Error Window” via the Window menu. This problem has been fixed.</li>
	<li>Modified the inner workings.</li>
</ul>
</section>
</article>



<article>
<header>
	<h1>CotEditor 0.7.1</h1>
	<p>release: <time>2005-07-18</time></p>
</header>


<section>
<h2>New Features</h2>

<ul>
	<li>Implemented the function for editing a hexadecimal color code as foreground/background color.</li>
	<li>You can now Undo actions taken before saving the file.</li>
</ul>
</section>

<section>
<h2>Improvements</h2>

<ul>
	<li>Updated application icon.</li>
	<li>“ReadOnly” is now displayed with icon.</li>
	<li>“Script Error Window” is now a panel.</li>
	<li>Changed the background color of the status bar.</li>
	<li>The 'position' display on the status bar is now localizable.</li>
</ul>
</section>

<section>
<h2>Fixes</h2>

<ul>
	<li>Fixed a bug where the AppleScript commands ‘length of document,’ ‘contents of document,’ ‘Range of Selection,’ and ‘Contents of Selection’ didn’t return proper values.</li>
	<li>The status bar now shows correct numbers when the line endings are CRLF.</li>
	<li>Fixed a bug where the line endings were not set properly when saving.</li>
	<li>Toggling “Line” and “Character” using keyboard shortcut on the “Go to” panel did not actually perform the action. This problem has been fixed.</li>
	<li>Syntax coloring is now refreshed when inserting text via a script.</li>
	<li>Fixed a bug that would cause an error when redoing.</li>
	<li>If CotEditor was launched under Japanese environment, the menu item “Input Backslash” would be displayed garbled. This problem has been fixed.</li>
	<li>Fixed a memory leak bug of nib file objects.</li>
	<li>Modified the inner workings.</li>
</ul>
</section>
</article>



<article>
<header>
	<h1>CotEditor 0.7.0</h1>
	<p>release: <time>2005-07-10</time></p>
</header>


<section>
<h2>New Features</h2>

<ul>
	<li>Added an option “Drag selected text immediately” which enables dragging just like in Classic or Carbon.apps (experimental implementation).</li>
	<li>Added menu items for inputting backslash and half-width yen sign (Option-¥ or Option-y works as well).</li>
	<li>Added menu/toolbar item for re-coloring the whole document.</li>
	<li>When the “Go to” panel is in front, pressing the shortcut for displaying the panel (Command-L) now toggles between “Character” and “Line.”</li>
	<li>Added Japanese localization.</li>
</ul>
</section>

<section>
<h2>Improvements</h2>

<ul>
	<li>Under an encoding that doesn’t support half-width yen signs, they are now forcibly replaced with backslashes.</li>
	<li>Improved syntax coloring mechanism and removed “Coloring update interval.”</li>
	<li>Added syntax style files for Perl, Shell Script, and JavaScript.</li>
	<li>Updated the default syntax style file for PHP.</li>
	<li>An unwritable document containing change flag now displays the proper “Save” dialogue.</li>
	<li>Upgraded OgreKit to version 2.0.2.</li>
	<li>When the Find panel is made frontmost, the whole text in the Find field is now selected (reorganized OgreKit).</li>
	<li>The Find field is now empty at the initial condition (reorganized OgreKit).</li>
	<li>(Updated the documentation concerning the capability of searching a line ending or a tab character.)</li>
	<li>Updated toolbar icons.</li>
	<li>Slightly improved the performance of the first time invoking an AppleScript script via the Script menu.</li>
	<li>When the AppleScript command ‘Replace’ received the Find and Replace strings that are identical to each other, it now returns an error.</li>
	<li>After executing the AppleScript command ‘Replace,’ the caret now moves to the head of the inserted text.</li>
	<li>The Script menu can now display the appropriate name of a script even if its filename contains ‘. (dot)’ unrelated to file extension or keyboard shortcut.</li>
	<li>After editing/deleting a coloring style in the Preferences, coloring will now be updated when a document using that style is made frontmost.</li>
	<li>When editing a coloring style in the Preferences, you can now start editing right after adding an element.</li>
	<li>The “Show Extension Error” button in the Syntax preferences is now active only when an error occurred.</li>
	<li>When all windows are minimized and the CotEditor icon in the Dock is clicked, one window is now always opened out of the Dock regardless of the “Open blank window with reopen AppleEvents” setting in the Preferences.</li>
	<li>When checking syntax elements, an alert is now displayed if there are multiple identical strings.</li>
	<li>When opening ‘ScriptMenu’ directory via the Script menu, the command is now invoked by AppleScript in order not to choose the About document.</li>
	<li>Upgraded development environment to 10.4.1 + Xcode 2.1.</li>
	<li>Changed the target processor from G4 to G3.</li>
</ul>
</section>

<section>
<h2>Fixes</h2>

<ul>
	<li>Fixed a memory leak bug due to the process of closing documents.</li>
	<li>You could not save documents when using certain combinations of character and encoding. This problem has been fixed.</li>
	<li>Fixed a bug where the “Go to” menu didn’t appear in some previous versions.</li>
	<li>The “Open blank window with reopen AppleEvents” option now works properly when the “Create New document at startup” option was turned off in the Preferences.</li>
	<li>Fixed a bug that caused an application crash when a shell script you added to the Script menu didn’t have any specifying strings for input/output.</li>
	<li>Fixed a bug where some menu items were not turned on/off properly.</li>
	<li>Fixed a bug that would make replacing-all using the AppleScript command ‘Replace’ extremely slow or hung.</li>
	<li>When you copied a coloring style, the default display of the style name contained a file extension. This problem has been fixed.</li>
	<li>Fixed a bug that would not update line numbers on reinterpreting document’s encoding.</li>
	<li>Modified the inner workings.</li>
</ul>
</section>
</article>



<article>
<header>
	<h1>CotEditor 0.6.5</h1>
	<p>release: <time>2005-05-21</time></p>
</header>


<section>
<h2>New Features</h2>

<ul>
	<li>Ruby scripts can now be added to the Script menu.</li>
</ul>
</section>

<section>
<h2>Improvements</h2>

<ul>
	<li>Disabled displaying “Open Recent” in the Dock menu on Mac OS X 10.4.x.</li>
	<li>Changed the resource file of the About window to rtf.</li>
</ul>
</section>

<section>
<h2>Fixes</h2>

<ul>
	<li>The bundled AppleScript droplet now launches properly.</li>
</ul>
</section>
</article>



<article>
<header>
	<h1>CotEditor 0.6.4</h1>
	<p>release: <time>2005-04-21</time></p>
</header>


<section>
<h2>New Features</h2>

<ul>
	<li>Added support for the AppleScript command ‘<code>string &lt;xx&gt; in {x,x}</code>’ which returns text not by selecting but by specifying the position/length.</li>
	<li>Shell scripts (.sh, .pl, .php) can now be added to the Script menu.</li>
	<li>Added support for the External Editor Protocol (ODB Editor Suite).</li>
	<li>You can now specify whether to open a blank window with a “Re-Open” AppleEvent.</li>
	<li>You can now enable/disable automatic spell checking by default.</li>
	<li>Added “New,” “Open,” “Open Recent” to the Dock menu.</li>
</ul>
</section>

<section>
<h2>Improvements</h2>

<ul>
	<li>When a new window that CotEditor automatically opens is staying unmodified, the next window will be opened at the same position.</li>
	<li>Increased the speed of initial displaying of invisible characters.</li>
	<li>With the “Space” of “Show Invisible Characters” turned on, Non-Breaking Spaces (<code>0x00A0</code>) are now also displayed.</li>
	<li>Added ‘<code>&lt;br /&gt;</code>’ to the HTML style.</li>
	<li>Bundled templates of script files.</li>
</ul>
</section>

<section>
<h2>Fixes</h2>

<ul>
	<li>Fixed a bug where the check mark of “Check Spelling as You Type” didn’t appear in the menu.</li>
	<li>Fixed a bug where some process didn’t run when CotEditor was launched by double-clicking a document.</li>
	<li>When CotEditor failed to open a file dropped on the application icon, an error message is now displayed properly.</li>
	<li>Opening a certain type of binary file could cause an application crash. This problem has been temporarily fixed.</li>
	<li>Wrong icon resource files are bundled in the previous version. This problem has been fixed.</li>
</ul>
</section>
</article>



<article>
<header>
	<h1>CotEditor 0.6.3</h1>
	<p>release: <time>2005-07-18</time></p>
</header>


<section>
<h2>New Features</h2>

<ul>
	<li>Added toolbar icons.</li>
	<li>Selecting an item via the AppleScript menu while pressing Option and Shift keys now shows the corresponding script in the Finder.</li>
	<li>Implemented the function which enables you to insert a boilerplate string by dropping a file onto the document window.</li>
</ul>
</section>

<section>
<h2>Improvements</h2>

<ul>
	<li>Slightly increased the process speed of opening a document.</li>
	<li>The application icon now has smaller resources than 128 pixel.</li>
	<li>“Add” and “Delete” buttons in the Preferences are now displayed as images for better visibility.</li>
	<li>History information is now an individual document.</li>
	<li>Modified the inner workings.</li>
</ul>
</section>

<section>
<h2>Fixes</h2>

<ul>
	<li>If you executed a shortcut containing the Option key in the AppleScript menu, Script Editor.app was launched to open the script. This problem has been fixed.</li>
</ul>
</section>
</article>



<article>
<header>
	<h1>CotEditor 0.6.2</h1>
	<p>release: <time>2005-03-28</time></p>
</header>


<section>
<h2>New Features</h2>

<ul>
	<li>Coloring styles can now be set to factory defaults.</li>
	<li>Syntax coloring can now be disabled.</li>
</ul>
</section>

<section>
<h2>Improvements</h2>

<ul>
	<li>Updated the syntax style file for CSS (double/single quotation, comment, etc.).</li>
	<li>“Basic coloring” configuration is now in the View preferences pane.</li>
</ul>
</section>

<section>
<h2>Fixes</h2>

<ul>
	<li>CotEditor would fail to open a file when it contains only 2 bytes characters. This problem has been fixed.</li>
</ul>
</section>
</article>



<article>
<header>
	<h1>CotEditor 0.6.2</h1>
	<p>release: <time>2005-07-18</time></p>
</header>


<section>
<h2>New Features</h2>

<ul>
	<li>Additional support for AppleScript commands:<ul>
		<li><code>change kana &lt;selection-object&gt; to [hiragana | katakana]</code></li>
		<li><code>unicode normalization &lt;selection-object&gt; to [NFD / NFC / NFKD / NFKC]</code></li>
		<li><code>scroll to caret &lt;document&gt;</code></li>
	</ul></li>
	<li>Selecting an item in the AppleScript menu while pressing Option key now opens the corresponding script with Script Editor.app.</li>
	<li>The Utility and AppleScript menu items are now appear in the contextual menu.</li>
	<li>The Get Info drawer now shows “Permission.”</li>
	<li>An unwritable document now shows “&lt;ReadOnly&gt;” on the status area.</li>
	<li>An alert is now displayed when modifying an unwritable document.</li>
</ul>
</section>

<section>
<h2>Improvements</h2>

<ul>
	<li>Changing the line ending style to the style already using is now ignored.</li>
	<li>Modified the default toolbar to “Line Endings, File Encoding, Syntax Coloring, (flexible space), Get Info.”</li>
	<li>Added syntax style file for CSS.</li>
	<li>Updated the default style file for HTML (added ‘&amp;yen;’ and corrected ‘acronym’).</li>
	<li>The AppleScript command ‘select all’ is no longer supported.</li>
	<li>Disabled scrolling when changing the selection range with AppleScript commands.</li>
	<li>Updated the bundled AppleScript scripts (corrected closing <code>&lt;dl&gt;</code> tag, added <code>&lt;hr /&gt;</code>, clarified the documents to that ‘selection’ objects belong).</li>
	<li>Slightly modified the About window.</li>
	<li>Slightly modified the buttons of the Edit Syntax Coloring sheet.</li>
	<li>Increased the minimum number of characters which toggles coloring indicator sheet on opening documents.</li>
</ul>
</section>

<section>
<h2>Fixes</h2>

<ul>
	<li>You couldn’t open a window when the specific font for displaying line numbers was not installed. This problem has been fixed.</li>
	<li>Fixed a bug where the selection would corrupt after executing AppleScript command ‘<code>shift right</code>’ or ‘<code>shift left</code>.’</li>
	<li>The document’s coloring style became the extension-based style after saving, even when manually selecting a style other than the one determined by the extension. This problem has been fixed.</li>
	<li>The backwards search option of AppleScript command ‘<code>find</code>’ and ‘<code>replace</code>’ is now ‘<code>backwards</code>.’</li>
	<li>Fixed a bug that would hide part of text in the Get Info drawer after resizing the document window.</li>
	<li>Undo now works properly after failing to save an unwritable file.</li>
	<li>Fixed a bug of “Go to” where inputting negative values didn’t work.</li>
</ul>
</section>
</article>



<article>
<header>
	<h1>CotEditor 0.6.0</h1>
	<p>release: <time>2005-03-19</time></p>
</header>

<p><strong>initial release</strong></p>
</article>
</body>
</html><|MERGE_RESOLUTION|>--- conflicted
+++ resolved
@@ -19,18 +19,12 @@
 
 <article>
 	<header>
-<<<<<<< HEAD
 		<h1>CotEditor 6.0.0</h1>
 		<p>release: <time>2025-08</time></p>
-=======
-		<h1>CotEditor 5.2.3</h1>
-		<p>release: <time>2025-08-23</time></p>
->>>>>>> ba4f6c15
 	</header>
 
 
 	<section>
-<<<<<<< HEAD
 		<h2>New Features</h2>
 
 		<ul>
@@ -59,13 +53,24 @@
 			<li><span class="trivial">dev</span>: Migrate the theme list and syntax list in the Settings to SwiftUI.</li>
 			<li><span class="trivial">dev</span>: Update the build environment to Xcode 26.0 (Swift 6.2, macOS 26 SDK).</li>
 			<li><span class="label">non-AppStore ver.</span>: Add an update badge to the “Check for Update” menu item if an update is available.</li>
-=======
+		</ul>
+	</section>
+</article>
+
+
+<article>
+	<header>
+		<h1>CotEditor 5.2.3</h1>
+		<p>release: <time>2025-08-23</time></p>
+	</header>
+
+
+	<section>
 		<h2>Improvements</h2>
 
 		<ul>
 			<li>Update the CSS and Go syntaxes to highlight more keywords (thanks to Karam!).</li>
 			<li><span class="trivial">dev</span>: Update Yams from 6.0.2 to 6.1.0.</li>
->>>>>>> ba4f6c15
 		</ul>
 	</section>
 </article>
