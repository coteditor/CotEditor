--- conflicted
+++ resolved
@@ -97,15 +97,9 @@
                         .frame(width: max(300, self.contentWidth ?? 0), alignment: .leading)
                     
                     if self.unit == .byte {
-<<<<<<< HEAD
-                        Picker(String(localized: "Encoding:", table: "AdvancedCharacterCount", comment: "label"), selection: self.$encoding) {
+                        Picker(String(localized: "Encoding:", table: "AdvancedCharacterCount", comment: "label"), selection: $encoding) {
                             ForEach(Array(String.sortedAvailableStringEncodings.enumerated()), id: \.offset) { (_, encoding) in
                                 if let encoding {
-=======
-                        Picker(String(localized: "Encoding:", table: "AdvancedCharacterCount", comment: "label"), selection: $encoding) {
-                            ForEach(String.sortedAvailableStringEncodings.indices, id: \.self) { index in
-                                if let encoding = String.sortedAvailableStringEncodings[index] {
->>>>>>> e246412f
                                     Text(String.localizedName(of: encoding))
                                         .tag(Int(encoding.rawValue))
                                 } else {
