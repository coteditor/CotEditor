--- conflicted
+++ resolved
@@ -4130,20 +4130,12 @@
 			buildSettings = {
 				ASSETCATALOG_COMPILER_APPICON_NAME = AppIcon;
 				ASSETCATALOG_COMPILER_GLOBAL_ACCENT_COLOR_NAME = "Accent Color";
-<<<<<<< HEAD
 				CURRENT_PROJECT_VERSION = 462;
+				DEVELOPMENT_TEAM = GXZ23M5TP2;
 				ENABLE_HARDENED_RUNTIME = YES;
 				INFOPLIST_FILE = Info.plist;
 				MARKETING_VERSION = "4.0.5-alpha";
-				PRODUCT_BUNDLE_IDENTIFIER = "com.coteditor.$(PRODUCT_NAME)";
-=======
-				CURRENT_PROJECT_VERSION = 460;
-				DEVELOPMENT_TEAM = GXZ23M5TP2;
-				ENABLE_HARDENED_RUNTIME = YES;
-				INFOPLIST_FILE = Info.plist;
-				MARKETING_VERSION = "4.0.4-alpha";
 				PRODUCT_BUNDLE_IDENTIFIER = com.jst.CotEditor;
->>>>>>> 415e5de4
 				PRODUCT_NAME = CotEditor;
 			};
 			name = Debug;
@@ -4154,20 +4146,12 @@
 			buildSettings = {
 				ASSETCATALOG_COMPILER_APPICON_NAME = AppIcon;
 				ASSETCATALOG_COMPILER_GLOBAL_ACCENT_COLOR_NAME = "Accent Color";
-<<<<<<< HEAD
 				CURRENT_PROJECT_VERSION = 462;
+				DEVELOPMENT_TEAM = GXZ23M5TP2;
 				ENABLE_HARDENED_RUNTIME = YES;
 				INFOPLIST_FILE = Info.plist;
 				MARKETING_VERSION = "4.0.5-alpha";
-				PRODUCT_BUNDLE_IDENTIFIER = "com.coteditor.$(PRODUCT_NAME)";
-=======
-				CURRENT_PROJECT_VERSION = 460;
-				DEVELOPMENT_TEAM = GXZ23M5TP2;
-				ENABLE_HARDENED_RUNTIME = YES;
-				INFOPLIST_FILE = Info.plist;
-				MARKETING_VERSION = "4.0.4-alpha";
 				PRODUCT_BUNDLE_IDENTIFIER = com.jst.CotEditor;
->>>>>>> 415e5de4
 				PRODUCT_NAME = CotEditor;
 			};
 			name = Release;
@@ -4230,12 +4214,8 @@
 			buildSettings = {
 				ASSETCATALOG_COMPILER_APPICON_NAME = AppIcon;
 				ASSETCATALOG_COMPILER_GLOBAL_ACCENT_COLOR_NAME = "Accent Color";
-<<<<<<< HEAD
 				CURRENT_PROJECT_VERSION = 462;
-=======
-				CURRENT_PROJECT_VERSION = 460;
 				DEVELOPMENT_TEAM = GXZ23M5TP2;
->>>>>>> 415e5de4
 				ENABLE_HARDENED_RUNTIME = YES;
 				FRAMEWORK_SEARCH_PATHS = (
 					"$(inherited)",
@@ -4255,12 +4235,8 @@
 			buildSettings = {
 				ASSETCATALOG_COMPILER_APPICON_NAME = AppIcon;
 				ASSETCATALOG_COMPILER_GLOBAL_ACCENT_COLOR_NAME = "Accent Color";
-<<<<<<< HEAD
 				CURRENT_PROJECT_VERSION = 462;
-=======
-				CURRENT_PROJECT_VERSION = 460;
 				DEVELOPMENT_TEAM = GXZ23M5TP2;
->>>>>>> 415e5de4
 				ENABLE_HARDENED_RUNTIME = YES;
 				FRAMEWORK_SEARCH_PATHS = (
 					"$(inherited)",
