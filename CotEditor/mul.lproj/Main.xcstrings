--- conflicted
+++ resolved
@@ -10081,93 +10081,6 @@
         }
       }
     },
-<<<<<<< HEAD
-=======
-    "824.title" : {
-      "comment" : "Class = \"NSMenuItem\"; title = \"Acknowledgments\"; ObjectID = \"824\";",
-      "extractionState" : "extracted_with_value",
-      "localizations" : {
-        "cs" : {
-          "stringUnit" : {
-            "state" : "translated",
-            "value" : "Poděkování"
-          }
-        },
-        "de" : {
-          "stringUnit" : {
-            "state" : "translated",
-            "value" : "Anmerkungen"
-          }
-        },
-        "en" : {
-          "stringUnit" : {
-            "state" : "new",
-            "value" : "Acknowledgments"
-          }
-        },
-        "en-GB" : {
-          "stringUnit" : {
-            "state" : "translated",
-            "value" : "Acknowledgements"
-          }
-        },
-        "es" : {
-          "stringUnit" : {
-            "state" : "translated",
-            "value" : "Agradecimientos"
-          }
-        },
-        "fr" : {
-          "stringUnit" : {
-            "state" : "translated",
-            "value" : "Remerciements"
-          }
-        },
-        "it" : {
-          "stringUnit" : {
-            "state" : "translated",
-            "value" : "Ringraziamenti"
-          }
-        },
-        "ja" : {
-          "stringUnit" : {
-            "state" : "translated",
-            "value" : "謝辞"
-          }
-        },
-        "nl" : {
-          "stringUnit" : {
-            "state" : "translated",
-            "value" : "Dankbetuigingen"
-          }
-        },
-        "pt" : {
-          "stringUnit" : {
-            "state" : "translated",
-            "value" : "Reconhecimentos"
-          }
-        },
-        "tr" : {
-          "stringUnit" : {
-            "state" : "translated",
-            "value" : "Teşekkürler"
-          }
-        },
-        "zh-Hans" : {
-          "stringUnit" : {
-            "state" : "translated",
-            "value" : "版权声明"
-          }
-        },
-        "zh-Hant" : {
-          "stringUnit" : {
-            "state" : "translated",
-            "value" : "版權宣告"
-          }
-        }
-      }
-    },
->>>>>>> 3b815cf8
     "AUq-CT-rPl.title" : {
       "comment" : "Class = \"NSMenu\"; title = \"Surround Selection With\"; ObjectID = \"AUq-CT-rPl\";",
       "extractionState" : "extracted_with_value",
