--- conflicted
+++ resolved
@@ -7,13 +7,13 @@
 //
 
 #import "SUDiskImageUnarchiver.h"
+#import "SUUnarchiverNotifier.h"
 #import "SULog.h"
 
 @interface SUDiskImageUnarchiver ()
 
 @property (nonatomic, copy, readonly) NSString *archivePath;
 @property (nullable, nonatomic, copy, readonly) NSString *decryptionPassword;
-@property (nonatomic, weak, readonly) id <SUUnarchiverDelegate> delegate;
 
 @end
 
@@ -21,7 +21,6 @@
 
 @synthesize archivePath = _archivePath;
 @synthesize decryptionPassword = _decryptionPassword;
-@synthesize delegate = _delegate;
 
 + (BOOL)canUnarchivePath:(NSString *)path
 {
@@ -33,25 +32,28 @@
     return NO;
 }
 
-- (instancetype)initWithArchivePath:(NSString *)archivePath decryptionPassword:(nullable NSString *)decryptionPassword delegate:(nullable id <SUUnarchiverDelegate>)delegate
-{
-<<<<<<< HEAD
+- (instancetype)initWithArchivePath:(NSString *)archivePath decryptionPassword:(nullable NSString *)decryptionPassword
+{
     self = [super init];
     if (self != nil) {
         _archivePath = [archivePath copy];
         _decryptionPassword = [decryptionPassword copy];
-        _delegate = delegate;
     }
     return self;
 }
 
+- (void)unarchiveWithCompletionBlock:(void (^)(NSError * _Nullable))completionBlock progressBlock:(void (^ _Nullable)(double))progressBlock
+{
+    dispatch_async(dispatch_get_global_queue(DISPATCH_QUEUE_PRIORITY_DEFAULT, 0), ^{
+        SUUnarchiverNotifier *notifier = [[SUUnarchiverNotifier alloc] initWithCompletionBlock:completionBlock progressBlock:progressBlock];
+        [self extractDMGWithNotifier:notifier];
+    });
+}
+
 // Called on a non-main thread.
-- (void)extractDMG
-{
-    @autoreleasepool {
-=======
+- (void)extractDMGWithNotifier:(SUUnarchiverNotifier *)notifier
+{
 	@autoreleasepool {
->>>>>>> 301af712
         BOOL mountedSuccessfully = NO;
         
         // get a unique mount point path
@@ -59,23 +61,8 @@
         NSFileManager *manager;
         NSError *error;
         NSArray *contents;
-<<<<<<< HEAD
-        // We have to declare these before a goto to prevent an error under ARC.
-        // No, we cannot have them in the dispatch_async calls, as the goto "jump enters
-        // lifetime of block which strongly captures a variable"
-        dispatch_block_t delegateFailure = ^{
-            [self.delegate unarchiverDidFail];
-        };
-        dispatch_block_t delegateSuccess = ^{
-            [self.delegate unarchiverDidFinish];
-        };
-        do
-        {
-=======
-
         do
 		{
->>>>>>> 301af712
             // Using NSUUID would make creating UUIDs be done in Cocoa,
             // and thus managed under ARC. Sadly, the class is in 10.8 and later.
             CFUUIDRef uuid = CFUUIDCreate(NULL);
@@ -127,7 +114,7 @@
             
             [task launch];
             
-            [self notifyProgress:0.125];
+            [notifier notifyProgress:0.125];
 
             [inputPipe.fileHandleForWriting writeData:promptData];
             [inputPipe.fileHandleForWriting closeFile];
@@ -142,17 +129,11 @@
         {
             goto reportError;
         }
-<<<<<<< HEAD
-        
-        if (taskResult != 0)
-        {
-=======
-
-        [self notifyProgress:0.5];
+        
+        [notifier notifyProgress:0.5];
 
 		if (taskResult != 0)
 		{
->>>>>>> 301af712
             NSString *resultStr = output ? [[NSString alloc] initWithData:output encoding:NSUTF8StringEncoding] : nil;
             SULog(@"hdiutil failed with code: %ld data: <<%@>>", (long)taskResult, resultStr);
             goto reportError;
@@ -167,18 +148,12 @@
             SULog(@"Couldn't enumerate contents of archive mounted at %@: %@", mountPoint, error);
             goto reportError;
         }
-<<<<<<< HEAD
-        
-        for (NSString *item in contents)
-        {
-=======
 
         double itemsCopied = 0;
         double totalItems = [contents count];
 
 		for (NSString *item in contents)
 		{
->>>>>>> 301af712
             NSString *fromPath = [mountPoint stringByAppendingPathComponent:item];
             NSString *toPath = [[self.archivePath stringByDeletingLastPathComponent] stringByAppendingPathComponent:item];
             
@@ -186,22 +161,9 @@
             if (![manager isReadableFileAtPath:fromPath]) {
                 continue;
             }
-<<<<<<< HEAD
-            
-            SULog(@"copyItemAtPath:%@ toPath:%@", fromPath, toPath);
-            
-            if (![manager copyItemAtPath:fromPath toPath:toPath error:&error])
-            {
-                SULog(@"Couldn't copy item: %@ : %@", error, error.userInfo ? error.userInfo : @"");
-                goto reportError;
-            }
-        }
-        
-        dispatch_async(dispatch_get_main_queue(), delegateSuccess);
-=======
-
+            
             itemsCopied += 1.0;
-            [self notifyProgress:0.5 + itemsCopied/(totalItems*2.0)];
+            [notifier notifyProgress:0.5 + itemsCopied/(totalItems*2.0)];
             SULog(@"copyItemAtPath:%@ toPath:%@", fromPath, toPath);
 
 			if (![manager copyItemAtPath:fromPath toPath:toPath error:&error])
@@ -209,19 +171,13 @@
                 goto reportError;
             }
         }
-
-        [self unarchiverDidFinish];
->>>>>>> 301af712
+        
+        [notifier notifySuccess];
         goto finally;
         
     reportError:
-<<<<<<< HEAD
-        dispatch_async(dispatch_get_main_queue(), delegateFailure);
-        
-=======
-        [self unarchiverDidFailWithError:error];
-
->>>>>>> 301af712
+        [notifier notifyFailureWithError:error];
+
     finally:
         if (mountedSuccessfully) {
             NSTask *task = [[NSTask alloc] init];
@@ -242,14 +198,6 @@
     }
 }
 
-- (void)unarchiveWithCompletionBlock:(void (^)(NSError * _Nullable))block progressBlock:(void (^ _Nullable)(double progress))progress
-{
-    [super unarchiveWithCompletionBlock:block progressBlock:progress];
-    dispatch_async(dispatch_get_global_queue(DISPATCH_QUEUE_PRIORITY_DEFAULT, 0), ^{
-        [self extractDMG];
-    });
-}
-
 - (NSString *)description { return [NSString stringWithFormat:@"%@ <%@>", [self class], self.archivePath]; }
 
 @end