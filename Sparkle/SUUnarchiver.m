--- conflicted
+++ resolved
@@ -12,117 +12,22 @@
 #import "SUDiskImageUnarchiver.h"
 #import "SUBinaryDeltaUnarchiver.h"
 
-@interface SUUnarchiver ()
-@property (strong) void (^completionBlock)(NSError * _Nullable);
-@property (strong) void (^progressBlock)(double progress);
-
-@end
-
 @implementation SUUnarchiver
 
-<<<<<<< HEAD
-+ (nullable id <SUUnarchiverProtocol>)unarchiverForPath:(NSString *)path updatingHostBundlePath:(nullable NSString *)hostPath decryptionPassword:(nullable NSString *)decryptionPassword delegate:(nullable id <SUUnarchiverDelegate>)delegate
++ (nullable id <SUUnarchiverProtocol>)unarchiverForPath:(NSString *)path updatingHostBundlePath:(nullable NSString *)hostPath decryptionPassword:(nullable NSString *)decryptionPassword
 {
     if ([SUPipedUnarchiver canUnarchivePath:path]) {
-        return [[SUPipedUnarchiver alloc] initWithArchivePath:path delegate:delegate];
+        return [[SUPipedUnarchiver alloc] initWithArchivePath:path];
         
     } else if ([SUDiskImageUnarchiver canUnarchivePath:path]) {
-        return [[SUDiskImageUnarchiver alloc] initWithArchivePath:path decryptionPassword:decryptionPassword delegate:delegate];
+        return [[SUDiskImageUnarchiver alloc] initWithArchivePath:path decryptionPassword:decryptionPassword];
         
     } else if ([SUBinaryDeltaUnarchiver canUnarchivePath:path]) {
         assert(hostPath != nil);
         NSString *nonNullHostPath = hostPath;
-        return [[SUBinaryDeltaUnarchiver alloc] initWithArchivePath:path updateHostBundlePath:nonNullHostPath delegate:delegate];
-        
-=======
-@synthesize archivePath;
-@synthesize updateHostBundlePath;
-@synthesize decryptionPassword;
-@synthesize completionBlock, progressBlock;
-
-+ (SUUnarchiver *)unarchiverForPath:(NSString *)path updatingHostBundlePath:(NSString *)hostPath withPassword:(NSString *)decryptionPassword
-{
-    for (id current in [self unarchiverImplementations]) {
-        if ([current canUnarchivePath:path]) {
-            return [[current alloc] initWithPath:path hostBundlePath:hostPath password:decryptionPassword];
-        }
->>>>>>> 301af712
+        return [[SUBinaryDeltaUnarchiver alloc] initWithArchivePath:path updateHostBundlePath:nonNullHostPath];
     }
     return nil;
 }
 
-<<<<<<< HEAD
-=======
-- (NSString *)description { return [NSString stringWithFormat:@"%@ <%@>", [self class], self.archivePath]; }
-
-- (void)unarchiveWithCompletionBlock:(void (^_Nonnull)(NSError * _Nullable))block progressBlock:(void (^_Nullable)(double progress))progress {
-    self.completionBlock = block;
-    self.progressBlock = progress;
-}
-
-- (instancetype)initWithPath:(NSString *)path hostBundlePath:(NSString *)hostPath password:(NSString *)password
-{
-    if ((self = [super init]))
-    {
-        archivePath = [path copy];
-        updateHostBundlePath = hostPath;
-        decryptionPassword = password;
-    }
-    return self;
-}
-
-+ (BOOL)canUnarchivePath:(NSString *)__unused path
-{
-    return NO;
-}
-
-+ (BOOL)unsafeIfArchiveIsNotValidated
-{
-    return NO;
-}
-
-- (void)notifyProgress:(double)progress
-{
-    if (self.progressBlock) {
-        self.progressBlock(progress);
-    }
-}
-
-- (void)unarchiverDidFinish
-{
-    dispatch_async(dispatch_get_main_queue(), ^{
-        self.completionBlock(nil);
-    });
-}
-
-- (void)unarchiverDidFail:(NSError *)reason
-{
-    NSMutableDictionary *userInfo = [NSMutableDictionary dictionaryWithObject:SULocalizedString(@"An error occurred while extracting the archive. Please try again later.", nil) forKey:NSLocalizedDescriptionKey];
-    if (reason) {
-        [userInfo setObject:reason forKey:NSUnderlyingErrorKey];
-    }
-
-    NSError *error = [NSError errorWithDomain:SUSparkleErrorDomain code:SUUnarchivingError userInfo:userInfo];
-
-    dispatch_async(dispatch_get_main_queue(), ^{
-        self.completionBlock(error);
-    });
-}
-
-static NSMutableArray *gUnarchiverImplementations;
-
-+ (void)registerImplementation:(Class)implementation
-{
-    if (!gUnarchiverImplementations) {
-        gUnarchiverImplementations = [[NSMutableArray alloc] init];
-    }
-    [gUnarchiverImplementations addObject:implementation];
-}
-
-+ (NSArray *)unarchiverImplementations
-{
-    return [NSArray arrayWithArray:gUnarchiverImplementations];
-}
-
->>>>>>> 301af712
 @end