--- conflicted
+++ resolved
@@ -1,6 +1,5 @@
 # Change Log
 
-<<<<<<< HEAD
 6.0.0 (unreleased)
 --------------------------
 
@@ -27,7 +26,9 @@
 - [dev] Migrate the theme list and syntax list in the Settings to SwiftUI.
 - [dev] Update the build environment to Xcode 26.0 Beta 5 (Swift 6.2, macOS 26 SDK).
 - [non-AppStore ver.] Add an update badge to the “Check for Update” menu item if an update is available.
-=======
+
+
+
 5.2.3 (unreleased)
 --------------------------
 
@@ -35,7 +36,6 @@
 
 - Update the Go syntax to highlight more keywords (thanks to Karam!).
 - [dev] Update Yams from 6.0.2 to 6.1.0.
->>>>>>> 8b91b803
 
 
 
