--- conflicted
+++ resolved
@@ -1,6 +1,5 @@
 # Change Log
 
-<<<<<<< HEAD
 6.2.0 (unreleased)
 --------------------------
 
@@ -26,10 +25,7 @@
 
 
 
-6.1.2 (unreleased)
-=======
 6.1.2 (771)
->>>>>>> a1b1e35b
 --------------------------
 
 ### Improvements
