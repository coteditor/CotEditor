# Change Log

<<<<<<< HEAD
6.0.0 (unreleased)
--------------------------

### New Features

- Support __macOS 26 Tahoe__.


### Improvements

- Change the system requirement to __macOS 15 Sequoia and later__.
- Update the user interface on macOS 26 to the Liquid Glass style.
- Update the application icon to the Liquid Glass style.
- [trivial] Improve the behavior of Add/Remove buttons.
- [dev] Update the build environment to Xcode 26.0 Beta 2 (Swift 6.2, macOS 26 SDK).


### Known Issues

- The layout of the print panel accessory is broken.
- The Quick Action bar doesn't update its size after typing.
=======
5.2.1 (unreleased)
--------------------------

### Fixes

- Fix an issue where the state of the Text Replacement option in modes are not saved.
>>>>>>> 2683fc28



5.2.0 (724)
--------------------------

### Fixes

- Fix an issue where the cached settings remain unchanged after executing the “Reload All Theme,” “Reload All Syntax,” or “Reload All Definitions” commands.



5.2.0-rc (723)
--------------------------

### Improvements

- [trivial] Adjust the layout of the multiple replacement definition editor.
- [dev] Update Yams from 6.0.1 to 6.0.2.
- [beta] Update Korean, Polish, and Portuguese localizations.


### Fixes

- Fix an issue where opening a document with mixed line endings incorrectly unifies them to the dominant line ending when it is not LF.
- Fix an issue where a document containing incompatible characters cannot be closed without lossy saving.
- Fix an issue where the text encoding of restored documents could be incorrectly set to Unicode (UTF-8).



5.2.0-beta (721)
--------------------------

### New Features

- Allow adding and removing text encodings from the text encoding list, and enabling the handling of a wider range of encodings.
- Add the Xcode Project syntax (.pbxproj).
- Add the Metal syntax (thanks to Aybars Nazlica!).


### Improvements

- Improve differentiation without color.
- Update the CSS syntax to highlight more keywords (thanks to Karam!).
- Update the HTML syntax to highlight more keywords (thanks to Karam!).
- [non-AppStore ver.] Update Sparkle from 2.7.0 to 2.7.1.


### Fixes

 - Fix an issue where the `Option`-`Delete Forward` shortcut deletes the previous word instead of the next word by the multi-cursor editing mode.
 - Fix an issue in the file browser where the order of renamed items remains unchanged.


### Known Issue

- The texts added in CotEditor 5.2.0 are not localized yet in Dutch, Korean, Polish, Portuguese, and Spanish.



5.1.8 (720)
--------------------------

### Improvements

- Update the default encoding priority list.
- Update the HTML syntax to highlight ARIA attributes (thanks to Karam!).
- [trivial] Update the User Guide.
- [dev] Update Yams from 6.0.0 to 6.0.1.


### Fixes

- [dev] Fix an issue on macOS 26 beta where the editor goes under the titlebar.



5.1.7 (718)
--------------------------

### New Features

- Enhance the content of the file preview view for the file browser.
- Add the “Copy File Path” command to the File menu as an alternative to the “Show in Finder” command, which can be shown while pressing the Option key.


### Improvements

- Update the CSS syntax to add new keywords (thanks to Karam!).
- Improve the VoiceOver support in folder documents.
- Improve the Spanish localization (thanks to Hector!).
- [dev] Update the build environment to Xcode 16.4.
- [dev] Update Yams from 5.3.1 to 6.0.0.


### Fixes

- [trivial] Fix the layout of the file browser when a filename contains line ending characters.



5.1.6 (716)
--------------------------

### Improvements

- [trivial] Improve the Recently Used list of syntaxes in the toolbar item.


### Fixes

- Fix an issue where an existing document may unintentionally shift when a new document is opened.
- [trivial] Fix an issue where the titlebar separator in the inspector is drawn in the incorrect position when the tab bar is shown.



5.1.5 (714)
--------------------------

### Improvements

- Keep syntax highlights by text selection in the Dark mode as well.


### Fixes

- Fix an issue on CotEditor 5.1.4 where the insertion point rarely jumps to the nearest outline item when the outline inspector is shown.



5.1.4 (712)
--------------------------

### Improvements

- Enable the “text replacement” option by default in custom modes.


### Fixes

- Fix an issue on CotEditor 5.1.3 where the app rarely becomes unresponsive when a save is performed.
- Fix an issue where the document position doesn’t cascade from the previous document when opening a document while the app is inactive.



5.1.3 (709)
--------------------------

### Improvements

- Automatically insert a closing symbol also for single and back quotation marks when the “Automatically insert closing brackets and quotes” option is enabled.
- Update the naming convention for duplicated files and folders in the file browser.
- Discontinue appending the “copy” suffix to user settings, such as syntax definitions, when duplicating them.
- Improve the syntax highlighting algorithm.
- Update the Markdown syntax to improve the highlighting of code blocks.
- Update the Go syntax to fix some highlighting keywords (thanks to Karam!).
- Improve the stability.
- [trivial] Improve the tooltip appearance when hovering over a truncated item in the file browser.
- [dev] Update the build environment to Xcode 16.3 (Swift 6.1, macOS 15.4 SDK).


### Fixes

- Fix an issue in the Portuguese localization where the app crashes when attempting to duplicate an item in the file browser.
- Fix an issue in CotEditor 5.1.2 where the line number view fails to update correctly under certain conditions.



5.1.2 (707)
--------------------------

### Improvements

- Switch the localized block name and the block name defined in Unicode by clicking the block name in the character inspector.
- Revert the steppers to the font setting controls in the Appearance settings pane.
- Remove the Script menu from the context menu.
- Add a help tag for the “Show Sidebar” menu item when the command is unavailable.
- Update the CSS syntax to add new keywords (thanks to Karam!).
- Update the Swift syntax to support highlighting regex literals.
- Update the JSON syntax to include the .xcstrings file extension.


### Fixes

- Fix an issue where multiple text insertion points persist as visible even when the document is made not editable.



5.1.1 (705)
--------------------------

### Improvements

- Just move the insertion point instead of inserting a new one when typing a quotation mark just before a quotation mark automatically inserted by the “Automatically insert closing brackets and quotes” option.
- Update the Unicode block name list.


### Fixes

- Fix an issue in the What’s New window where an unwanted beta label would appear even in stable versions.



5.1.0 (703)
--------------------------

### Improvements

- Update the Fortran syntax to include the .cuf file extension.



5.1.0-rc (700)
--------------------------

### New Features

- Add the PowerShell syntax.


### Improvements

- Update the PHP syntax.
- Declare CotEditor can handle folders.
- [dev] Update Yams from 5.3.0 to 5.3.1.
- [non-AppStore ver.] Update Sparkle from 2.6.4 to 2.7.0.


### Fixes

- Fix an issue in the AppleScript support where the `print` command is ignored.
- Fix an issue where the Settings window is not accessible from the Window menu.
- Fix an issue on macOS 15 where newly created documents are mispositioned when the frontmost document is tiled.



5.1.0-beta.3 (698)
--------------------------

### New Features

- Add the “text replacement” option to the Mode settings to disable the future in the editor.


### Improvements

- Show an alert and abort the import of setting files if they are not in a valid format.
- Update the JSON syntax to include the .jsonl file extension.
- Improve the stability.
- [experimental] Improve the syntax highlighting algorithm for inline comments.
- [dev] Update Yams from 5.1.3 to 5.3.0.
- [beta.2] Update the Dutch localization for strings added in CotEditor 5.1.0.


### Fixes

- Fix an issue in the Appearance settings pane where the alert about potential non-monospace fonts keeps appearing even after changing only the font size.



5.1.0-beta.2 (696)
--------------------------

### New Features

- Display Finder tags in the document inspector and the file browser.


### Improvements

- [beta] Update the Korean and Polish localizations for strings newly added in CotEditor 5.1.0.


### Known Issue

- The texts added in CotEditor 5.1.0 are not localized yet in Dutch.



5.1.0-beta (694)
--------------------------

### New Features

- Append the nearest unique ancestor folder name to the document title if multiple documents with the same name are opened.
- The new “prevent editing” command that prevents documents from being unintentionally edited.
- Introduce the new AppleScript parameter `editable` to document objects.
- Introduce the `--readonly` (`-r`) option to the `cot` command-line tool to open documents as read-only.
- Read input from the standard input when the `cot` command-line tool is used with the `-` option.


### Improvements

- Improve the VoiceOver support.


### Fixes

- Fixed an issue in CotEditor 5.0.8 where the file path argument passed to CotEditor scripts is percent-encoded.


### Known Issue

- Some text is not localized yet in Dutch, Korean, and Polish.



5.0.8 (692)
--------------------------

### Improvements

- Add missing localization of Unicode block names.


### Fixes

- Fix an issue where the text fields in the syntax editor could restore the contents after the input under certain conditions.
- Fix a potential crash that rarely occurs when interacting with the Quick Action bar.



5.0.7 (690)
--------------------------

### New Features

- Add `title` and `timestamp` options to the AppleScript’s `write to console` command.


### Improvements

- Provide more Unicode information about the selected character in the document inspector.
- Prevent the console from hiding when the app goes into the background.
- Optimize the file browser’s performance when expanding a folder containing a large number of items.
- Improve the trimming of whitespaces in the extracted outline labels.
- Modify the syntax highlighting rule to extract strings in the form of “begin-end” string pairs, even if one of those is escaped.
- Adjust the editor’s initial scroll position.
- [trivial] Update the layout of the Donation settings pane.
- [trivial] Update the User Guide.


### Fixes

- Fix an issue that the shortcut key for cycling through windows was not functioning correctly for certain input modes.
- Fix an issue that the end point of a selection shifted after a hanging indent on a wrapped line when the line endings are CRLF and the selection is expanded using the `Shift`-`↑` or `Shift`-`↓` shortcuts.
- Fix an issue that the insertion point rarely jumped to the nearest outline item when the outline inspector is shown.



5.0.6 (688)
--------------------------

### New Features

- Display information about the selected image in the preview view for the file browser.
- Add the “Add period with double-space” option to the Mode setting options (deselected by default).
- Add the toolbar item for Writing Tools to the toolbar customization options (only for macOS 15.2 and later and when the Writing Tools feature is available).


### Improvements

- Allow insertion points only at the same number of wrapped lines by rectangular selection.
- Allow selections only at the same number of wrapped lines by selecting the column up/down.
- Update the document’s syntax based on the filename when renaming it in the file browser.
- Always open a file as a plain-text document if its file extension or filename is determined by syntaxes.
- Enhance the “Move Focus to Next/Previous Editor” commands to move the focus to the main editor if it’s outside the editors.
- Update the default keyboard shortcuts for split editor-related commands.
- Replace the “Open with External Editor” button with the “Show in Finder” button when the file selected in the file browser is alias.
- Display the icon preview for a symbolic link selected in the file browser instead of showing a dialog.
- Expand the draggable area in the Quick Action bar.
- Update the JavaScript syntax to include the .mjs file extension.
- [trivial] Enable the sudden termination feature provided by the macOS system.
- [trivial] Make the close window in the About window the standard size.
- [trivial] Update the User Guide.
- [dev] Update the build environment to Xcode 16.2 (macOS 15.2 SDK).


### Fixes

- Fix an issue that the application no longer automatically terminated when the app went to the background without open documents.
- Fix an issue that the file browser showed nothing for folders containing broken links.
- Fix an issue that the application became unresponsive when renaming a filename in the file browser that contained newline characters.
- Fix an issue that the printing area in the print preview was trimmed when line numbers were drawn.
- Fix an issue that the window height unexpectedly shrunk when opening a document with the vertical layout orientation from the file browser.
- Fix an issue in the `cot` command that the `--wait` option relaunched CotEditor when the app was quit instead of closing the document.
- Fix an issue in the `cot` command that the `--wait` option did not wait for the window to close if the application was not yet launched when running the command.
- Fix an issue that undetermined text conversions were ignored when submitting in some dialogs.
- [trivial] Fix the Help button in the Donation settings pane.



5.0.5 (686)
--------------------------

### Improvements

- [trivial] Omit commands in the Debug (ladybug) menu from the results of the Quick Action bar.


### Fixes

- Fix crashing when opening the Print dialog.



5.0.4 (684)
--------------------------

### Improvements

- Update the Swift syntax to add `@Bindable`, `@ViewLoading`, and `@WindowLoading` attributes.
- [trivial] Rename “Move Focus” commands.
- [trivial] Focus on the first input field when opening a dialog.


### Fixes

- Fix an issue in the file browser that the actions in the Add button were disabled when the focus is out of the browser.
- Fix an issue that the document window position was not saved in some cases.
- Fix insertion format editors’ behavior in the Snippet settings.
- [trivial] Fix links in the Licenses pane in the About window.



5.0.3 (682)
--------------------------

### Improvements

- Expand folder items by double-clicking a folder row in the file browser.
- Directly open .plist files from the file browser instead of previewing.
- Improve alias file handling in the file browser.


### Fixes

- Fix an issue that the application crashes when an editor is opened while the Font window appears.
- Fix an issue that the document window size was not properly saved.



5.0.2 (680)
--------------------------

### New Features

- Add Polish localization (Thanks to Rafał Kopicki!).


### Improvements

- Add .awk extension to file types treaded as CotEditor script.
- Adjust the layout of the file preview view.
- Update the Swift syntax to add `@Test` and `@Suite` attributes.


### Fixes

- Fix an issue that the file encoding menu disappeared from the status bar.
- Fix an issue that document windows were not properly initialized when the windows minimized on launch.
- Fix an issue in the file browser that duplicate folders were displayed after renaming a folder.
- Fix an issue in the file browser that some actions for the root folder were incorrectly disabled.
- Fix an issue in the Snippets settings pane that changes of insertion formats were not saved.
- Fix an issue that the initial visibility state of the navigation bar was reversed.
- [trivial] Fix an issue that the action name of the “Shift Left” action is not noted in the undo history.



5.0.1 (678)
--------------------------

### Improvements

- Add the “Open as Plain Text” button to the preview view for the file browser.
- Open a file selected in the file browser as plain text when the default app set in the Finder for it is CotEditor.
- Optimize the performance of the file browser.


### Fixes

- Fix an issue on macOS 14 that the app crashed when opening a folder containing archive files.
- Fix an issue that the file/folder in the file browser was not removed even when it was deleted in the actual file storage.
- Fix an issue that the indent style detection was not applied.
- Fix the display of the What’s New window in CJK localizations.
- [AppStore ver.] Fix an issue that the Donation settings pane displayed an unnecessary alert when the user cancels an action.



5.0.0 (674)
--------------------------

### Improvements

- Enable opening the Color Code window even without any documents.
- [rc][trivial] Adjust the window's appearance.
- [rc][trivial] Tweak localization.


### Fixes

- Fix an issue that the English labels in the issue report template were unnecessarily localized.
- [rc] Fix an issue that variables in the Snippet settings are not highlighted.
- [rc][trivial] Fix a service name.



5.0.0-rc (666)
--------------------------

### New Features

- Support Writing Tools with Apple Intelligence.


### Improvements

- [beta] Adjust the window's appearance.
- [beta] Show icon image for alias files selected in the file browser.
- [beta] Add the Czech, Dutch, French, and Portuguese localizations for strings newly added in CotEditor 5.0.0.


### Fixes

- [beta] Fix an issue that UNIX scripts failed to get the document object displayed in a window with the file browser.
- [beta.3] Fix an issue that the editor unwontedly selects the nearest outline item when the Outline inspector is shown.



5.0.0-beta.3 (664)
--------------------------

### New Features

- [beta] Preview non-plain-text files.
- [beta] Support Quick Look in the file browser.


### Improvements

- Update C++ syntax (Thanks to Léo Natan!).
- [beta] Add the Sidebar submenu to the View menu.
- [beta] Improve the VoiceOver support in the sidebar.
- [beta] Enable selecting multiple items in the file browser.
- [beta] Restore the filename to the original one when the filename edited in the file browser is invalid.
- [beta] Avoid opening with CotEditor itself when performing the “Open with External Editor” command in the file browser.
- [beta] Copy dropped files when pressing the Option key while dragging files to the file browser.
- [beta] Improve the file drop feedback animation of the file browser.
- [beta] Add the Simplified Chinese, Traditional Chinese, Italian, Korean, Spanish, and Turkish localizations for strings newly added in CotEditor 5.0.0.
- [beta][dev] Update the build environment to Xcode 16.0 RC.


### Fixes

- [beta] Fix an issue that dropping files to the editor inserted nothing.
- [beta.2] Address an issue on macOS 14 that folders in the file browser unwontedly closed when the user changed the folder structure.


### Known Issues

- Strings newly added are not yet localized in Czech, Dutch, French, and Portuguese.



5.0.0-beta.2 (663)
--------------------------

### Improvements

- [trivial] Better numbering when adding a new setting whose name is the same as an existing one.
- [beta] Add the Duplicate and Share actions to the context menu for the sidebar.
- [bata] Make items in the sidebar copyable.
- [beta] Restore the expansion state of folders in the sidebar from the last session.
- [beta] Improve hidden file handling in the sidebar.
- [beta] Improve alias file handling in the sidebar.
- [beta] Enable opening directories from the `cot` command.
- [beta] Change the subtitle of document windows with the sidebar from the relative file path to the filename.
- [beta][trivial] Adjust layout of the About and What's New panels.


### Fixes

- [beta] Fix an issue that the editor unwontedly selects the nearest outline item when the Outline inspector is shown.
- [beta] Fix an issue that the window subtitle did not update when the document was renamed.
- [beta] Address an issue on macOS 14 that the folder tree unwontedly closed when the user changed the folder structure.



5.0.0-beta (661)
--------------------------

### New Features

- Support __macOS 15 Sequoia__.
- Folder Navigation: Open folders in CotEditor and browse their contents from the new sidebar to switch documents.
- [AppStore ver.] Now, the user can donate to the CotEditor project via in-app purchase in the new Donate settings pane.
- Add new “Select Enclosing Symbols” and “Split Selection by Lines” commands to the Edit > Select menu.
- Add new “Show in Finder” command to the File menu.
- Add new “Create Document in CotEditor” shortcut action.
- Add the “Highlight” color to the CotEditor theme format.
- Support the alpha channel for the current line in theme settings.
- Add Korean localization (Thanks to Minseok Choe!).
- Add Assembly syntax.
- Add new “Resinifictrix (Dark)” theme.


### Improvements

- Change the system requirement to __macOS 14 Sonoma and later__.
- Add “Select Column Up/Down“ commands to the Edit > Select menu.
- Change the unit of character ranges handled in CotEditor Scripting for AppleScript from UTF-16 based to the Unicode grapheme cluster-based (This is to follow the specification change in AppleScript 2.0 introduced in Mac OS X 10.5).
- Improve VoiceOver support in the Quick Action bar.
- Update all the bundled themes to have the custom highlight color and a 70% opacity in the current line highlight.
- Improve the performance of counting values in the editor for the status bar and the document inspector to avoid flicking of the display.
- Set the editor's kerning to zero when a monospaced font is set via the Font panel.
- Update the `cot` command to ignore piped text if a file to open is specified.
- Rename the “New CotEditor Document with Selection” service with “New CotEditor Window Containing Selection.”
- Ignore empty outline items.
- Avoid the theme loading error when a value is missing.
- Make more table columns sortable.
- Update the Swift syntax.
- Improve the User Guide contents.
- Remove Solarized themes from the bundle.
- [trivial] Organize the structure of the Edit menu.
- [trivial] Suppress display of the “Extracting” message on the navigation bar in instantaneous parsing.
- [trivial] Make names of code contributors in the About window selectable.
- [dev] Update the build environment to Xcode 16 (Swift 6, macOS 15 SDK).
- [dev] Migrate all unit tests to Swift Testing.
- [dev] Migrate the navigation bar and the Snippets settings view to SwiftUI.
- [dev] Update Yams from 5.1.2 to 5.1.3.


### Fixes

- Fix an issue that the rectangular selection cannot stop the selection just until the second line from the end.


### TODO

- Improve Assembly syntax.
- Localize strings added.



4.8.7 (657)
--------------------------

### Improvements

- Change to disable the smart quotes option in the Mode settings by default.
- Draw invisible operators (U+2061, U+2062, U+2063, and U+2064) as invisible control symbols.
- Update the Lisp, Lua, Scheme, and Tcl syntaxes to update interpreters (thanks to Renfei!).
- [non-AppStore ver.] Update Sparkle from 2.6.3 to 2.6.4.


### Fixes

- Fix an issue that a document kept in the Dock was not brought to the front on the reopen event even though no documents were displayed.
- Fix an issue that the line number view went under the toolbar when the text orientation was vertical and the navigation bar was hidden.
- Fix the view layout in the Quick Action bar.
- Fix a potential memory leak.



4.8.6 (655)
--------------------------

### Implements

- Update the Markdown syntax to fix highlighting strikethrough.
- Disable color wells in the theme editor when they use the system color.
- Improve the User Guide contents.
- [non-AppStore ver.] Update Sparkle from 2.6.2 to 2.6.3.


### Fixes

- Fix an issue that a saved document could not revert to the horizontal text orientation when it was saved once as a vertical text document.
- Fix a trivial memory leak in the line ending menu (thanks to Yoshimasa Niwa).



4.8.5 (653)
--------------------------

### New Features

- Add jq Syntax.


### Improvements

- Improve the file path display in the document inspector.


### Fixes

- Fix an issue that the application crashed by opening the Appearance settings pane when the font the user set did not exist.
- Fix an issue in the syntax editor that the Values pane was missing in the highlighting list in the sidebar.
- Fix an issue in the Save dialog that the file extension disappeared when the user selected the Hide Extension option.
- Fix an issue that the font fields in the Appearance settings pane could unnecessarily shrunk with specific fonts.



4.8.4 (651)
--------------------------

### Improvements

- Revert the “Do Nothing” option, which was once deprecated on CotEditor 4.6.0, for the “When nothing else is open” setting.
- Enable toolbar/menu items for the document editor even when the focus is on the inspector.
- Display a warning on setting renaming if the name contains “:”.
- [dev] Update the build environment to Xcode 15.4.


### Fixes

- Fix an issue on CotEditor 4.8.3 that The Open dialog always shows up on launch despite the setting when the “Reopen windows from last session” option is disabled.
- Fix an issue on the version browsing that document windows could become occasionally transparent.
- Fix a typo in the Czech localization.



4.8.3 (649)
--------------------------

### New Features

- Add the “Show in Finder” button next to the file path in the document inspector.


### Improvements

- Display the current editor mode in the document inspector.
- Use more appropriate system color for the selection background when dark mode or not differs between the editor and theme.
- Improve VoiceOver support.
- Deprecate exact recalculation of insertion points when documents are updated by external processes to improve application stability.
- Improve stability of application launch behavior.
- Update the Markdown syntax to distinguish strong emphases (`strong`) from normal emphases (`em`).
- [non-AppStore ver.] Update Sparkle from 2.6.0 to 2.6.2 (security update).


### Fixes

- Fix an issue that the application could not respond to by updating a relatively large document from external processes.
- Fix an issue that the application unwontedly copied the bundled theme setting files to the user domain.
- Fix an issue that the Share command was not available in the theme setting list.
- Fix the layout of the Go To Line dialog.
- Fix an incorrect label in the theme editor in the Appearance settings.



4.8.2 (647)
--------------------------

### Improvements

- Disable smart dash for the General mode by default.
- Update the JavaScript, Swift, and TOML syntaxes.


### Fixes

- Fix an issue on CotEditor 4.8.1 that opening some kinds of documents took a long time.
- Fix an issue on CotEditor 4.8.0 that the editor displayed nothing when the mode setting is empty.
- Fix an issue on CotEditor 4.8.0 that custom syntaxes could be ignored when it contains ill-formed file mapping definitions.
- Fix syntax highlighting for simple words.



4.8.1 (644)
--------------------------

### Improvements

- Add context menus for text size change to the tables in the outline inspector and find the result view.
- Improve the algorithm to parse syntax highlighting with simple words.
- Improve error message when failing to load setting files.
- Improve general stability.


### Fixes

- Address an issue on CotEditor 4.8.0 that the application could crash while updating the editor counts.
- Fix an issue on CotEditor 4.8.0 that custom syntaxes could be empty when it contains ill-formed definitions.
- Fix an issue on CotEditor 4.8.0 that the editor's kerning did not set to zero despite the font type being monospaced.
- Fix an issue on CotEditor 4.8.0 that some steppers in the Settings window were placed on the opposite side.
- Fix an issue that the application crashed when the sort key in the Sort by Pattern contains only whitespace.
- Fix an issue that the current line highlight did not appear when the insertion point was located at the last empty line.
- Fix an issue that the same instance highlight remains under specific conditions.



4.8.0 (642)
--------------------------

### Fixes

- [rc][trivial] Fix Dutch localization.



4.8.0-rc (639)
--------------------------

### New Features

- Add Dutch localization (thanks to Yasin Gunaydin!).


### Improvements

- Change the line count behavior to ignore the new line character at the end of the last line.
- Improve selected line number emphasis in the line number view by the vertical text orientation.
- Change the filter field for the outline inspector to apply the selection of the filter history immediately.
- Remove wrapped line marks in the line number view.
- Update the Makefile syntax to add “GNUmakefile” to the filename mapping.
- [trivial] Remove the dialog urging to restart the application by changing the “Reopen windows from last session” option in the General settings pane.
- [dev] Update Yams from 5.1.0 to 5.1.2.
- [beta][trivial] Fix the text size of the syntax editor’s sidebar.


### Fixes

- Fix an issue on the filter field for the outline inspector that the filter history was initially empty.
- [beta] Fix an issue in the syntax editor that the latter part of regular expression patterns can be invisible when they have regular expression syntax errors.



4.8.0-beta.3 (637)
--------------------------

### Improvements

- Renew the “About CotEditor” window.
- [non-AppStore ver.] Update Sparkle from 2.5.2 to 2.6.0.
- [dev] Update Yams from 5.0.6 to 5.1.0.
- [dev] Migrate the status bar to SwiftUI.
- [beta] Restore the last syntax editor size within a session.


### Fixes

- [beta] Fix a memory leak.
- [beta] Fix an issue on macOS 14 that multiple cursors in editors were not drawn when the editor becomes active again.
- [beta] Add missing localization.



4.8.0-beta.2 (635)
--------------------------

### Fixes

- [beta] Fix an issue that the “Suggest completions while typing” option in the Mode settings was wrongly stored.



4.8.0-beta (633)
--------------------------

### New Features

- Add the Mode feature that enables altering the editor’s behavior depending on the document’s syntax (Go Settings > Mode settings pane to set).
- Add the Restore Defaults button to the File Drop settings.


### Improvements

- Improve the look and feel of the syntax editor.
- Make the encoding priority view undoable.
- Disable the pane transition animation in the Settings window when the user sets to reduce motion in the system Accessibility settings.
- Deprecate “Append a space to comment delimiter” option.
- [trivial] Enable delete selected separators in the encoding priority view with the Delete key.
- [trivial] Avoid users using reserved syntax names.
- [dev] Migrate the settings window and syntax editor to SwiftUI.
- [dev] Migrate all localizable strings to String Catalog.
- [dev] Update the build environment to Xcode 15.3 (Swift 5.10).


### Fixes

- Fix an issue that the application crashed when trying to share a custom syntax.
- Fix an issue on macOS 14 that multiple cursors in editors remained when they are inactive.
- Fix missing localizations.


### Known Issues

- Some new strings in the syntax editor and Mode settings are not localized yet in Czech.



4.7.4 (630)
--------------------------

### New Features

- Support the alpha channel in theme settings (Custom themes using alpha channel are not compatible with CotEditor prior to version 4.7.4).
- Make sections in the document inspector collapsible.
- Add “Hexadecimal with Alpha” format to the Color Code window.
- Add Czech localization (Thanks to Martin Růžička!).


### Improvements

- Tweak the background color of the “Anura (Dark)” theme.
- [dev] Migrate all the inspector panes to SwiftUI.


### Fixes

- Fix an issue on macOS 13 that the stepper in the custom tab width view worked only once.
- Fix an issue that the character code point displayed in the document inspector could be broken when the application is localized.
- Fix an issue that the custom font size for the outline inspector was not fully applied.
- Fix an issue that the menu of the Syntax toolbar item could also check the previous one.
- Fix an issue that a part of the Portuguese localization was not applied.
- Fix Italian localization (Thanks to Roccobot and DAnn2012!).



4.7.3 (627)
--------------------------

### Improvements

- When the file encoding is incompatible with the document contents, display a notification instead of silently overwriting the document file with lossy data in autosaving until the user explicitly allows it.
- Suppress displaying the dialog for saving in an incompatible encoding when the user once allowed it.
- Update the C syntax to improve highlighting numbers.
-  Deprecate the future to interpret `Shift_JIS` as Shift JIS or Shift JIS X0213 according to the user's priority setting when referring to encoding declarations in documents in encoding detection.
- Improve stability.
- [trivial] Improve alert messages for incompatible text encodings.


### Fixes

- Fix an issue that the application crashed when editing a specific pattern of color code.
- Fix an issue that the outline inspector was empty and not updated under certain circumstances.
- Fix an issue that the encoding reinterpretation option dialog is not displayed when the user changes a document encoding to UTF-8.
- Fix an issue that the saved user syntax definition file was not deleted when a customized syntax was restored to the default.
- Fix an issue that the initial window size on the first launch was too small.



4.7.2 (625)
--------------------------

### Improvements

- Improve stability.
- [trivial] Deprecate the feature for theme/syntax settings to delete a setting by swiping on the setting name in Settings.
- [non-AppStore ver.] Update Sparkle from 2.5.1 to 2.5.2.


### Fixes

- Fix an issue that the application crashed when trying to convert the encoding of an unsaved document to one incompatible with the contents.
- Fix an issue that the application could not open a document containing a specific pattern of letters.
- Fix an issue that the validation error message in the syntax editor did not change even when errors exist.
- Fix an issue that the incompatible characters list did not update under the specific condition.
- Fix a possible crash when opening a corrupt file.
- Fix a possible crash when moving the cursor in the editor.



4.7.1 (623)
--------------------------

### New Features

- Add “Join Lines” command to the Text menu.


### Fixes

- Fix an issue on CotEditor 4.7.0 that documents did not update when the file was modified by a command-line process.
- Fix an issue on CotEditor 4.7.0 that the last letter of some script names with a period could be wrongly interpreted as shortcut keys.
- Fix an issue on CotEditor 4.7.0 that some kinds of actions, such as scripts, could not performed via the Quick Action bar.
- Fix an issue on CotEditor 4.7.0 that the Quick Actions bar dropped to draw the Shift key in some shortcuts.



4.7.0 (621)
--------------------------

### Improvements

- [dev] Update the build environment to Xcode 15.1.
- [rc.2] Remove hidden actions from Quick Action candidates.
- [rc.2] Update the User Guide.



4.7.0-rc.2 (617)
--------------------------

### New Features

- Add `--syntax` (`-s`) option to the `cot` command-line tool to set desired syntax to the documents just opened.


### Improvements

- [trivial] Add shortcut symbols for special keys not on common keyboards.
- [rc] Display the Globe symbol instead of “fn” for shortcuts in the Quick Action bar if the user keyboard is supposed to have the Globe key (thanks to Katsumi Kishikawa!).



4.7.0-rc (615)
--------------------------

### Improvements

- Enable the “Input Backslash” and “Input Yen Mark” menu commands in all text fields in the application.
- [trivial] Add a stepper to the custom tab width sheet.
- [beta] Use the same shortcut symbols as the menu display in the Quick Action bar.
- [beta] Adjust the layout of the Quick Action bar.
- [beta.2] Update some localized text.


### Fixes

- Fix an issue that the “unescape replacement string” option could not unescape consecutive backslashes correctly.
- [beta] Fix an issue that some active actions were not listed in the Quick Action bar.
- [beta] Fix an issue that keyboard shortcuts that include the Globe/fn key were not displayed in the Quick Action view.



4.7.0-beta.2 (613)
--------------------------

### Improvements

- Optimize the performance of the normalization of inconsistent line endings.
- Improve stability.
- [trivial] Increase the default font size and line height.
- [beta] Add device name to quick actions related to Continuity Camera.
- [beta] Localize strings added on CotEditor 4.7.0.


### Fixes

- [beta] Fix an issue that disabled menu items were listed as the quick action candidates.
- [beta] Fix an issue that some actions were not performed properly by the Quick Action.



4.7.0-beta (611)
--------------------------

### New Features

- Add Quick Action bar which can launch by the Command-K keys.
- Insert scanned text in a photo taken by iPhone or iPad.


### Fixes

- Fix an issue that the Forward Delete key could not be correctly assigned as a custom shortcut key.


### TODO

- Some text are not localized yet.



4.6.5 (601)
--------------------------

### Improvements

- Optimize the performance of the incompatible character scan.
- [trivial] Add help tags to font fields in the Appearance settings pane.
- [dev] Migrate the custom sort pattern view to SwiftUI.


### Fixes

- Fix an issue that changes in the multiple replacement definition editor did not save.
- Fix an issue that the application could hang when opening a large document without line breaks.
- Fix an issue that a label was not localized.



4.6.4 (599)
--------------------------

### Improvements

- [trivial] Dim the switcher buttons in the inspector when the window is inactive.
- [trivial] Improve the style of the pop-up buttons in the print panel.
- [trivial] Adjust the layout of the regular expression syntax reference.


### Fixes

- Fix an issue that the initial width of the line number view did not grow although the document is large.



4.6.3 (596)
--------------------------

### Improvements

- Set the text kerning in the editor to zero if the font is monospaced.
- Improve localization.
- [trivial] Update the label and help tag for the Line Wrapping toolbar item.
- [non-AppStore ver.] Update Sparkle from 2.5.0 to 2.5.1.


### Fixes

- Fix an issue that the checkbox to change the background color for the current line in the Window settings did not work.
- Fix an issue that a label was not localized.
- [trivial] Fix unwanted line breaks in the character inspector.



4.6.2 (594)
--------------------------

### Improvements

- Tweak German and Japanese localization.


### Fixes

- Fix an issue that the application crashed when performing the Find All command with a specific find string.
- Fix an issue that the find result view occasionally failed to select the match in the editor by clicking a row.
- Fix an issue that the initial find window height was unwantedly expanded when the find result view had appeared in the last session.
- Fix an issue that the lines copied from the find result table could be truncated.
- Fix an issue that the Settings window disappeared when the application is inactive.
- Fix an issue that the editor did not remember the scroll position when relaunching the application.
- [trivial] Fix an issue that unwanted debug logs appeared in the Console.



4.6.1 (591)
--------------------------

### Fixes

- Fix an issue that the result of Find All did not update.
- Fix an issue that the change of the option “When nothing else is open” in the General settings was not applied.
- Fix a typo in German.
- [non-AppStore ver.] Fix the layout of the General settings.



4.6.0 (589)
--------------------------

### Improvements

- Update the Swift syntax to add keywords for Swift 5.9.
- [beta] Update the User Guide.



4.6.0-rc (587)
--------------------------

### New Features

- Copy the matched lines by selecting rows in the find result view and performing the Copy command.


### Improvements

- Improve the behavior of the find result table.
- Deprecate the option to do nothing when no document is opened on startup.
- Deprecate the option to swap `¥` and `\` keys.
- Deprecate the option to comment always from the line head (This behavior is now always enabled).
- Update the Unicode block name list for the character inspector to Unicode 15.1.0.
- [non-AppStore ver.] Update Sparkle from 2.4.2 to 2.5.0.
- [beta] Reorganize the Settings window.
- [beta] Adjust the position of the history buttons in the find panel.
- [beta] Update the User Guide.
- [beta] Update localizations.
- [beta][dev] Update the build environment to Xcode 15.


### Fixes

- Fix an issue that the Settings window was not listed in the Window menu.
- [beta] Fix an issue that the visibility of the inspector was not saved.
- [beta] Fix an issue that the font preference update was not applied immediately to opened documents.
- [beta] Fix an issue that themes did not switch by the appearance change.



4.6.0-beta.3 (585)
--------------------------

### Improvements

- Remove the Print settings in the Settings window (Instead, set print settings directly in the Print dialog).
- [beta] Adjust layout in the Settings window, Print dialog, and syntax editor.
- [beta] Update the User Guide.
- [beta] Port changes in CotEditor 4.5.9.


### Fixes

- [beta] Fix the location to display popovers.



4.6.0-beta.2 (583)
--------------------------

### Improvements

- [beta] Change the font to prefer for the editor to select from the standard, monospaced, and automatic.



4.6.0-beta (581)
--------------------------

### New Features

- Support __macOS 14 Sonoma__.
- Add the “Kind” option to syntax definitions to set the syntax is for “general” or “code.”
- Add feature to set the editor font depending of the syntax kind.
- Add the monospaced font setting to the Appearance settings pane.
- Add feature to switch the monospaced/proportional font to the Fonts toolbar item.
- Add option to disable the inconsistent line endings dialog entirely (not recommended).
- Add Spanish localization (thanks to Agustin Borrego!).


### Improvements

- Change the system requirement to __macOS 13 Ventura and later__.
- Update the behavior and look of the inspector pane.
- Add “Use system color” option to the cursor color in the theme setting view.
- Update the character inspector to add labels for each item and show the Unicode version.
- Make sure to perform the automatic whitespace trimming every time before explicit saving by the user.
- Migrate the sharing interface to the modern version.
- Reorganize the Settings window.
- Add a font size field to the Print dialog.
- Deprecate the print font option in the Print settings.
- Deprecate the cursor type option.
- Deprecate the Color Code toolbar button.
- [trivial] Migrate the Opacity toolbar item to popover in macOS 14.
- [trivial] Disable the zoom button in the find & replace windows.
- [trivial] Disable the contextual menu for shortcut fields.
- [trivial] Reduce the maximum number of editors to split into.
- [trivial] Change the behavior of the duplication command for syntax definitions to just create a duplicated syntax instead of opening the syntax editor dialog.
- [trivial] Improve the behavior when selecting a row in the find result table in the Find window.
- [trivial] Rename “syntax style” with just “syntax.”
- [dev] Update the build environment to Xcode 15 Beta 8 (Swift 5.9).


### Fixes

- Fix an issue that the Share button in the Touch Bar did not work when the document was replaced with the initial empty document.


### Others

- The toolbar customization will be reset at the first launch of CotEditor 4.6.0.



4.5.9 (575)
--------------------------

### Fixes

- Fix an issue that documents could not be saved with an unknown filename extension.
- Fix an issue that the Share button in the Touch Bar did not work when the document was replaced with the initial empty document.



4.5.8 (574)
--------------------------

### Improvements

- Disable the beep sound at the end of successful replacement.


### Fixes

- Fix an issue that the rectangular selection could not add an insertion point at the empty last line.
- Fix an issue that the line was not highlighted when one of multiple insertion points locates at the empty last line.
- Fix an issue that the current line highlight did not update when some editor setting was changed.
- Workaround an issue the toggle inspector command is disabled in macOS 14.



4.5.7 (573)
--------------------------

### Improvements

- Improve the stability of document saving and deletion.
- [non-AppStore ver.] Update Sparkle from 2.4.1 to 2.4.2.
- [dev] Update Yams from 5.0.5 to 5.0.6.


### Fixes

- Fix an issue that the Script menu in the contextual menu was unwontedly labeled “NSMenuItem.”



4.5.6 (571)
--------------------------

### Improvements

- Enable changing text size in Console.
- Rename “Protocol Buffer” style with “Protocol Buffers.”


### Fixes

- Fix an issue that the script console just displayed “CotEditor.ScriptError error 0.” instead of the actual message of the standard error.
- Fix an issue that the Scripts menu listed the files without extension as scripts.
- Fix an issue that the size of line numbers did not update even when the editor’s font size was changed.



4.5.5 (569)
--------------------------

### New Features

- Add Mojo syntax style.


### Fixes

- Workaround an issue that “Keep on Top” feature blocks all windows from coming back to the foreground in the Stage Manager mode.
- Fix an issue that invalid style names could be registered.
- Fix an issue in the Key Binding settings that the documents currently opened were wrongly listed in the Window menu.
- Fix an issue that the context menu in the editor didn't contain the script menu when the root scripts folder has only folders.
- Fix missing localization.



4.5.4 (566)
--------------------------

### Improvements

- Add “Keep on Top” toolbar item.
- Restore the “Keep on Top” state of windows from the last session.


### Fixes

- Fix an issue in CotEditor 4.5.3 that some menu command shortcuts could not be customized.



4.5.3 (564)
--------------------------

### New Features

- Add “Keep on Top” command in the Window menu.


### Improvements

- Remove the Open command in the Dock menu.
- Enable the ToC button in Help Viewer.
- Update Swift syntax style to fix highlighting with `/` characters.
- [non-AppStore ver.] Update Sparkle from 2.4.0 to 2.4.1.


### Fixes

- Fix an issue that the application crashed by typing the ¨ key with a Norwegian keyboard.
- Fix an issue that menu command shortcuts could be unwontedly localized according to the user's keyboard layout.
- Fix an issue that the editor font did not apply to documents created via Services.
- Fix an issue that the application could crash by opening the About window in some specific conditions.



4.5.2 (562)
--------------------------

### New Features

- Add BBCode syntax style.


### Improvements

- Update Swift syntax style to add some keywords.
- [non-AppStore ver.] Update Sparkle from 2.3.2 to 2.4.0.
- [dev] Update the build environment to Xcode 14.3 (Swift 5.8).


### Fixes

- Workaround an issue on macOS 12 that the application uses 100% CPU after searching files in the Open dialog.
- Fix typos in German and Italian localizations (thanks to Jan Richter and DAnn2012!).



4.5.1 (560)
--------------------------

### Improvements

- Scroll the editor to make the remaining cursor visible when canceling the multi-cursor editing mode.


### Fixes

- Fix the application could crash when the Invisibles toolbar item is displayed.
- [trivial] Fix the shortcut key display for the mic key in the Key Bindings pane.



4.5.0 (558)
--------------------------

- No change.



4.5.0-rc (557)
--------------------------

### Improvements

- Change counting characters/lines/words to count all elements in multiple selections.
- Change the threshold to trigger the automatic completion to 3 letters to optimize calculation time by large documents.
- Allow `_` as a character for completion candidates.
- Synchronize the visibility of all navigation/status bars in the application.


### Fixes

- Fix an issue that the application did not terminate when no documents exist and the application goes background.
- Fix an issue on macOS 12 that the buttons at the bottom were not aligned.



4.5.0-beta.2 (555)
--------------------------

### New Features

- Add a new scope “syntax style” to the snippet feature to perform snippets only in a specific syntax style.
- Add a new variable “selection” to the snippet feature to place the currently selected text to the inserted text.


### Fixes

- Fix an issue in the search window that an error dialog for invalid regular expression appeared even on incremental search.
- [beta] Fix an issue that the snippet setting was occasionally not saved.



4.5.0-beta (553)
--------------------------

### New Features

- Renew the snippets feature to enable naming it, changing the order, and performing from the menu.
- Add the Insert Snippet submenu to the Text menu.
- Enable the character inspector to inspect more information about each Unicode scalar that makes up a character.


### Improvements

- Reconstruct the Snippets (ex. File Drop) and Key Bindings panes in the Settings window.
- Allow single function keystroke for a keyboard shortcut.
- Optimize the performance of text editing while URL linking is enabled.
- Update item order of the Edit menu.
- Make filter highlights of the outline list more legible in the Dark Mode.
- Update Swift syntax style to add keywords for Swift 5.8.
- Deprecate the Insert Encoding Name command (use AppleScript instead).
- Update the User Guide.
- [non-AppStore ver.] Update Sparkle from 2.3.1 to 2.3.2.
- [dev] Update Yams from 5.0.4 to 5.0.5.


### Fixes

- Fix an issue that the Replace button in the Find window did not select the next match.
- Fix an issue that all URL links were removed when an external process updated the document.
- Fix the redo action label for the line endings conversion and file encoding change.



4.4.5 (550)
--------------------------

### New Features

- Add “last modified date” option to the print header/footer options.
- Add “Ignore” option to the inconsistent line endings alert.


### Improvements

- [dev] Update Yams from 5.0.3 to 5.0.4.


### Fixes

- Fix an issue that the print Header/Footer alignment options did not match the selected settings.
- Fix an issue that some shortcut keys could be used for menu key binding customization without warning even when they are used for existing commands.
- Fix missing localization in the Find window.
- Remove outdated descriptions in the Key Bindings pane.



4.4.4 (548)
--------------------------

### Improvements

- Optimize the performance of the Find/Replace All command.
- Add visual feedback that the search reached the end.
- Enable walking through all the controls in the Find window by the Tab key.
- Update C++ syntax style to fix attributes highlight (thanks to Luke McKenzie!).
- Deprecate the Find Selected Text command.
- [trivial] Reset custom shortcuts for the find commands.
- [non-AppStore ver.] Update Sparkle from 2.3.0 to 2.3.1.


### Fixes

- Fix an issue that found string in the editor was occasionally not focused.
- Fix an issue that multiple replacements were not performed if the document is empty.
- Fix an issue that the Find window expanded unnecessarily in some specific conditions.
- Fix a label in the Advanced Find Options view.



4.4.3 (546)
--------------------------

### Improvements

- Optimize performance of find/replace with large documents.
- Display the concrete progress of the find/replace task in the progress dialog.
- Draw link underlines on the left side by the vertical text orientation.
- Update the Unicode block name list for the character inspector from Unicode 14.0.0 to Unicode 15.0.0.
- Deprecate the option to keep the progress dialog for find/replacement after finishing the task.
- Deprecate the option not to select the next match after the replacement when clicking the Replace button in the Find window.
- [trivial] Make the target document the key window when selecting a matched line in the find result view.
- [trivial] Tweak the style of headings in menus.
- [trivial] Tweak the setting summary display in the Print dialog.
- [dev] Migrate the most of sheets and popovers to SwiftUI.


### Fixes

- Fix an issue on macOS 13 the total page did not update when changing the print scope option to “Selection in CotEditor” in the Print dialog.
- Fix an issue that timestamps in the Console window do not reflect the local time zone.
- Fix an issue that the right-to-left writing direction option for new documents was not applied.
- Fix an issue that the regular expression pattern was wrongly highlighted in a specific condition.
- Fix an issue that the regular expression find/replace was not performed if the document is empty.
- Fix an issue that the advanced options view in the find panel could display multiple times when clicking the button repeatedly.
- Fix the drawing of the editor opacity toolbar item when collapsed.



4.4.2 (544)
--------------------------

### Improvements

- Update Ruby syntax style (thanks to kojix2!).


### Fixes

- Fix an issue on macOS 13 that the table in the Multiple Replace dialog was corrupted when switching the set.
- Fix an issue that a filename extension was appended to the file by saving even when the syntax style has no extensions.
- Fix an issue that the line number view did occasionally not widen even when the number exceeds 4 digits.
- Fix an issue that an unwanted extra blank document was created when creating a new document with the selection by Services under specific conditions.
- Fix an issue that the scripting result could be corrupted under some specific conditions.



4.4.1 (542)
--------------------------

### Improvements

- Rename the Highlight command to Highlight All.
- Tweak CotEditor's setting view in the Print dialog.
- Update Markdown syntax style to highlight code blocks with indentation (Thanks to Rafael Viotti!).
- [trivial] Improve the text selection behavior with key bindings.
- [trivial] Disable the Select All command when no documents are available.


### Fixes

- Fix an issue on macOS 13 that the Find All button in the find panel was not localized.
- Fix an issue on CotEditor 4.4.0 that `contents of selection` of a document object returned its entire contents.
- Fix an issue that the application could hang up when the insertion point moved over invisible control characters by the Control-Shift-arrow keys.
- Fix an issue that the last of multiple insertion points locates at the end of the document was not drawn.
- Fix an issue that the insertion point immediately exited automatically closed quote marks when the smart quote feature is enabled.
- Fix an issue that the initial window height could differ from the user-specified setting.



4.4.0 (540)
--------------------------

- No change.



4.4.0-rc (539)
--------------------------

### Improvements

- Improve the Find All button only on macOS 13 Ventura (and later) to enable performing additional commands.
- [non-AppStore ver.] Update Sparkle from 2.2.2 to 2.3.0.
- [trivial] Optimize the script menu update.
- [dev] Update the build environment to Xcode 14.1.
- [dev] Migrate helpindex to cshelpindex.


### Fixes

- [beta] Fix an issue on macOS 13 that some icons were drawn wrongly.



4.4.0-beta.4 (537)
--------------------------

### New Features

- Add syntax style for DOT (Thanks to usr-sse2!).


### Improvements

- [dev] Update the build environment to Xcode 14.1 beta 3.


### Fixes

- Port fixes in CotEditor 4.3.6.
- Fix an issue that the empty draft documents that were silently discarded remained in the Open Recents menu.
- [trivial] Fix some typos.



4.4.0-beta.3 (535)
--------------------------

### Improvements

- Add the history menu to the regular expression patterns in the pattern sort dialog.
- Improve stability.
- [trivial] Visually adjust the filter field in the outline inspector.
- [dev] Update the build environment to Xcode 14.1 beta 2.



4.4.0-beta.2 (533)
--------------------------

### Improvements

- [dev] Update the build environment to Xcode 14.1 beta.


### Fixes

- Port fixes in CotEditor 4.3.5.
- [trivial] Fix some typos.



4.4.0-beta (531)
--------------------------

### New Features

- Add Advanced Character Count feature to the Text menu.
- Dynamically prioritize the scripts in the subfolder whose name is the same as the frontmost document's syntax style when the same keyboard shortcut is determined in multiple CotEditor scripts.
- Add URL Encode/Decode commands to the Text > Transformations submenu.
- Display a dot in the window tab if the document has unsaved changes.
- Add the option to draw the separator line between the line number view and the editor.
- Add syntax style for TypeScript.


### Improvements

- Support __macOS 13 Ventura__.
- Change the system requirement to __macOS 12 Monterey and later__.
- Store the state of the “Don’t ask again for this document” option for the inconsistent line endings alert and respect it for future open.
    - [for advanced users] Now you can also disable the feature entirely within the application by running the following command in Terminal: `defaults write com.coteditor.CotEditor suppressesInconsistentLineEndingAlert -bool YES`, though it is not recommended.
- Deprecate the `length` property in AppleScript (Use `number of characters of contents` instead).
- Support the split cursor for bidirectional languages in multi-cursor editing.
- Update the CotEditor's setting view in the Print dialog.
- Change the location and column count to start with zero.
- Display the error message in the pattern sort dialog if the regular expression pattern is invalid.
- Improve the algorithm to parse numbers in the Sort by Pattern command.
- Improve the algorithm of uncommenting.
- Improve the algorithm of encoding detection.
- Improve VoiceOver support.
- Deprecate the “Ignore line endings when counting characters” option.
- Deprecate the option to hide file size in the status bar.
- Remove the text length display in the document inspector.
- [trivial] Adjust ticks in the line number view for vertical orientation.
- [trivial] Save documents asynchronously.
- [trivial] Organize the editor's contextual menu.
- [trivial] Improve the basic regular expression syntax reference.
- [trivial] Improve the status bar display.
- [dev] Update the build environment to Xcode 14.0 beta 6.



4.3.6 (530)
--------------------------

### Fixes

- Fix an issue on CotEditor 4.3.5 that the option “Give execute permission” in the Save dialog was occasionally ignored.
- Fix a typo in PHP syntax style (Thanks to DAnn2012!).



4.3.5 (529)
--------------------------

### Improvements

- [non-AppStore ver.] Update Sparkle from 2.2.1 to 2.2.2.


### Fixes

- Fix an issue that memory could leak when the opacity toolbar item is used.
- Fix an issue that the option “Give execute permission” in the Save dialog was applied to the document even when the save operation was canceled.
- Address an issue since macOS 12.4 that the buttons in the Save dialog became occasionally unresponsive when the application is running in some specific Japanese environment.
- Fix an issue that memory could leak when the opacity toolbar item is used.
- Fix an issue that the column of the outline pane was narrower than the list width.
- Fix an issue that the width of the line number view was not updated when the content was changed on disk.
- Fix some typos.
- [non-AppStore ver.] Fix an issue that a message about the software update in the General pane was hidden.



4.3.4 (527)
--------------------------

### Fixes

- Fix an issue on CotEditor 4.3.3 that the window size was not inherited from the last document.



4.3.3 (525)
--------------------------

### Fixes

- Fix an issue that the application could hang up when an opened document shared in iCloud Drive was modified in another machine.
- Fix an issue that document windows sometimes did not shift the initial position from the last window.
- Fix an issue that the scrollable area of the editor in vertical layout orientation could be clipped wrongly when scaled.
- Fix an issue that some text was not localized.



4.3.2 (522)
--------------------------

### Improvements

- [non-AppStore ver.] Update Sparkle to 2.2.1.


### Fixes

- Fix an issue that the tab width setting was not respected when printing.
- Fix an issue that the length of invisible tab characters was drawn wrongly in the right-to-left writing direction.



4.3.1 (519)
--------------------------

### New Features

- Add new Shuffle command to the Text > Lines submenu.


### Improvements

- Optimize the performance for editor splitting.
- Avoid sluggishness by incremental search in large documents.
- Optimize the performance of highlighting selected text instances.
- Remove the limitation to highlight a large number of instances of the selected text.
- Scroll the editor by the Move Line Up/Down commands so that the moved lines are visible.
- Change the behavior of the metacharacter `\v` in the regular expression for text search to confirm with the current ICU specification.
- Update Swift syntax style to add keywords.
- [trivial] Update French localization.


### Fixes

- Fix an issue that memory rarely leaked on closing documents.



4.3.0 (517)
--------------------------

### Improvements

- Avoid re-parsing syntax on printing.
- Update the style of the search progress dialog.
- [trivial] Suppress the inconsistent line ending alert in the Versions browsing.
- [beta] Add the option to disable incremental search.
- [beta] Optimize the performance of the incremental search.



4.3.0-rc (515)
--------------------------

### Improvements

- [beta] Suppress the “not found” beep sound on incremental search.
- [beta] Update Swift syntax style to add `swift` interpreter.
- [beta][trivial] Change the threshold to display a large document alert.
- [beta][trivial] Tweak parsing syntax highlight.


### Fixes

- Fix an issue that the application could become unresponsive when trying to show the file mapping conflicts.



4.3.0-beta (513)
--------------------------

### New Features

- Incremental search in the Find window.


### Improvements

- Drastically improved the performance of syntax highlighting on large documents so that no rainbow cursor appears.
- Stop displaying the progress indicator for syntax highlight on large documents and apply the highlight asynchronously instead.
- Optimize the time to open large documents.
- Remove the preference option to disable syntax highlighting.
- Update Swift syntax style to support Swift 5.7.


### Fixes

- Fix an issue that the application crashed with very specific fonts.
- Fix an issue that the highlights of Find All in the editor remained even when closing the Find window.



4.2.3 (510)
--------------------------

### Improvements

- Make the font size of the find result table changeable by Command-Plus sign (+) or Command-Minus sign (-) while focusing on the result table.
- Improve the algorithm parsing comments and quoted text.
- Rewrite LaTeX syntax style to improve highlighting.
- Update the following syntax styles to fix syntax highlighting: DTD, INI, JSON, LaTeX, Markdown, PHP, Perl, reStructuredText, Ruby, Shell Script, Textile, XML, and YAML.
- Update SQL syntax style to support inline comment highlighting with `#`.
- [trivial] Change the color names in the Stylesheet Keyword color palette in the color code panel to lower case.


### Fixes

- Fix an issue by documents with the CRLF line ending that the editor did not scroll by changing selection with the Shift-arrow keys.
- Fix an issue that letters in the editor were drawn in wrong glyphs when updating the font under very specific conditions.



4.2.2 (508)
--------------------------

### Improvements

- Perform automatic indentation even when inserting a newline while selecting text.
- Alert for registering the key bindings that are not actually supported.
- Update Markdown and Textile syntax styles to fix highlighting.
- Improve the indent style detection.
- Improve traditional Chinese localization (thanks to Shiki Suen!).
- Update the User Guide.
- [dev] Update the build environment to Xcode 13.4 (macOS 12.3 SDK).
- [trivial] Change UTI for TeX document to `org.tug.tex`.


### Fixes

- Fix an issue that changing text selection with the Shift and an arrow keys could move the selection in the wrong direction.
- Fix an issue that the Outline pane occasionally showed the horizontal scroller.
- Fix an issue that the stored action names for customized key bindings were wrong.
- Fix some unlocalized text.



4.2.1 (505)
--------------------------

### New Features

- Add Chinese (Traditional) localization (thanks to Shiki Suen!).


### Fixes

- Fix an issue on CotEditor 4.2.0 that restoring documents on macOS 11.x made the application unstable.
- Fix an issue on CotEditor 4.2.0 that some snippet settings could not be inserted in a specific condition.
- Fix the help content style in Dark Mode.
- Fix the description of “Important change in CotEditor 4.2.0” in the Simplified Chinese localization.



4.2.0 (502)
--------------------------

- [rc.3][trivial] Tweak Japanese localization.



4.2.0-rc.3 (498)
--------------------------

### Improvements

- [rc] Update the User Guide.
- [rc] Update localized strings.


### Fixes

- Fix an issue that the changes of syntax styles after the launch were not applied to the file mapping.
- [rc] Fix an issue that some UI states were not restored from the last session.



4.2.0-rc.2 (496)
--------------------------

### Fixes

- [rc] Fix an issue the migration panel could not be read in the Dark Mode.



4.2.0-rc (495)
--------------------------

### New Features

- Support Handoff.


### Improvements

- Update HTML syntax style to display `hr` elements as separators in the Outline.
- Restore the file encoding to one the user explicitly set in the last session.
- Improve stability.
- [trivial] Enable the secure state restoration introduced in macOS 12.
- [dev] Update Yams from 5.0.0 to 5.0.1.
- [beta] Add the panel notifying about the line ending migration.
- [beta] Select the character in the editor also when an item already selected in the Warnings pane is clicked.
- [beta][trivial] Rename “Unicode Next Line” to “Next Line.”


### Fixes

- [beta] Fix an issue that the Line Endings submenu in the Format menu did not display minor line ending types even with the Option key.
- [beta] Fix an issue the item fields in the Outline inspector did not resize properly.
- [beta] Fix a possible issue that the initial message in the incompatible character list did not reflect the actual result.



4.2.0-beta.2 (493)
--------------------------

### Improvements

- [beta] Update the User Guide.
- [beta][trivial] Optimize the performance of the Warnings pane.


### Fixes

- [trivial] Fix an issue that the Script menu appeared in the shortcut menu even when no script exists.
- [beta] Fix an issue that UNIX scripts did not terminate.



4.2.0-beta (491)
--------------------------

### New Features

- Ability to handle documents holding multiple types of line endings.
- Alert inconsistent line endings in the document when opening or reloading.
- List the inconsistent line endings in the Warnings pane in the inspector.
- Minor line endings, namely NEL (New Line), LS (Line Separator), and PS (Paragraph Separator) are added to the line endings options (These items are visible only either when pressing the Option key or when the document's line ending is one of these).
- Add the hidden Paste Exactly command (Command-Option-V) that pastes text in the clipboard without any modification, such as adjusting line endings to the document setting.
- Add an option Selection to the Pages section in the Print dialog to print only the selected text in the document.
- Add history to the Unicode code point input.
- Export setting files, such as themes or multiple replacements, to the Finder just by dropping the setting name from the Preferences.
- Transfer settings among CotEditors in different machines via Universal Control by dragging the setting name and dropping it to the setting list area in another CotEditor.


### Improvements

- Update document icons.
- Detect the line ending in documents more intelligently.
- Display code points instead of being left blank in the incompatible character list for whitespaces.
- Improve the scrolling behavior by normal size documents by enabling the non-contiguous text layout mode only with large documents.
- Optimize syntax parsing.
- Rename the Incompatible Characters pane to the Warnings pane to share the pane with the inconsistent line ending list.
- Locate the vertical scroller for the editor on the left side when the writing direction is right-to-left.
- Print the line numbers on the right side on printing if the writing direction is right-to-left.
- Adjust the vertical position of line numbers on printing.
- Indent snippet text with multiple lines to the indention level where will be inserted.
- Restore the characters even incompatible with the document encoding when restoring documents from the last session.
- Add steppers to the font setting controls.
- Prefer using .yml for syntax definition files over .yaml.
- Deprecate the feature to replace `$LN` in the outline menu template with the line number of the occurrence.
- Remove original document icons for CoffeeScript and Tcl.
- Revise text for more Mac-like expression.
- Update the User Guide.
- [trivial] Accept script files for the Script menu with an uppercased filename extension.
- [trivial] Replace `\n` with `\R` for the newline metacharacter in the Basic Regular Expression Syntax reference.
- [trivial] Tweak Anura theme.



4.1.5 (487)
--------------------------

### Improvements

- Add a temporal highlight for the current match in the editor (thanks to Ethan Wong!).
- Update HTML syntax style for better highlighting with `'` character.
- Update Swift syntax style to fix outline extraction.


### Fixes

- Fix an issue that reverting a document to one stored with a different file encoding from the current encoding could fail.
- Fix an issue that the split view did not inherit the font style and the writing direction.
- Fix an issue that the icons for Shift Left/Right commands were swapped.
- Fix an issue that the incompatible character pane did not show the message “No incompatible characters were found.” when all of the existing incompatible characters are cleared.
- [trivial] Fix localization of a Unicode block name.



4.1.4 (485)
--------------------------

### Improvements

- Update Swift syntax style to add keywords added in Swift 5.6.
- Update YAML syntax style for better coloring.
- [trivial] Improve the progress message for the Find/Replace All.
- [dev] Update the build environment to Xcode 13.3 (Swift 5.6).


### Fixes

- Fix an issue that the filename extension proposed in the Save dialog for untitled document did not reflect the latest syntax style.
- Fix an issue that the application could not open Haskell files.
- Fix a potential crash when opening files via Services.



4.1.3 (483)
--------------------------

### Improvements

- Use `python3` instead of `python` for running the `cot` command so that macOS 12.3 and later can use the Python installed with the Apple's developer tools (From macOS 12.3 on, cot command requires an additional install of python3).
- Optimize the performance of syntax highlighting.
- Update CSS and SQL syntax styles to add more coloring keywords.
- Update Python syntax style to add keywords added in Python 3.10.
- Update Markdown and SVG syntax styles for faster syntax parsing.
- Update JSON syntax style to fix coloring.


### Fixes

- Fix an issue that the text copied from the editor has always LF line endings regardless of the actual document's line ending setting.
- Fix an issue that when the option swapping ¥ and \ keys is enabled, those characters are swapped even when inputting them with Unicode code point.



4.1.2 (481)
--------------------------

### Improvements

- [dev] Update Yams from 4.0.6 to 5.0.0.
- [non-AppStore ver.] Update Sparkle to 2.1.0.


### Fixes

- Fix an issue that the editor scrolls oddly by typing the Space key if the “Link URLs in document” option is enabled.



4.1.1 (479)
--------------------------

### Improvements

- Improve Turkish localization (thanks to Emir SARI!).


### Fixes

- Fix an issue that the shortcut symbols in the Key Bindings preference pane did not display properly.



4.1.0 (477)
--------------------------

### New Features

- Introduce a new read-only AppleScript parameter `has BOM` to document objects and a new option `BOM` to the `convert` command.


### Fixes

- Fix an issue that the initial position of the side pane was occasionally stacked under the window toolbar.
- [beta] Fix initial window size.



4.1.0-beta (475)
--------------------------

### New Features

- Add a feature to filter outline items in the outline pane.
- Add an option not to draw the background color on printing.
- Add “Open Outline Menu” command to the Find menu.
- Add Turkish (thanks to Emir SARI!) and British English (thanks to Alex Newson!) localizations.
- Introduce a new AppleScript command `jump` to document objects.
- Place line number views on the right side in the editor if the writing direction is right-to-left.
- Add syntax style for Protocol Buffer.


### Improvements

- Change the system requirement to __macOS 11 Big Sur and later__.
- Update the window size setting to use the document last window size if the width/height setting in the preferences > Window is left blank (= auto).
- Allow the menu key bindings to assign a shortcut without the Command key.
- Display code points instead of left blank in the incompatible character table for control characters.
- Update Swift syntax style to add keywords added in Swift 5.5.
- Update C++ syntax style to add more filename extensions.
- Update Markdown syntax style for faster syntax parsing.
- Change the behavior to include the last empty line in the calculation when specifying lines with a negative value in the Go to Line command or via AppleScript.
- Improve the character info section in the document inspector to display the list of code points for the selected character instead of displaying only when a single Unicode character is selected.
- Update the Unicode block name list for the character inspector from Unicode 13.0.0 to Unicode 14.0.0.
- Make sure the application relaunches even if other tasks interrupt before termination.
- Improve some toolbar items to make their state distinguish even collapsed.
- Display the command name in the error message when the input shortcut for key bindings is already taken by another command.
- Improve VoiceOver accessibility.
- Update the AppleScript guide in the help.
- Improve the animation by drag & drop in tables.
- Optimize several document parses.
- [trivial] Adjust the margin of the editor area.
- [trivial] Hide the filename extension of setting files by export by default.
- [trivial] Finish key binding input in the Key Bindings pane when another window becomes frontmost.
- [trivial] Update some symbols for shortcut keys in the key binding settings.
- [dev] Update the build environment to Xcode 13.2 (Swift 5.5).
- [dev] Remove xcworkspace.
- [non-AppStore ver.] Update Sparkle to 2.0.0.


### Fixes

- Fix an issue that the current line number becomes 0 when the cursor is placed at the beginning of the document (thanks to Alex Newson!).
- Fix an issue on macOS 12 Monterey that the user custom color did not apply to the i-beam cursor for the vertical layout.
- Fix an issue in the document inspector that the character info section wrongly indicated the code point as `U+000A` for any kind of line endings, even for CR (`U+000D`) and CRLF.
- Fix an issue that the dialog urging duplication to edit locked files displayed repeatedly under specific conditions.
- Fix an issue that the slider in the editor opacity toolbar item did not work when collapsed.
- Fix an issue that the editor's opacity change did not apply immediately.
- Fix an issue that some uncustomizable menu commands were provided in the Key Bindings preference pane.
- Fix an issue in the snippet key bindings that shortcuts with only the Shift key for modifier keys were accepted though does not work correctly.
- Fix an issue that some help buttons did not work (thanks to Alex Newson!).
- Fix and minor update on localized strings.
- Fix `cot` command to work also with Python 3.
- Address an issue that the syntax highlight could flash while typing.



4.0.9 (473)
--------------------------

### Fixes

- Fix an issue that File Drop settings were not saved if both the extensions and syntax styles are for “all.”
- Fix an issue that shortcuts for snippets did not accept the Shift key with a non-letter character, such as Shift + Return.
- Fix an issue that the rainbow cursor appeared when the document has a large number of incompatible characters.
- Fix an issue that the rainbow cursor appeared when expanding the selection by “⌥⇧←” shortcut and invisible characters are contained in the new selection.
- Fix an issue that the writing direction could be changed to right to left although when the text orientation is vertical.



4.0.8 (471)
--------------------------

### Fixes

- Fix an issue that memory leaked if the autosaving is disabled.
- Fix an issue on the syntax style menu in the toolbar that the previous selection remained under specific conditions.



4.0.7-1 (469)
--------------------------

### Fixes

- [non-AppStore ver.] Fix an issue that CotEditor could not check updates.



4.0.7 (467)
--------------------------

### Improvements

- Highlight named capture where highlight regular expression patterns such as in the find panel.
- Add .erb extension to Ruby syntax style.
- Accept IANA charset names as the encoding name in `convert` and `reinterpret` commands for AppleScript.
- Improve error messages for OSA Scripting.
- [trivial] Tweak the help layout.
- [dev][non-AppStore ver.] Migrate Sparkle framework management from submodule to SwiftPM.
- [dev][non-AppStore ver.] Update Sparkle to 2.0.0-beta.2.
- [dev][non-AppStore ver.] Use `sparkle:channel` element in appcast.xml for prerelease check instead of appcast-beta.xml.


### Fixes

- Fix syntax highlight regression on CotEditor 4.0.6.
- Fix the layout of the initial encoding priority list.



4.0.6 (465)
--------------------------

### Improvements

- Add “Share” command to the menus for setting files, such as theme, syntax style, or multi replacement definition.
- Resume “Select word” on top of the document if the search reached the end.
- Update the visual style of the multiple replacement window on macOS 11.
- Minimize scrolling when focusing on a text such as text search and outline selection.
- Improve the syntax highlighting algorithm around comments and quoted text.
- Revert JavaScript syntax style update in CotEditor 4.0.5 that modifies regular expression highlight.
- Update the bundled cot command to enable reading large piped text entirely.
- Update the User Guide.
- [trivial] Sort themes alphabetically regardless of whether they are bundled or not.
- [trivial] Make the timing to trim trailing spaces shorter.
- [trivial] Tweak Japanese localization in Preferences.
- [trivial][non-AppStore ver.] Sign the application with EdDSA signature for update manager (Sparkle).


### Fixes

- Fix an issue that the document theme did occasionally not change when switching the default theme to “Anura” in Dark Mode.
- Fix an issue that disabling the “Reopen windows from last session” option did not work if the Auto Save is disabled.
- Fix an issue on the latest systems that the Open dialog could not see inside .app packages although when selecting the “Show hidden files” checkbox.
- Fix an issue that the visual window state occasionally did not restore from the last session correctly.
- Fix an issue in the inspector that the content occasionally overlapped with the pane controller above if it is shown when the window opens.
- Fix an issue that the navigation bar tinted wrongly when the document window is in fullscreen and the editor is non-opaque.
- Fix a typo in German localization.



4.0.5 (463)
--------------------------

### Improvements

- Update JavaScript syntax style to improve regular expression highlight.


### Fixes

- Fix an issue that the application did not terminate when all windows are closed.
- Fix an issue that an annoying dialog that alerts saving was failed could be shown while typing when autosaving is disabled.
- Address an issue that typing in a large document could be slow when the Autosave feature is disabled.



4.0.4 (461)
--------------------------

### Improvements

- Update Lua syntax style.
- Update Swift syntax style for more accurate outline extraction and literal number highlight.
- Update JavaScript, PHP, and CoffeeScript syntax styles for more accurate literal number highlight.
- Avoid escaping non-ASCII characters to Unicode code points when exporting syntax styles to YAML files.


### Fixes

- Fix an issue that the application did not terminate when all windows are closed.
- Fix an issue in the script menu that a script bundle (.scptd) was handled not as a script but as a folder.
- Fix an issue in the snippet key bindings that shortcuts with only the Shift key for modifier keys were accepted though does not work correctly.
- Fix an issue that the application rarely showed the Open dialog on launch even when the user setting for the startup behavior is not “show open dialog.”
- Fix literal number highlight with Ruby syntax style.
- Address an issue that an annoying dialog that alerts saving was failed could be shown while typing when autosaving is disabled.



4.0.3 (459)
--------------------------

### Improvements

- Keep detached character inspectors even after the parent document is closed.
- Detect syntax style from the filename extension also case-insensitively.
- Update R syntax style.
- [non-AppStore ver.] Reduce the application size.
- [dev] Update Yams from 4.0.4 to 4.0.6.
- [dev] Update the build environment to Xcode 12.5.



4.0.2 (457)
--------------------------

### Improvements

- Update LaTeX syntax style to support `\(x^2\)` style inline math equations.
- Update Swift syntax style to add `async`, `await`, and `@asyncHandler`.
- Update Touch Bar icons.
- Prevent flashing the acknowledgment window on the first launch in the Dark Mode.
- Improve stability.
- [dev] Update Yams from 4.0.1 to 4.0.4.
- [dev] Update the build environment to Xcode 12.4.


### Fixes

- Fix French localization.
- [trivial] Fix the script icon in the User Guide in Dark mode.



4.0.1 (455)
--------------------------

### Improvements

- [trivial] Reset toolbar setting.
- [dev] Update Yams package to 4.0.1.
- [dev] Update the build environment to Xcode 12.2.


### Fixes

- Fix an issue on Big Sur that the navigation bar in the document window disappeared.



4.0.0 (453)
--------------------------

- no change.



4.0.0-rc (452)
--------------------------

### Improvements

- [beta] Add missing localizations for new texts.
- [beta] Update screenshots in help.
- [beta][dev] Update the build environment to Xcode 12.2 RC.


### Fixes

- Fix an issue that the hanging indent can be wrongly calculated when typing a word that requires user selection, such as Japanese.
- [beta][Big Sur] Workaround an issue on Big Sur that the syntax highlight for the regular expression disappears when the text field becomes in editing (FB8719584).
- [beta.3][non-AppStore ver.] Fix an issue in the General preference pane that the checkboxes for software update did not work.



4.0.0-beta.5 (450)
--------------------------

### Improvements

- [beta] Draw the background of the area scrolled over the editor also with the theme color.
- [beta.4][Big Sur] Update the emoji toolbar icon for Dark mode.
- [beta][trivial] Tweak preferences layout.


### Fixes

- [beta.4] Fix an issue in the CotEditor scripting with UNIX scripts that the same standard input could be sent repeatedly to the script.
- [trivial] Fix an issue that the i-beam for the combination of the vertical text orientation and a light theme cropped (FB8445000).



4.0.0-beta.4 (448)
--------------------------

### Improvements

- Reduce the priority that CotEditor implicitly becomes the default application for specific file types.
- [beta] Update syntax style for Pascal (Thanks to cbnbg!).


### Fixes

- [beta.3] Fix an issue on beta.3 that the application crashed when the console window is called first from a script.
- [beta.3] Fix an issue in the CotEditor scripting with UNIX scripts that the output was still occasionally not applied.



4.0.0-beta.3 (446)
--------------------------

### New Features

- Add syntax styles for Pascal (Thanks to cbnbg!) and VHDL.


### Improvements

- On sorting lines by pattern, evaluate numbers more intelligently when the “treat numbers as numeric value” option is enabled.
- Avoid discarding the current input when a new item is added while another item is in editing in the syntax style editor.
- Put only the filename rather than the absolute path for the relative path insertion (`<<<RELATIVE-PATH>>>`) when the document file itself is dropped into the editor.
- [beta] Horizontally center the contents of the preferences panes (Thanks to zom-san!).
- [beta] Update some toolbar icons.
- [beta][trivial] Update the style of the add/remove buttons.
- [beta][dev] Update the build environment to Xcode 12.2 beta 3.


### Fixes

- [beta] Fix an issue in the CotEditor scripting with UNIX scripts that the standard error output was not displayed on the console.
- [beta] Fix an issue in the CotEditor scripting with UNIX scripts that the output was occasionally not applied.
- [beta] Fix the multiple replacement panel layout on macOS 10.15.


### Known Issues

- Checkmarks are not applied to the corresponding items in the menus for the collapsed toolbar items.
- [Big Sur] Syntax highlight for the regular expression disappears when the text field becomes in editing (FB8719584).
- [Big Sur] Screenshots in the User Guide are not updated yet.
- [Big Sur] Document icons are not updated yet for the Big Sur style.



4.0.0-beta.2 (444)
--------------------------

### Improvements

- Round the corners of current line highlights.
- [beta][Big Sur] Match the inspector background to desktop color.
- [beta][trivial] Update title bar color.


### Fixes

- [beta] Fix an issue in the navigation bar that the split editor button did not update when changing the split orientation.
- [beta] Fix an issue in the Appearance pane and the multiple replacement panel that the newly added setting was not selected.
- [beta] Address an issue that the status bar was rarely compressed vertically.
- [beta] Workaround an issue that the initial text color of the pop-up menus in the status bar dimmed.



4.0.0-beta (442)
--------------------------

### New Features

- Brand-new user interface designed to fit macOS 11 Big Sur.
    - Update the application icon.
    - Redesign the document window.
- Support Apple Silicon.
- Add syntax style for Dockerfile.


### Improvements

- Change the system requirement to __macOS 10.15 Catalina and later__.
- Move line endings/file encoding menus from the toolbar to the status bar.
- Change default settings of items to display in the toolbar/status bar.
- Change the default theme from Dendrobates to Anura.
- Change the UI of the Unicode code point input to display the input field just above the insertion point.
- Change the “trim trailing whitespace on save” option in the General pane to perform the trimming not on save but while typing with delay, and move the option to the Edit pane.
- Enable toggling the editor split orientation by right-clicking the editor split button in the navigation bar.
- Enable action to toggle editor split orientation even when no split editor is opened.
- Remove the Integration preferences pane and move its contents to the General pane.
- Enable “select previous/next outline item” commands even when the navigation bar is hidden.
- Live update selection counts while moving the selection.
- Scroll editor by swiping the line number area.
- Previously, CotEditor scripts written in Unix scripts, such as Ruby or Python, were decoded using the user-preferred file-encoding set in the Format preferences pane for normal documents, now they are always interpreted as UTF-8.
- Avoid showing the "edited" indicator in the close button of document windows when the document contents are empty and therefore can close the window without the confirmation dialog.
- Remove the toolbar button to toggle page guide visibility.
- Remove feature to import legacy syntax style definition files of which format was used in CotEditor 1.x.
- [trivial] Improve help tags of toolbar icons to reflect the current document state.
- [trivial] Optimize the line number calculation in vertical text orientation.
- [trivial] Always enable non-contiguous layout by the normal horizontal text orientation.
- [dev] Update the build environment to Xcode 12.2 (Swift 5.3, macOS 11 SDK).
- [dev] Replace DifferenceKit package with native CollectionDifference.
- [dev] Update Yams from 3.0.1 to 4.0.0.


### Fixes

- Fix the jump button for theme URL.
- [trivial] Fix an issue in the syntax style toolbar item that the menu selected blank if the current style was deleted.


### Known Issues

- Some of the contents in the User Guide are not updated yet.
- Document icons are not updated yet for the Big Sur style.



3.9.7 (437)
--------------------------

### New Features

- Add new AppleScript/JXA commands `smarten quotes`, `straighten quotes`, and `smarten dashes` for `selection` object.


### Improvements

- Optimize the performance of invisible character drawing, especially with very-long unwrapped lines.
- Update Shell Script (thanks to ansimita!), Python, Ruby, Swift, and SVG syntax styles.


### Fixes

- Fix the jump button for the theme URL.



3.9.6 (435)
--------------------------

### Fixes

- Fix an issue that the “Open Scripts Folder” command in the script menu did not open the scripts folder for CotEditor but just the general Application Scripts folder.
- Fix an issue in the find result table that the found string column truncated the text even in the middle of a character that consists of multiple Unicode characters.
- Fix an issue where the line number view did not update under some specific conditions even when the line height setting is changed.
- Fix the progress message when highlighting a document with a multiple replacement definition.



3.9.5 (433)
--------------------------

### Fixes

- Fix an issue on CotEditor 3.9.4 that window prevented from becoming smaller than the outline items' width.
- Fix an issue that some text transformation commands, such as “Make Upper Case,” also transformed the next unselected word that is identical to the selected one.
- Fix an issue in the navigation bar that the open/close split editor buttons did occasionally not work.



3.9.4 (430)
--------------------------

### Improvements

- Make the document window's minimum size smaller.
- [dev] Update the build environment to Xcode 11.6.


### Fixes

- Fix an issue that an unremovable empty dialog could appear when performing Replace All under specific conditions.
- Fix an issue in the find/replacement progress report that the progress message was not updated when nothing found.
- Fix an issue in the outline menu in the navigation bar that the last separator did not appear.
- Fix an issue in toolbar that menu style items were vertically squashed in the toolbar customization dialog.



3.9.3 (427)
--------------------------

### Improvements

- Significantly optimize the performance of text layout especially when pasting a relatively large amount of text.
- [trivial] Tweak some UI styles.
- [dev] Update Yams from 2.0.0 to 3.0.1.


### Fixes

- Fix an issue in the highlighting instances of selected text that the highlight shape spread wrongly when the selected text included line breaks.
- Fix an issue in the syntax style editing that some keywords that can be parsed as a YAML object, such as `true` or `null`, were not stored as a string.



3.9.2 (425)
--------------------------

### Improvements

- Suppress showing a dialog when opening a file with the .ts file extension as it may not be a MPEG-2 Transport Stream file but a TypeScript file.
- Improve the style and behavior of the add/remove rule button in the multiple replacement window.
- [trivial] Delete multiple replacement rules by dropping items into the Trash.


### Fixes

- Fix an issue in the multiple replacement definition editing where the result order broke, or even the application crashed when reordering multiple rules at once.
- Fix an issue in the editor that the cursor skipped the space just after the word when moving the cursor to the next word boundary with `⌥⇧→` or `⌥→` shortcut.
- Fix an issue in theme editing that the editing color was occasionally forcibly updated in the editor's text color when an editor has the focus.
- Fix an issue in theme editing that the crashed when setting one of the system's developer colors.
- Fix an issue in theme editing that the option “use system color” for the selection color could not disable.
- Fix an issue in theme editing that the values in the theme editor were not updated when the bundled theme currently edited is restored.
- Fix an issue in the dialog for the pattern line sort that the sample line could indicate a wrong sort key scope when the sort key type is “column.”
- Fix the feedback animation when dragging and dropping items in a table.
- [trivial] Fix an issue that the menus in toolbar expended unwontedly after customizing toolbar.
- [trivial] Fix some layout corruptions under macOS 11 Big Sur (beta).



3.9.1 (423)
--------------------------

### Improvements

- Increase the size of the invisible space symbol.
- Adjust the position of invisible symbols in vertical text orientation.
- [trivial] Avoid selecting no item in the snippet setting table.


### Fixes

- Fix an issue in the syntax style editing that saving existing syntax styles failed.
- Fix text flickering while pinch-zoom.
- Fix an issue in the editor where the bottom part of the editor became occasionally not responsive when the editor is zoomed-out.
- Fix an issue in the find panel fields that carriage returns (CR) were not drawn as line endings but control characters.
- Fix an issue in the syntax style editing that reverting a modified bundled style through the style editor did not remove the existing user file.
- Fix an issue under macOS 10.14 that the text in the About panel was black even in the Dark Mode.



3.9.0 (421)
--------------------------

### Improvements

- Remove the default value of the snippet key bindings, that inserts `<br />` with `⇧↩`.
- [trivial] Remove the snippet key bindings setting migration from CotEditor 2.x format and earlier.
- [beta] Add missing localizations for French.


### Fixes

- Fix an issue in the character inspector where the inspector was not shown when the target character is hidden due to scroll.



3.9.0-rc (419)
--------------------------

### Improvements

- [trivial] Adjust the drawing position of the zoomed character in the character inspector.
- [dev] Update the build environment to Xcode 11.5.
- [beta.3] Improve reflecting the state of the Writing Direction toolbar button.
- [beta.3] Adjust the width of toolbar items.
- [beta] Add missing localizations for Simplified Chinese, Italian, and (a part of) Portuguese.


### Fixes

- Fix an issue where the application hung up by extending the selection with shortcut `⌥⇧→` when the character to select is a national flag emoji.
- Fix an issue in the find panel's input fields where a regular expression pattern for Unicode code point was not highlighted properly when the hex contains uppercase letters.
- Fix the help button in the advanced find options view.
- [beta.4] Fix an issue where the font of the object character in the character inspector was wrongly applied.



3.9.0-beta.4 (417)
--------------------------

### Improvements

- [trivial] Omit surrogate pair code points in the character inspector if the character consists of multiple Unicode characters.


### Fixes

- [beta.3] Fix an issue where the encoding list view was not shown.
- [beta.3] Fix an issue where the theme color was still not applied to the color of typed text in split view under some conditions.



3.9.0-beta.3 (415)
--------------------------

### Improvements

- Remove the text encoding option for opened documents; instead, the encoding is always detected automatically when opening an existing file.
- Improve the encodings list edit view.
- Adjust the width of toolbar items.
- Remove “vertical orientation” from the selections of the Writing Direction toolbar button.
- Update help contents.
- [trivial] Rename “Auto-Detect,” the option detecting the file encoding automatically, to “Automatic.”
- [trivial] Update some labels in the Format pane.
- [beta] Add menu item, toolbar item, and Touch Bar item to toggle visibility of indent guides in the current document.
- [beta] Adjust the vertical position of the line ending symbol.
- [beta] Make the indent guide drawing pixel-perfect.


### Fixes

- Fix an issue where the item “Automatic” (ex. Auto-Detect) was missing in the encoding selections in the open panel.
- Fix an issue with multiple cursors where extra characters were deleted when performing forward delete with selection.
- Fix an issue with multiple cursors where just a single UTF-16 character was deleted instead of the whole character when the character to delete consists of multiple UTF-16 characters.
- Fix an issue with scripting with AppleScript/JXA where the `line range` command selected a wrong range when the line endings of the document are CRLF.
- Fix an issue with scripting with AppleScript/JXA where selecting a single line by specifying a single integer argument to `line range` did not work.
- Fix an issue where the theme color was not applied to the color of typed text in split view.
- Fix missing localization.
- [beta] Fix an issue in the editor where lines were initially wrapped at the wrong position when the text orientation is vertical and overscrolling is enabled.



3.9.0-beta.2 (413)
--------------------------

### New Features

- Add an option to draw indent guides.


### Improvements

- [beta] Adjust the vertical character position in line.


### Fixes

- [beta] Fix an issue where the current line highlight wrongly shifted when the overscrolling is set.
- [beta] Fix an issue where line numbers at the bottom part were hidden when the overscrolling is set.
- [beta] Fix an issue where syntax highlight was occasionally not updated when the text is edited.
- [beta] Fix an issue where the current syntax highlight was not removed when selecting style “None.”
- [beta] Fix an issue where the visibility of invisibles of opened documents cannot be changed.
- [beta] Fix an issue where the previous current line highlights could remain.
- [beta] Fix an issue where the previous page guide could remain after changing the page guide visibility.



3.9.0-beta (411)
--------------------------

### New Features

- Rewrite the invisible character drawing feature to draw alternative symbols more properly under various environments.
- Display Unicode's general category in the character inspector.


### Improvements

- Adjust the text baseline to draw characters vertically center in lines.
- Optimize the performance of “Replace All” with a large number of matches.
- Improve the performance when pasting a huge text.
- Update the Unicode block table to the latest Unicode 13.0.0.
- Duplicate lines more intelligently.
- Make borders of line number views and opacity sample tips more distinct in the high-contrast mode.
- Adjust the visible area after unwrapping lines in RTL text mode.
- [trivial] Display default values as the input field's placeholder for window size setting when empty.
- [trivial] Make the identifier for document autosaving longer.
- [dev] Update the build environment to Xcode 11.4 (Swift 5.2).
- [dev] Replace YAML.framework with Yams.
- [dev] Remove Carthage dependency.
- [dev] Migrate codesign-specific build settings to .xcconfig (thanks to Yoshimasa Niwa!).


### Fixes

- Fix an issue where the application crashed when a hanging indent depth becomes larger than the editor area.
- Fix an issue where the outline menu could select the wrong item while typing.
- Fix an issue where the line numbers could be shifted when printing vertical text orientation documents.
- Fix an issue where line endings could remain when deleting duplicate lines with multiple selections.
- Fix an issue in the line number view where the line number of the selected line was not bolded under a specific condition.
- Fix an issue in scripting with AppleScript/JXA where the application crashed by performing `string in ...` command.
- Fix an issue in scripting with AppleScript/JXA where the contents of a document can rarely be overwritten with the contents of another document window under very specific conditions.
- Fix an issue in the editor where lines were initially wrapped at the wrong position when the text orientation is vertical.
- Fix an issue in the RTL text mode where the page guide disappeared when lines are unwrapped.
- Fix an issue where the current line highlight did not update properly after changing some settings.
- Fix an issue in the find panel's input fields where invisible control characters were drawn in the normal text color under specific conditions.
- Fix an issue where the print font name in the Print pane was drawn in black even in the dark mode.
- Fix an issue in the editor where the previous drawing could remain in a blank space after changing a display setting of the editor.



3.8.12 (400)
--------------------------

### Improvements

- Include the last line break to line count.
- Update Kotlin, JSON, and SVG syntax styles.


### Fixes

- Fix an issue where the horizontal scrollbar didn't appear by unwrapping lines if the document consists of a single very long line.
- Fix an issue where the application could crash after parsing syntax in a large document to highlight.
- Fix an issue where the overscrolling was enabled only after window is resized.
- Fix an issue where the current line was just partly highlighted under specific conditions.
- Fix an issue in the line number view where the line number of the selected line was not bolded under a specific condition.
- Fix an issue where the find panel could not display the result table when the find string is very long.



3.8.11 (398)
--------------------------

### Improvements

- Avoid showing the rainbow cursor while parsing URLs in the editor with large contents when the “link URLs in document” option is enabled.
- Improve “Snakecase” and “Camelcase” commands to handle uppercase letters with accent properly.
- Improve message for syntax highlighting progress.
- Improve drawing performance and general stability.
- [trivial] Tweak the visual notification for wrapping search.


### Fixes

- Fix an issue where a document window zombie appeared when the window was closed while detached character info popovers remain.
- Fix an issue where a blank progress dialog for a long syntax highlighting could rarely remain when the document is updated while parsing.
- Fix an issue where the `\x{hhhh}`, `\0ooo`, and  `\$`  style character expressions in the regular expression pattern were not syntax-highlighted correctly.
- Fix an issue where the application could rarely crash when printing a document.
- Fix an issue where the application could rarely crash when opening a document under macOS 10.14 and earlier.



3.8.10 (396)
--------------------------

### Improvements

- Optimize the performance of the invisible character drawing, the hanging indent calculation, and the line number view drawing.
- Make space to draw the invisible symbol for ZERO WIDTH SPACE (U+200B) when the “other invisible characters” option is enabled.
- Enable “Move Line Down” and “Move Line Up” commands swap lines with the last empty line.
- Improve general performance while typing.
- Update CSS syntax style.
- [trivial] Keep the visible area after resizing a document window even if overscrolling is enabled.
- [trivial] Adjust the theme “Note.”


### Fixes

- Fix an issue where the Unicode code point field in the document inspector displayed always “not selected.”
- Fix an issue where insertion points multiplied too many when adding them with `^⇧↑` or `^⇧↓` shortcut under specific conditions.
- Fix an issue where default theme change in the preferences was not applied to opened documents under specific conditions.
- Fix an issue where unescaping replacement string in the regular expression replacement failed with specific text patterns.
- Fix an issue where the editor's line height and tab width in the opened windows did not update even the setting is changed.
- Fix an issue where the rainbow cursor could appear when finding the brace pair in the latter part of a large document.
- Fix an issue where the application crashed when moving lines down under specific conditions.
- Fix an issue where the “Sort by Pattern” with column sort key dropped the last character from the sort key string.
- Fix an issue where the current line highlight remained when quickly moving selection by dragging.
- Fix an issue where the writable area of newly added split editors shrank.
- Fix an issue in scripting where settings some properties, such as `tab width`, `tab expands` and `wrap lines`, in the document creation phase were ignored.
- Improve stability.



3.8.9 (394)
--------------------------

### Improvements

- Significantly reduce the time of the rainbow cursor after the opening of a large document by optimizing hanging indent calculation.
- [trivial] Optimize current line highlighting.


### Fixes

- Fix an issue on CotEditor 3.8.8 where the application could rarely crash immediately after opening a document window under some very specific conditions.
- Fix an issue where the progress indicator for the outline menu in the navigation bar could rarely remain.



3.8.8 (391)
--------------------------

### New Features

- Add a new “Straighten Quotes” command to Edit > Substitutions menu.


### Improvements

- Add “Replace Quotes,” “Replace Dashes,” and “Replace Text” commands to Edit > Substitutions menu.
- Restore the default window size setting in the Window preferences pane.
- Enable setting multiple cursor points in snippets.
- Optimize the timing of view updating in some specific views.
- Optimize some background jobs.
- Toggle only the checkbox in a table that the user actually clicked and ignore others when the clicked checkbox is not contained to the selected rows.
- Fold license descriptions in the acknowledgments.
- [trivial] Tweak the visual notification for wrapping search.
- [dev] Replace Differ framework with DifferenceKit.
- [dev][non-AppStore ver.] Change the Sparkle branch from “ui-separation-and-xpc” to “2.x”.


### Fixes

- Fix an issue on macOS 10.15 where document windows had a glitch when a search is wrapped.
- Fix an issue where the font size of the line number view was occasionally not updated even when text size is changed.
- Fix an issue where “⌘⇧T” shortcut key assigned for “Show/Hide Tab Bar” was ignored under specific conditions.
- Fix an issue where the width of the inspector was occasionally not properly set.
- Fix an issue where the wrong warning message displayed in the multiple replacement panel even when there is no invalid condition.
- Fix a possible crash when transforming the case of selection that includes specific character order.
- Fix a possible crash when a document file is modified by another process.
- [trivial] Fix a typo in French (Thanks to Arnaud Tanchoux!).
- Improve stability.



3.8.7 (389)
--------------------------

### Improvements

- Revert shortcut `⌘/` to comment-out toggle.
- Add .zprofile and .zlogin extensions to Shell Script syntax style.



3.8.6 (387)
--------------------------

### Improvements

- Change the default shortcut for Format > Font > “Reset to Default” command to `⌘0` and let “Bigger” command accept also `⌘=`.
- Add shortcut `⌘/` to “Show/Hide Status Bar” command.
- Add shortcut `⌘⇧T` to “Show/Hide Tab Bar” command.
- Avoid showing rainbow cursor when canceling the initial syntax highlight.
- [trivial] Modify the layout of the progress dialog and the regular expression syntax reference.
- [trivial] Let input fields in the Edit pane accept values without a percent sign.


### Fixes

- Fix an issue where creating multiple cursors by rectangular selection failed under macOS 10.15.
- Fix an issue where the selection highlight color in inactive windows could make text hard to read under macOS 10.14–10.15.
- Fix an issue where the progress message by find/replacement was not updated when no occurrence found.
- Fix a possible crash when an invalid color code is input to the color code panel.
- Improve stability.



3.8.5 (384)
--------------------------

### Improvements

- Uncomment comment lines even if the delimiters locate after some indent.
- Raise an alert when performing find (or replacement) with “in selection” option while no text is selected.
- Change the Console font to monospaced.
- Dim the Console content area during the incremental search.
- Accept importing custom syntax styles with .yml extension.
- Avoid re-parsing syntax highlight when the appearance is switched.
- Support Dark Mode in the help.
- [non-AppStore ver.] Update Sparkle framework.
- [trivial] Tweak some terminology in the menu.
- [trivial] Adjust the pinch-zoom pitch.


### Fixes

- Fix an issue where the text color in the status bar was sometimes not updated immediately after switching window appearance.
- Fix an issue where parsing syntax style files could fail.
- Fix an issue where uncommenting inline comments failed when multiple cursors locate in the same line.
- Avoid rainbow cursor when about to display the Text menu while selecting large number of text.
- Update PHP and Julia syntax styles to remove duplicated keywords.



3.8.4 (381)
--------------------------

### Improvements

- Insert soft tabs to all insertion points when typing the tab key.


### Fixes

- Fix an issue on macOS 10.13-14 that the application became unstable with some specific actions when the cursor locates the end of the document.



3.8.3 (379)
--------------------------

### Improvements

- Restore all of the last cursors on the window restoration.
- Highlight matching braces for all cursors.
- Adjust the printing area by the vertical text orientation.
- Update JSON syntax style by adding .resolved extension.


### Fixes

- Fix area to draw text on printing, especially for macOS 10.15 Catalina.
- Fix an issue on macOS 10.13-14 where spaces at the end of the document could not be deleted by delete key.
- Fix an issue on macOS 10.13-14 where performing return key just after an open bracket at the end of the document made the application freeze.
- Fix an issue where the editor theme for newly opened windows did not match to the window appearance when the system appearance was changed after the application launch.
- Fix an issue where a highlighting indicator showed up at a wrong location when pressing the Enter key just before a closing bracket.
- [trivial] Fix French localization.



3.8.2 (377)
--------------------------

### Fixes

- Add an additional workaround to detour the bug in macOS 10.13-14 that crashes/freezes the application.



3.8.1 (375)
--------------------------

### Fixes

- Address a critical issue where the application could crash under macOS 10.13-14.
- Fix an issue that the documents opened together were not opened as a single window with multiple tabs.



3.8.0 (373)
--------------------------

no change.



3.8.0-beta.2 (372)
--------------------------

### Fixes

- [beta] Fix a crash when changing the window appearance setting.



3.8.0-beta (371)
--------------------------

### New Features

- Add “Appearance” option in the Appearance preferences pane to change document window appearance whatever the system appearance is (only on macOS 10.14 and later).
- Add a new theme “Anura (Dark).”


### Improvements

- Change the system requirement to __macOS 10.13 High Sierra and later__.
- Improve the theme switching algorithm between light and dark appearances.
- Keep multiple cursors after pasting multiple lines.
- Update the result table of “Find All” even when no substring was found.
- Adjust drawing of the alternative character for invisible control characters.
- Adjust text baseline of input fields in the find panel when a fallback font is used.
- Always enable Left to Right button in Writing Direction toolbar button.
- Change the way to count words for stability.
- Update TOML syntax style to support array of tables (Thanks to Takuto ASAKURA!)
- [dev] Update build environment to Xcode 11.1 (Swift 5.1, macOS 10.15 SDK).


### Fixes

- Fix the selection movement direction after `⌥⇧←` or `⌥⇧→` shortcut.
- Fix an issue where scripting commands `convert` and `reinterpret` failed.
- Fix an issue where the color panel for theme editing could occasionally not change.
- Fix an issue where the appearance of Acknowledgements window was not updated when user changed the system appearance after the launch.



3.7.8 (361)
--------------------------

### Improvements

- Optimize performance of text layout calculation.


### Fixes

- Fix an issue where the editor could not scroll horizontally under specific conditions.



3.7.7 (358)
--------------------------

### New Features

- Add a new option to the Appearance pane to disable ligatures.


### Improvements

- Keep last opacity state of restored document windows.
- Update behavior of Opt+Arrow shortcut series.


### Fixes

- Fix an issue where find result was unwontedly collapsed when resizing the find panel.
- Fix an issue where hanging indent was not applied to the printed document.
- Workaround the issue where an editor resizing required a too long time.
- Fix a possible crash in the Appearance preferences pane.
- Improve stability.



3.7.6 (355)
--------------------------

### New Features

- Add new variable “file content” to File Drop feature to insert the file contents when the dropped file is a text file.


### Improvements

- Apply the change of “show other invisible characters” option immediately to the editors.
- Add “Hide extension” option to the Save dialog.
- Use the system appearance in the input candidate window even when the theme has a dark background color.
- Give some feedback about the search result in VoiceOver.
- Improve the behavior of Opt+Arrow shortcut series to stop the by punctuation marks, such as `.` and  `:`.
- Hide unused items in the font panel toolbar.
- Optimize the performance of finding the matching brace to highlight.
- Optimize the performance of line number drawing.
- Optimize the performance of hanging indent calculation.


### Fixes

- Fix an issue where unwanted whitespace was added for variation selector `U+FE0E` when control characters are visible.
- Fix an issue with scripting where regular expression anchors, such as `^` or `$`, did not match lines.
- Fix an issue where the “Writing Direction” toolbar item did not work if it overflows from the visible toolbar area.
- Fix an issue where `U+FEFF` cannot be input via “Input in Unicode hex” command.
- Fix a possible crash with continuous `U+FEFF` characters.
- Fix a possible crash on macOS 10.12.



3.7.5 (353)
--------------------------

### Improvements

- Select the current editor's font in font panel when display it.
- Update Swift syntax style to support Swift 5.1.
- Underline URLs in printed document also if “Link URLs in document” option is enabled.
- Improve stability.
- [dev] Update Differ framework to 1.4.3.


### Fixes

- Fix performance regression due to a bug fix in CotEditor 3.7.4.
- Fix an issue where the snippet texts were still occasionally not editable from the preferences pane.



3.7.4 (351)
--------------------------

### New Features

- Add French localization (thanks to Aurélien Roy!).


### Fixes
- Fix an issue where the snippet texts were occasionally not editable from the preferences pane.
- Fix an issue where the Unicode character name for `U+FEFF` (ZERO WIDTH NO-BREAK SPACE) was empty.
- Fix an issue where the application did crash when the selected text contains some specific control characters.
- Fix an issue where the word completion suggested words start with letters in the middle of the typed word.
- Fix an issue where needless live document analysis performed even when the status bar and inspector are invisible.
- Fix missing localization.
- Improve stability.



3.7.3 (349)
--------------------------

### Improvements

- “Input in unicode hex” now supports multi-cursor editing.
- Make font size of outline view customizable.


### Fixes

- Fix an issue where user settings could not be overwritten to export when the same filename already exists.
- Fix an issue where clear buttons in the find panel's text fields could overlap with scroll bar areas.
- Fix syntax style validator.
- Improve stability.



3.7.2 (347)
--------------------------

### Improvements

- Make the i-beam cursor legible in vertical text orientation and dark background theme.
- Use monospaced numbers for line numbers in Find All result table.
- Optimize performance highlighting found matches.
- [dev] Update build environment to Xcode 10.2 (Swift 5).
- [dev] Update Differ framework to 1.4.0.


### Fixes

- Fix an issue under macOS 10.12 where application hung up if “Text Orientation” toolbar item is visible.
- Fix an issue where the “Discard Changes” and “Cancel” buttons in the dialog for encoding reinterpretation performed oppositely (Thanks to Aurélien Roy!).
- Fix an issue where color code editor was invisible under macOS 10.12.
- Fix an issue where the Go to Line command did not jump to the input number of line when performed by clicking “Go” button.
- Fix an issue where `change kana` scripting command did not work.



3.7.1 (344)
--------------------------

### Improvements

- Highlight all lines that contain one of the multi-insertion points as current lines.
- Insert the text content of .textClipping files when dropped.


### Fixes

- Fix an issue where trailing whitespaces before the insertion points could be wrongly removed on the first auto-saving.
- Improve stability.



3.7.0 (342)
--------------------------

### Fixes

- [beta] Hide the horizontal scroll bar area when text wrapped.
- [beta] Fix an issue where the line wrap width of a split view could be set shorter than the actual view if scroller bars are set to be always visible.



3.7.0-rc.5 (339)
--------------------------

### Fixes

- [beta] Fix an issue where lines did not wrap correctly with vertical text orientation.
- [beta] Fix an issue where the line wrap width of a split view could be set shorter than the actual view if scroller bars are set to be always visible.



3.7.0-rc.4 (337)
--------------------------

### Improvements

- Keep selections after performing “Duplicate Lines.”
- [beta] Keep cursors after performing “Delete Lines.”
- [beta] Change behavior of `⌘⌦` shortcut with a single selection.


### Fixes

- [beta] Fix an issue where `⌥⌦` shortcut with multi-cursors deleted a word but toward a wrong direction.
- [beta] Fix an issue where moving multiple cursors with a shortcut would not scroll the editor until the moved cursors visible.



3.7.0-rc.3 (335)
--------------------------

### Improvements

- Delete sequential paces character by character when they are not located at the beginning of a line even if “Expand tabs to spaces” option is enabled.
- [beta] Support right-to-left and bidi text by moving multiple cursors.


### Fixes

- Fix an issue where “Replace All” could fail when the text to find is a combining character such as a diacritical mark.
- Fix an issue where lines did not wrap correctly with vertical text orientation.
- Fix an issue where the line wrap width of a split view could be set shorter than the actual view if scroller bars are set to be always visible.
- Fix an issue where the year in the print header or console prompt was displayed wrongly in specific days (Thanks to Frédéric Blondiau!).
- [beta] Fix detailed behaviors of `^⇧↑` and `^⇧↓` shortcuts.
- [beta] Fix an issue the application crashed by performing `^⇧↑` or `^⇧↓` shortcut when RTL text is selected.
- [rc.2] Fix background color when an editor was scrolled over a boundary.



3.7.0-rc.2 (333)
--------------------------

### Improvements

- [beta] Disable “Change Opacity” action while fullscreen mode.
- [beta] Move the position of the opacity control popover.
- [beta] Update the User Guide.
- [trivial] Improve toolbar color.
- [dev] Update Differ framework to 1.3.0.


### Fixes

- Fix an issue where closed windows remained on the memory.
- Address an issue where selected ranges were set wrongly after updating document due to an external modification.



3.7.0-rc (331)
--------------------------

### New Features

- Add “Surround Selection With” > “Square Brackets” menu item.


### Improvements

- Remember the last used custom characters for “Surround Selection With” > “Custom” action.
- [beta] Keep insertion points after cut.
- [beta] Localize newly added strings.



3.7.0-beta.5 (329)
--------------------------

### New Features

- Add “Opacity” toolbar item to change editor's opacity.


### Improvements

- Restore more UI state on window restoration.


### Fixes

- Fix an issue where the last syntax style was not applied when an unsaved document was restored from the last session.
- Fix an issue where auto-completion could cancel suddenly under a restricted condition.
- Fix a possible issue where word counting could be stuck.
- [beta] Fix multi-cursor behavior with `→` and `←` when something is selected.



3.7.0-beta.4 (327)
--------------------------

### Improvements

- [beta] Support snippet insertion in multi-cursor editing.
- [beta] Replace `^⇧↑` and `^⇧↓` shortcuts with `^⇧→` and `^⇧←` correspondingly when the text orientation is vertical.
- [beta] Fix and improve the behavior of `^⇧↑` and `^⇧↓` shortcuts.
- [beta] Merge changes in CotEditor 3.6.12.


### Fixes

- [beta] Fix selection after commenting-out.
- [beta] Suppress blinking Edit menu when performing `^⇧↑` or `^⇧↓` shortcut.
- [beta] Fix an issue where auto-inserted tab did not expand to spaces on auto indent level adjustment.



3.7.0-beta.3 (325)
--------------------------

### Improvements

- [beta] Support commenting-out/uncommenting in multi-cursor editing.
- [beta] Support `^T` and `fn+delete` (`^D`) shortcut in multi-cursor editing.


### Fixes

- [beta] Fix an issue where multiple cursors disappeared after (auto-)saving with “trim trailing whitespace on save” option.
- [beta] Fix an issue where the first cursor could disappear after some specific text editing.
- [beta] Fix an issue where auto-inserted tab did not expand to spaces on auto indent level adjustment.
- [beta] Fix multi-cursor behavior of deleting to the beginning of the visual line by `⌘⌫`.
- [beta] Fix multi-cursor movement when encountering a surrogate pair.
- [beta] Fix an issue where a selected range and an insertion point could overlap.
- [beta] Fix an issue where the application could rarely crash after moving cursors.



3.7.0-beta.2 (323)
--------------------------

### Improvements

- [beta] Exit multi-cursor mode by using `esc` key.
- [beta] Add `^⇧↑` and `^⇧↓` shortcuts to add an insertion point above/below.


### Fixes

- [beta] Fix a crash when moving multiple cursors with arrow keys.
- [beta] Fix the width of insertion points.
- [beta] Fix cursor behavior when moving multi-cursors among words with shortcut keys.



3.7.0-beta (321)
--------------------------

### New Features

- Multi-cursor editing.



3.6.12 (311)
--------------------------

### Improvements

- Update syntax style for SVG.
- Update `cot` command-line tool:
    - Fix an issue where stack trace displayed when using `--wait` option with some clients other than Terminal.app.
    - Fix an issue where `--column` could misplace the insertion point when a negative number was given.


### Fixes

- Fix an issue where the snippet insertion did not work.
- Fix an issue where theme change did not apply to opened documents under specific conditions.
- Fix an issue where user theme was not applied when windows restored on macOS 10.12.
- Fix an issue on macOS 10.12 where the initial theme editor was empty when the preferences window switches to Appearance pane.
- Improve stability.



3.6.11 (309)
--------------------------

### Improvements

- Live update selection highlight in line number views.


### Fixes

- Fix an issue where the application could crash when deleting the last character in a large document.



3.6.10 (307)
--------------------------

### New Features

- Add syntax style for Kotlin.


### Improvements

- Change counting method of the cursor location and column to 1-based (formerly 0-based).
- Optimize syntax highlight application so that the time displaying the rainbow cursor reduces significantly with a large document.
- Make editing multiple replacement definitions undoable.
- Syntax highlight regular expression patterns in the syntax style editor, multiple replacement definitions, and the custom sort dialog.
- Move focus to the editor when lines are selected by clicking line numbers.
- Apply update of “Line numbers,” “Page guide,” and “invisible characters” visibility options in the preferences immediately to opened documents.
- Suppress the dialog asking if you want to keep the document when an unsaved empty document is about to close, and silently discard the auto-saved backup file.
- Change the label of the option “Count each line ending as one character” in General pane to “Ignore line endings when counting characters” (the value reversed).
- Enable the “Share” button in toolbar also in the Text Only mode.
- Display also mapping conflicts of interpreters in the syntax style file mapping conflict dialog.
- Make composition views for the Share feature document-modal also in macOS 10.12.
- Disable “Hide Toolbar” command for the preferences window.
- Improve general performance.
- Update German localization (Thanks to J-rg!).
- Update `cot` command-line tool:
    - Accept a negative value for `--column` option to count from the end of the line.
    - Change `--column` count from 0-based to 1-based.
    - Improve error message when failed.
    - Fix an issue where the last empty line was ignored when specifying the cursor position with `--line` option.
- [trivial] Make the minimum width of outline inspector wider.


### Fixes

- Fix an issue where the final number of the replacement in the progress dialog was occasionally underrated.
- Fix an issue where the cursor could not be set at the end of the document via AppleScript or `cot` command.
- Fix an issue where syntax highlight was not updated in specific condition when deleted.
- Fix an issue where line number views did not update when the editor is scrolled via script.
- Fix the preferences pane switching animation under macOS 10.13 and earlier.
- [trivial] Fix a potential issue where last empty line number could be drawn at the first line position under specific conditions.
- [trivial] Fix an issue where editor occasionally scrolled unintentionally when an arrow key is pressed.



3.6.9 (305)
--------------------------

### Improvements

- Optimize syntax highlighting.


### Fixes

- Fix an issue where the application crashed when splitting editors.
- Fix an issue where a part of line numbers disappeared when Japanese text is being inputted.
- Fix an issue where the context menu did not open under macOS 10.13 and earlier if the user has scripts.
- [trivial] Fix font style of “Italic” button in the outline menu editor.



3.6.8 (303)
--------------------------

### New Features

- Add syntax style for TOML.


### Improvements

- Improve the performance of text replacement significantly.
- Improve the line number view fundamentally so that all unwanted behaviors after macOS Mojave disappear.
- Select the setting selected in the last session when opening the Multiple Replacement window.
- Enable the noncontiguous layout only with large documents.
    - This change may improve the editor's drawing and scrolling behaviors.
- Improve general performance and stability.
- [dev] Stop LineNumberView inheriting NSRulerView.


### Fixes

- Fix the cursor location by changing the selection with shortcut `⌘←`.
- Fix an issue where the rainbow cursor could appear when canceling syntax highlight with a large document multiple times.



3.6.7 (301)
--------------------------

### Improvements

- Change not to highlight occurrences of the selection when there are more than 100.
- Update validation pane in the syntax style editor:
    - Now, validation is performed automatically when the pane switched to “Validation.”
- [trivial] Remove “Restore Defaults” button in the syntax style editor if the style has no defaults.
- [non-AppStore ver.] Update Sparkle framework.


### Fixes

- Fix an issue where `cot` command failed to open paths or stdin containing backslash character.
- Fix an issue on CotEditor 3.6.5 where right-click no longer opens the context menu under macOS 10.13 and earlier.
- Fix an issue where the thickness of the line numbers view did not grow enough with a large number of lines.
- Fix an issue where the syntax style validator ignored unbalanced block comment delimiters that should be an error.
- Fix the preferences pane switching animation under macOS 10.13 and earlier.
- Fix possible crashes.
- Fix minor issues in the syntax style editor.
- Fix some localized strings.



3.6.6 (299)
--------------------------

### Fixes

- Fix an issue on CotEditor 3.6.5 where the syntax highlight did not update while typing.
- Fix an issue where preferences panes could not change under macOS 10.12.
- Add missing localizations.



3.6.5 (297)
--------------------------

### New Features

- New option for cursor style (Customize the behavior in Appearance preference pane).


### Improvements

- Avoid drawing variant sequence as invisible control characters.
- Make line number view opaque if lines are unwrapped on macOS 10.14 to avoid drawing the editor's text over the line numbers.
- Revoke the line counting behavior change with VoiceOver in CotEditor 3.6.3.
- [trivial] Draw vertical tabs as general invisible control characters.


### Fixes

- Fix an issue where the editor area could still tuck under the line number view.
- Fix an issue where the line number of the last empty line disappeared when lines are not wrapped and scrolled.
- [trivial] Fix a weird view expansion on the first transition to the General preferences pane.
- [trivial] Fix an issue on Mojave where the text selection highlight could remain between lines.



3.6.4 (294)
--------------------------

### New Features

- Add a command “Select Word” (`⌘D`) to Edit menu.


### Improvements

- [trivial] Display default setting values as the input field's placeholder for instance highlight delay option when empty.


### Fixes

- Fix an issue where editor area could be tuck under the line number view.
- Fix an issue where changing the selection by shortcut `⇧→` just after shortcut `⌘⇧←` expanded the selection to a wrong direction.
- Fix an issue where page guide did not update when font changed.



3.6.3 (292)
--------------------------

### Improvements

- Assign `⌘⇧[` shortcut to “Show Next Tab” command instead of “Surround Selection with Brackets” command.
- Treat a logical line, which is delimited by line ending characters, as one line in VoiceOver, instead of a visual (wrapped) line.
    - Thereby, users can now also know the current line number by pressing VoiceOver shortcut VO+F3.
- Improve the accessibility of user interface elements with VoiceOver.
- Avoid performing custom sort with an invalid parameter.
- Display default setting values as the input field's placeholder in preferences window when empty.
- [trivial] Move the focus to the target input field when the clear button in the find panel was pressed.


### Fixes

- Fix an issue where selected inspector pane was not stored.
- Fix an issue where initial display area shifted unwontedly if line numbers are displayed lines are unwrapped.
- Fix an issue where script name was not displayed in Console.
- Fix an issue where the writing direction (RtL) was not delivered to printing.
- Fix layout in some localized environment.



3.6.2 (290)
--------------------------

### New Features

- Let the input fields in the find panel accept pinch-zoom.


### Improvements

- Avoid selecting deleted spaces when undoing a soft tab deletion.
- Make the credits view in About panel dark in the Dark Mode.
- Add .cxx extension to C++ syntax style.
- Adjust the width of line number views.
- [non-AppStore ver.] Update Sparkle framework.


### Fixes

- Fix an issue where the cursor position did not restore correctly after repeatedly undoing & redoing bracket insertion with the “Automatically insert closing brackets and quotes” option enabled.
- Fix an issue where editor scrolled unwontedly after pasting something at a latter half part of the document with “Link URLs in document” option enabled.
- Fix an issue where URL link ranges expanded even if non-URL-related lines is pasted just after an URL.
- Fix an issue where the application could rarely crash under specific conditions.



3.6.1 (288)
--------------------------

### New Features

- Add “Match only whole word” option to advanced find options (Default: off).
- Add syntax style for “Properties” (mainly for Java).


### Improvements

- [AppStore ver.] Enable the enhanced runtime protection on macOS 10.14 Mojave also by the MAS version.
- Make the i-beam cursor more legible in a dark background theme.
- Sync sidebar width among tabbed windows.


### Fixes

- Fix an issue where the initial window size could be easily forgotten.
- Fix an issue `cot` command failed if the client terminal is non-scriptable.
- Fix an issue where the application could rarely crash on reopening documents under specific conditions.
- Fix the tab window switching via a shortcut key in macOS 10.14.



3.6.0 (286)
--------------------------

### Fixes

- Fix an issue where theme was not applied to document print when the print theme setting is “Same as Document's Setting.”
- Fix an issue where “Copy as Rich Text” command lost the style information when paste to some specific applications, such as Pages.
- [beta] Fix an issue where theme color was not applied to document print.
- [beta] Fix an issue where the editable area in editors are occasionally set wrong after zooming on macOS 10.14 Mojave.



3.6.0-beta.3 (279)
--------------------------

### Improvements

- [beta] Localize newly added strings in Portuguese.


### Fixes

- [beta] Fix an issue where the title bar color was not correctly updated when the system appearance is changed.



3.6.0-beta.2 (278)
--------------------------

### New Features

- Add an option to select the default writing direction among left-to-right, right-to-left, and vertical (Customize in Window preferences pane).


### Improvements

- Abandon the ancient ODB editor support.
- [beta] Localize newly added strings in Chinese, German, and Italian.
- [non-AppStore ver.] Update Sparkle framework.


### Fixes

- [beta] Fix an issue the read-only icon in the status bar displayed opposite.
- [beta] Text view stacks under the line number view when zoomed.


### Known Issues

- [Mojave] The title bar color is not correctly updated when the system appearance is changed.
- [Mojave] The editable area in editors are occasionally set wrong after zooming.



3.6.0-beta (276)
--------------------------

### New Features

- Support Dark Mode in macOS 10.14 Mojave.
- Add a new theme “Dendrobates (Dark).”
- Add new commands to transform selections to snake case, camel case, or pascal case.
- Add “Emoji & Symbols” toolbar item.
- [non-AppStore] The non-AppStore application binary is now notarized by Apple.


### Improvements

- Change the system requirement to __macOS 10.12.2 Sierra and later__.
- Update `cot` command-line tool to return the focus to the client terminal window again after `--wait`.
- [trivial] Improve the high contrast mode support.
- [trivial] Optimize the performance of line number drawing.
- [dev] Update build environment to Xcode 10 (Swift 4.2, macOS 10.14 SDK).
- [non-AppStore ver.] Enable Enhanced Runtime protection for macOS Mojave and later.
- [non-AppStore ver.] Update Sparkle framework.


### Fixes

- Fix an issue where the current line highlight could blink while pinch zoom.


### Known Issues

- [Mojave] Text view stacks under the line number view when zoomed.
- [Mojave] The title bar color is not correctly updated when the system appearance is changed.



3.5.4 (275)
--------------------------

### Fixes

- Fix an issue where toolbar items did not reflect their state on macOS 10.12 or earlier.
- Fix margin around the Tab toolbar icon on macOS 10.12 or earlier.



3.5.3 (274)
--------------------------

### Fixes

- Fix an issue where the “Replace All” command didn't work on CotEditor 3.5.2.



3.5.2 (273)
--------------------------

### Improvements

- Avoid editor can be edited while a dialog covers it.
- Update YAML syntax style for more reliable highlight.
- Update Swift syntax style by fixing outline extraction.
- [trivial] Adjust initial document window size.


### Fixes

- Fix an issue where the multi replacement feature exported definitions without its file extension.
- Fix an issue where “Hide extension” checkbox in the setting export dialog was ignored.
- Fix an issue where an unhidable empty progress dialog was displayed if another dialog was displayed when the task started.
- Address an issue where the application could rarely crash during syntax highlighting.



3.5.1 (271)
--------------------------

### Improvements

- Change the find behavior of the simple Find/Replace command with “In selection” option to find a match only in the selection.


### Fixes

- Fix an issue where the initial window size could be easily forgotten.
- Fix an issue where the font button in the toolbar did not work.
- Fix an issue where the inputting text that is not finalized yet could be wrongly highlighted.
- Fix an issue where some Unicode block names were not displayed in character info popover.
- Address an issue where the application could rarely crash during syntax highlighting.



3.5.0 (268)
--------------------------

### Improvements

- Update Python syntax style for Python 3.7.
- Update Swift syntax style for Swift 4.2.
- [dev] Remove dependency on iculibcore.



3.5.0-rc (266)
--------------------------

### New Features

- Let the input fields in the find panel accept text scaling commands, such as “Bigger,” “Smaller,” and “Reset to Default.”


### Improvements

- [beta] Apply overscrolling rate change immediately.
- [beta] Localize all text added in CotEditor 3.5.0.


### Fixes

- [beta] Fix an issue where the application crashed immediately on launch on OS X 10.11.



3.5.0-beta.2 (264)
--------------------------

### Improvements

- Keep the cursor position as possible after the editor content is updated to the latest version modified by another process.
- Optimize auto URL detection with paste to a large document.
- [beta] Update toolbar button images.
- [trivial] Update some Japanese localization.



3.5.0-beta (263)
--------------------------

### New Features

- New toolbar icons.
- Highlight the same substrings of the selection automatically (Customize the behavior in General preferences pane).
- New option to allow overscrolling (Customize the behavior in Window preference pane).
- Enable to change the tab width of a specific document to a desired number.


### Improvements

- Add command “Select All Find Matches” in Find menu.
- Improve the editor's scrolling behavior to scroll along the predominant axis.
- Add menu item to toggle the visibility of the sidebar inspector.
- Remove some setting options for windows such as window size and visibilities of document inspector and status bar from Window preferences pane.
    - From now on, the latest change to a window will be inherited to future windows just like other standard Cocoa applications.
- Remove “length” display in the status bar.
- Remove feature to change only the frontmost editor's opacity temporary.
    - From this, `view opacity` property on AppleScript is also deprecated.
- Display current user's system-wide setting for window tabbing in the menu on the Window pane.
- Optimize the performance of character counting.
- Improve general stability of the print operation.
- [trivial] Count progress of the Highlight command in Find menu match by match.
- [trivial] Update editor opacity sample tips.
- [non-AppStore ver.] Update Sparkle framework.


### Fixes

- Fix an unlocalized text.



3.4.4 (261)
--------------------------

### Fixes

- Address an issue where the application could rarely crash on syntax highlighting.
- Address an issue on Mojave where text view stacked under the line number view.



3.4.3 (259)
--------------------------

### Fixes

- Fix an issue where the help button in the multiple replace window did not link to the suitable help page.
- Fix an issue where the current line highlight was opaque in split editors although the editor background is non-opaque.
- Fix an issue where unwanted debug log was printed in the Console.
- Fix an issue where “Show File Mapping Conflicts” menu item was always available even no conflict exists.
- Improve general stability.
- Fix an unlocalized label.



3.4.2 (257)
--------------------------

### Improvements

- [trivial] Let input fields in preferences support dark mode (hidden option on the current systems).
- [non-AppStore ver.] Update Sparkle framework.


### Fixes

- Fix an issue under OS X 10.11 where the application crashed with the auto-completion.
- Fix an issue where some syntax keywords were not highlighted correctly.
- Improve general stability.
- [trivial] Fix drawing of capsules for variables in the insertion format setting field.



3.4.1 (253)
--------------------------

### Improvements

- Copy also the executability from the file permission of the original document when duplicating a document.
- [trivial] Improve drawing of capsules for variables in the insertion format setting field.
- [trivial] Adjust preferences panes layout.


### Fixes

- Fix an issue under OS X 10.11 where the application could crash when an item in the outline inspector is clicked.
- Fix an issue where the word completion of which word starts with double underscores (e.g., `__init__`) skipped the second underscore.
- Fix an issue where the application could rarely crash while typing.
- [AppStore ver.] Fix an issue where the options for the software updater for non-AppStore versions were wrongly displayed in the General preferences pane.



3.4.0 (251)
--------------------------

### Improvements

- [beta] Localize newly added strings in Italian.
- [beta] Link help buttons to the latest help pages.



3.4.0-rc (249)
--------------------------

### Improvements

- [beta] Rename “Set Replacement” feature to “Multiple Replacement.”
- [beta] Localize all text added in CotEditor 3.4.0.
- [beta] Add help page about the multiple replacement.


### Fixes

- [beta] Fix an issue the application could crash while typing.
- [trivial] Fix an issue on macOS 10.12 and earlier where the Japanese label of the menu item toggling toolbar visibility did not reflect the current visibility state.



3.4.0-beta.4 (246)
--------------------------

### Fixes

- [beta.3] Fix an issue where application could crash on changing selection in editor view.



3.4.0-beta.3 (245)
--------------------------

### Improvements

- Optimize syntax highlighting performance.


### Fixes

- Fix an issue where the sidebar inspector did close inward when the pane was switched after opening the sidebar outward.
- Fix an issue where snippet key bindings could not be restored to the default correctly.
- Fix an issue where progress spinner for outline menu displayed unwontedly on document opening.
- [beta] Fix an issue where deletion of replacement set items was not saved.
- [beta] Fix a possible crash on window closing.
- [beta][non-AppStore ver.] Fix an issue where options for the application update check in General preferences pane disappeared.



3.4.0-beta.2 (243)
--------------------------

### Improvements

- Enable importing multiple syntax/theme setting files at once.
- Import syntax style files via drag and drop to the Installed Syntax Styles area.
- Avoid merging multiple separators next to each other in the navigation menu into a single separator.
- [beta] Synchronize the selection in the outline inspector with the current cursor position in the focused editor.
- [beta] Replace with a new one when the last replacement definition row was removed, instead of disabling the remove button.
- [beta] Disable the remove button in replacement set panel when nothing is selected.
- [beta][trivial] Adjust outline inspector layout.


### Fixes

- Fix an issue where the cursor position did not follow the line when Move Up command was performed at the end of the document.
- [trivial] Fix some UI text.



3.4.0-beta (241)
--------------------------

### New Features

- Replace matches with preset replacement definition (Find > Show Replacement Set).
- Add outline menu to side bar.
- Select tabbed window with `⌘+number`.
- Parse regular expression pattern in find string field in regular expression mode:
    - Syntax highlight.
    - Highlight matching brace by moving cursor.
    - Select the range surrounded by a brace pair by double-clicking a brace.
- Add a new theme “Resinifictrix”.


### Improvements

- Give haptic feedback on pinch zoom when the scale becomes 100%.
- Adjust background color for selected range in inactive editor to avoid unreadable text, especially by a dark theme.
- Make the current line highlight semi-transparent if editor opacity is not 100%.
- Ignore brackets escaped with `\\` on bracket pair highlight.
- Restore selected inspector pane on window restoration.
- Move “Get Info” and “Show Incompatible Characters” menu items into newly added View > Inspector submenu.
- Update highlight style of icons in the side inspector.
- Delete the feature alerting inconsistent encoding declaration in document on saving.
- Remove `⌘1` shortcut for Console from default key-binding settings.
- Avoid switching to inactive tabbed window only to show a syntax highlighting indicator.
- Remove the workaround for the issue of editor scrolling on early macOS High Sierra that was introduced on CotEditor 3.2.4.
- Update Java syntax style by adding term `var` (Thanks to Marc Prud'hommeaux!)
- [trivial] Use monospaced digits where suitable.
- [trivial][non-AppStore ver.] Update Sparkle framework.
- [dev] Update build environment to Xcode 9.3 (Swift 4.1).


### Fixes

- Fix a possible crash with continuous find/replacement.
- Fix an issue where the font settings cannot be changed on macOS 10.12.
- Fix an issue where the find result in the input field of the find panel did not clear when a new find string was set from the find history menu.



3.3.5 (237)
--------------------------

### Improvements

- Update Swift syntax style for Swift 4.1.


### Fixes

- Fix an issue where application could rarely crash under specific environment on saving.
- Fix an issue where the domain part of URL was ignored when a favicon was dropped from Safari to editor.
- Update YAML syntax style to fix outline extraction with a specific case.



3.3.4 (234)
--------------------------

### Improvements

- When “Indent with Tab key” is on, reduce indent level of the current line with Shift+Tab even when nothing is selected.


### Fixes

- Fix an issue where lossy saving was failed.
- Fix an issue where `⌘←` was ignored when the cursor locates at the end of the document.
- Fix an issue where the save dialog layout corrupted when toggling the visibility of the file browser.
- Fix an issue where no alert was raised on saving even when a document contains lossy yen signs.
- Fix an issue where document syntax was parsed twice on file open.
- Fix a possible crash on print.



3.3.3 (232)
--------------------------

### New Features

- Add an option “Indent with Tab key” to the Edit pane in preferences.


### Improvements

- Change the behavior of  `⌘←` so that the cursor moves first to the beginning of the visual lines, then to the column right after indentation, and finally to the beginning of the line.
- Remove “Open Hidden” command (Use “Show hidden files” option in the Open dialog instead).
- Display the Open dialog on launch if so set even when iCloud storage is disabled.
- Improve stability on text encoding change.
- Refine dialog messages on text encoding change.
- Change sidebar behavior to close inward when it was opened inward because of insufficient space.
- Avoid requiring high power GPU use.
- [trivial] Hide insertion point in shortcut input fields in the Key Bindings pane.
- [trivial] Set a spoken name of CotEditor.
- [trivial] Add `enablesAsynchronousSaving` hidden default key that enables asynchronous saving.
- [non-AppStore ver.] Update Sparkle framework.


### Fixes

- Fix a long-standing issue where incompatible characters could not be detected when the length of converted document text is changed.
- Fix an issue where key-binding setting field sometimes ignored user input.
- Fix an issue where wrong file creation date and file permission could be displayed in the document inspector.
- Fix an issue where document files did not forget vertical orientation state when once set before.
- Fix an issue where the encoding selected in the Open dialog last time was unwontedly applied to the newly opened document when a document opened with the Open dialog previously had already opened.
- Fix an issue where menu item title for “Horizontal” (in Format > Writing Direction) was displayed as “Vertical” in Japanese localization.



3.3.2 (229)
--------------------------

### Fixes

- Fix an issue on CotEditor 3.3.1 where the application could crash on window close.
- Fix an issue where application crashed when performing “Find All” with the regular expression and without grouping (Thanks to @akimach!).



3.3.1 (228)
--------------------------

### Fixes

- Fix an issue where the application crashed on launch under specific conditions.
- Fix an issue where the iCloud storage was not enabled.
- Fix arrows in the navigation bar on the vertical text mode.



3.3.0 (224)
--------------------------

### Fixes

- [beta] Fix an issue where iCloud document storage was not created.
- [beta] Fix an issue where find result message in the find panel fields was not shown.



3.3.0-beta.3 (220)
--------------------------

### Improvements

- [beta] Adjust position of invisible line ending character on the RTL writing mode.
- [beta] Tweak the layout of the “Sort by Pattern” dialog.
- Update the style of the User Guide.


### Fixes

- Fix an issue where invisible symbols for control characters were not drawn in input fields in find panel.
- Fix an issue where character inspector could expand vertically too much with some specific characters.
- [beta] Fix an issue where AppleScript (and JXA) could not communicate with some APIs.
- [beta] Fix an issue where the views containing an encoding menu could display nothing under a specific setting condition.
- [beta] Fix an issue where pasted URLs from specific applications missed the domain part.
- [beta] Fix an issue where the current line highlight started at a wrong place on the RTL writing mode.
- Fix some unwanted title case in the preferences.



3.3.0-beta.2 (218)
--------------------------

### Improvements

- Enable “shift right” and “shift left” commands to process multiple selections.
- [beta] Swap actions for “shift right” and “shift left” in the RTL writing mode so that the indentation direction matches to the command name.
- [beta] Add “Keep the first line at the top” option to the pattern sort.
- [beta] Add toolbar item toggling writing direction.
- [beta] Update alignment icons in print pane.
- [beta] Adjust layout of preferences panes.


### Fixes

- [beta] Fix an issue where syntax style list became empty.
- [beta] Fix an issue where page guide was drawn at a wrong position if editor is scaled and the writing direction is RTL.
- [beta] Fix an issue where text did not changed to the RTL writing direction if lines are not wrapped.
- Fix scroll position in the help viewer on jumping to a help page from CotEditor.



3.3.0-beta (216)
--------------------------

### New Features

- iCloud document.
- Open a document in the existing Untitled window that was created automatically on an open/reopen event, if exists.
- New feature “Sort by pattern,” which enables sort selected lines by specific column or fully freely using the regular expression.
- Add new setting option “Reopen windows from the last session on launch” in General pane.
- Add new setting option “including whitespace-only lines” for “trim trailing whitespace” command in General pane.
- Introduce “Right to Left” writing direction by changing the direction from Format > Writing Direction menu.
- More integrated Share feature:
    - Share documents with other people through iCloud drive with “Add People” command in the File > Share menu.
    - Enable sharing a document that has not been saved yet.
    - Remove the feature that shares document content text from the File menu (You can still share selected text from the context menu).
    - Other small improvements.
- Add new commands “Half-width to Full-width” and “Full-width to Half-width” to Text > Transformations menu.
- Add Portuguese localization (thanks to BR Lingo!).
- Add the following encodings to the encoding list (To activate new encodings, restore default once in Preferences > Format > Edit List.):
    - Thai (Windows, DOS)
    - Thai (ISO 8859-11)


### Improvements

- Change the system requirement to __OS X 10.11 El Capitan and later__.
- Add clear button to the input fields in the find panel.
- Gather the “open a new document” “on launch” and “when CotEditor becomes active” options and create new “When nothing else is open:” option.
- Scroll console view after getting a new message to make it visible.
- Display sharing window within the target document window.
- Swap position of “View” with “Format” menu to conform to the Apple's Human Interface Guidelines.
- Move the menu item changing the text orientation into Format > Writing Direction.
- Display full encoding name in the status bar instead of the IANA charset name.
- Add help tags to the Unicode normalization forms in Text menu.
- Append “Option-Command-T” shortcut to “Show/Hide Toolbar” menu item.
- Remove “Color Code Panel” command from the “Window” menu (use “Edit Color Code...” command in “Text” menu instead).
- Remove “share find text with other applications” option.
- Restore the last viewed preference pane when Preferences is opened.
- Add an input field for the editor opacity setting.
- Adjust scroll after toggling line wrap.
- Add scroll margin to the right side of find panel fields dynamically, so that entire inputs can be seen even when find/replacement result is shown.
- Update Python syntax style:
    - Fix highlight of string and bytes literals.
- Tweak acknowledgments window design.
- Some minor UI improvements and fixes.
- Update Japanese localization to conform with the modern macOS localization rules.
- Update the internal source code to Swift 4.
- [non-AppStore ver.] Now, the application updater (Sparkle) can download and update CotEditor automatically, as like before CotEditor was Sandboxed.
    - This feature can actually be used first updating CotEditor 3.3.0 to CotEditor 3.3.1 or later.


### Fixes

- Fix an issue where the word suggestion in the Touch Bar cannot insert a word starts with a symbol correctly, and, therefore, a workaround was added on CotEditor 3.2.3.
- Fix some unlocalized text.



3.2.8 (213)
--------------------------

### Fixes

- Fix an issue where CotEditor occasionally failed sending the standard input to a UNIX script launched from the Script menu.
- Fix an issue where the custom “Surround Selection With” command in Text menu did not use the last input when OK button is pressed.
- Fix an issue where the editing state dots in the installed style list was not updated after editing syntax style.



3.2.7 (212)
--------------------------

### Improvements

- Spread background drawing over paper width on printing.


### Fixes

- Fix an issue where the find panel was over expanded when performing “Find All” with a long find string.
- Fix an issue where the file size in the status bar was not updated after saving.
- Fix an issue where the find panel didn't select the previous field with Shift + Tab keys.
- Fix an issue where the application frozen by opening the File Mapping Conflicts list when filename conflict exists.



3.2.6 (210)
--------------------------

### Fixes

- Fix an issue where backslashes in replacement strings were not unescaped correctly.
- Fix an issue where items in the Script menu were not sorted by prefix numbers.
- Fix a possible crash on handling documents with an invalid shebang.
- Fix Japanese localization.



3.2.5 (208)
--------------------------

### Improvements

- Some minor UI improvements.


### Fixes

- Fix an issue where a vertical orientation document broke the layout on printing.
- Fix an issue where the syntax highlighting indicator could display twice.
- Fix an issue where the separator was selected meaninglessly in the Window pane if the window tabbing setting was set to “Manually.”
- Fix an issue where editor's text orientation was not cascaded to the print operation when the window was restored from the last session.
- Fix the line-wrapping behavior when a line contains a long unbreakable word.
- Fix some missing localized strings.
- Improve general stability.



3.2.4 (207)
--------------------------

### Improvements

- Keep showing the console when CotEditor becomes inactive.
- Make the Key-Bindings for “Bigger” and “Smaller” actions in Font menu customizable.
- Change to display the first line number even the document is empty.
- Rename “Incompatible Characters” toolbar item to “Incompatibles.”
- Some minor UI improvements and fixes.


### Fixes

- [High Sierra] Workaround a system issue where editor views could occasionally not scroll to the end of the document under specific environments on macOS 10.13 High Sierra.
    - [for advanced users] This workaround may affect rendering performance by large size documents, because the workaround disables non-contiguous layout on High Sierra (The non-contiguous layout are still used on lower versions). The workaround will be removed in the future when the bug origin is resolved. You can forcibly enable non-contiguous layout support on High Sierra by setting the hidden default key `enableNonContiguousLayoutOnHighSierra` to `YES` in Terminal, although this key is actually for debug-use.
- Fix an issue where “Reset to Default” action in Font menu was ignored.
- Fix an issue where matching brace was highlighted unwontedly also by text finding.
- Fix an issue where the encoding and the line endings in the status bar were occasionally not displayed.
- Fix an issue where the application froze by getting the contents of a large document via the Script menu.
- Fix an issue where the second value of the printed time in the console was not sexagesimal.
- Improve general stability.



3.2.3 (205)
--------------------------

### Improvements

- Disable toggling sidebar while the tab overview mode on High Sierra.
- Update CSS syntax style:
    - Fix an issue where keywords were highlighted incorrectly.
- Some minor improvements and fixes.


### Fixes

- Fix an issue where UNIX scripts could fail getting the contents of the document.
- Fix an issue where font change in the preferences pane could be ignored.
- Fix a potential issue where syntax keywords could be highlighted incorrectly if whitespaces accidentally get into keywords definition.
- Workaround an issue where word suggestion in the Touch Bar cannot insert a word starts with a symbol correctly.
- Workaround an issue where the application could crash on document auto-saving.



3.2.2 (203)
--------------------------

### New Features

- Add new `NewDocument` option to `CotEditorXOutput` for UNIX Scripting to put output string to a newly created document.


### Improvements

- Improve Replace All action:
    - Avoid recoloring after Replace All if no text replaced.
    - Improve the progress indicator.
- Change to highlight matching braces just like Xcode.
    - No more beep for unbalanced braces.
- Update JavaScript syntax style:
    - Add .pac extension.
- Update build environment to Xcode 9 (SDK macOS 10.13).


### Fixes

- Fix an issue where the Key Binding setting tables were empty on macOS 10.13 High Sierra.
- Fix an issue where current line highlight was occasionally too wide when line height is 1.0.
- Fix an issue where text selection highlight could remain between lines.
- Fix an issue where the theme customization was not applied immediately.
- Fix an issue where the hanging-indent was not updated in specific cases.



3.2.1 (201)
--------------------------

### Improvements

- Adjust character inspector position for vertical tab.
- Update `cot` command-line tool:
    - Avoid creating an extra blank document if `cot` command creates a new window.
    - Fix an issue where launching the application with `--background` option didn't make CotEditor visible.
- Adjust line height calculation.
- [non-AppStore ver.] Update Sparkle framework to version 1.18.1.


### Fixes

- Fix an issue where the File Drop settings couldn't be saved.
- Fix an issue where the regular expression didn't handle `\v` metacharacter correctly.
- Fix an issue where the selection of encoding menu in toolbar didn't restore to the previous one when encoding reinterpretation was failed.
- Address an issue where the application could crash on document saving or text replacement.
- [AppStore ver.] Fix an issue where acknowledgement window was empty.



3.2.0 (196)
--------------------------

### Fixes

- [beta] Fix syntax color highlighting under specific comments and quotes conditions.



3.2.0-beta.2 (194)
--------------------------

### Improvements

- [beta] Update Italian localization.


### Fixes

- [beta] Fix application's code signing.
- [beta] Fix comment highlights.
- [beta] Fix a potential crash.
- [beta] Fix minor UI layout.



3.2.0-beta (193)
--------------------------

### New Features

- Improve File Drop feature:
    - Now, you can add a file drop setting only for a specific syntax style.
    - Add description field to the setting table.
    - Draw capsule for variables in the insertion format setting field.
    - Update the default file drop settings.
- Now, key binding snippets can set cursor position.
- Add “Surround Selection With” actions to “Text” menu.
- Add a new AppleScript/JXA command `write to console` so that users can insert own message to the CotEditor's console.
- Add syntax style for Fortran.


### Improvements

- Change syntax style detection behavior to set to “None” style if no appropriate style can be found on file opening.
- Significantly improve the performance of “Replace All” with a large document.
- Avoid hiding console panel when CotEditor becomes not the frontmost application.
- Reduce highlight parsing time with large size document.
- Improve performance of closing large size document.
- Improve drawing performance of a large size document with a non-opaque background (Not enough good as an opaque one but still better than before).
- Add hidden “Reload All Themes/Styles” menu item to theme/syntax style action menus in Preferences (visible with `Option` key).
- Enable changing text size with a single stroke by pressing and holding Touch Bar's Text Size button.
- Improve invisible character drawing on a non-opaque view.
- Improve auto-brackets/quotes insertion behavior with multiple selections.
- Improve the setting file naming rule for when the name overlaps with an existing setting.
- Improve condition to insert a closing quote automatically.
- Improve the encoding declaration detection.
- Update Ruby syntax style to fix commands highlight.
- Update MATLAB syntax style to fix strings highlight.
- Remove less useful “Inline script menu items into contextual menu” option.
- Update German localization (Thanks to J-rg!).
- And some minor improvements and fixes.


### Fixes

- Fix an issue where the application could hang up when lots of tabbed windows are about open.
- Fix an issue where the selections after “Replace All” in selection shifted one character.
- Fix an issue where the document syntax style could be back to the default if the current style was set manually and the document was modified by another process.
- Fix an issue where the status bar stopped updating after toggling the inspector sidebar.
- Fix an issue where the “Cancel” button in the dialog shown when changing the Auto Save setting in General pane didn't revert the actual setting state.
- Fix an issue where author of a theme was not shown in the Appearance pane.
- Fix an issue where width and height in the window size setting window were swapped.
- Fix an issue where current line highlight occasionally blinked unwontedly.
- Fix a possible crash on highlighting matching brace.
- Fix few memory leaks.



3.1.8 (191)
--------------------------

### Improvements

- Add .swift extension to file types treaded as CotEditor script.
- [non-AppStore ver.] Update Sparkle framework to version 1.17.0.


### Fixes

- Update cot command:
    - Fix an issue where files cannot be opened if the default Python on macOS is version 3.x.
    - Fix a possible hang under specific environments.



3.1.7 (188)
--------------------------

### Fixes

- Fix an issue on MacBook Pro with Touch Bar where the application crashed immediately after launch.



3.1.6 (186)
--------------------------

### Improvements

- Update Python syntax style for Python 3.6.
- Improve line number drawing.


### Fixes

- Fix an issue on OS X 10.11 where the application could crash on saving a document that contains incompatible characters.
- Fix an issue on OS X 10.11 where “No incompatible characters were found.” message in the incompatible characters pane didn't hide even when incompatible characters exist.
- Fix an issue where editor view didn't scroll by dragging on the line number view when the view is zoomed out.
- Fix an issue where a large amount of scrolling down didn't jump to the end of the target.
- Fix an issue with syntax style editor where a newly added row wasn't focused automatically.



3.1.5 (184)
--------------------------

### Fixes

- Fix an issue where the application could crash by auto-completion on OS X 10.10.



3.1.4 (182)
--------------------------

### New Features

- Update `cot` command-line tool.
    - Enable using wildcard for file path argument.


### Fixes

- Fix an issue where the application crashed by the Highlight command under the condition when the find string is a invalid regular expression pattern even the regular expression is turned off.
- Fix an issue where the application could crash on El Capitan when a side inspector is about to open.
- Fix an issue on the text search where the single text search couldn't find the word intersects with the current selection.
- Fix an issue where the metadata of a custom theme cannot be edited.
- Fix an issue where the background of the line number view was drawn with wrong color when entered to the fullscreen mode.
- Fix an issue on the regular expression Replace All with multiple selections where user cancellation didn't stop search immediately.



3.1.3 (180)
--------------------------

### New Features

- Now, AppleScript's script bundles can specify execution mode to enable running the script inside the application Sandbox (thanks to Kaito Udagawa!).


### Improvements

- Optimize script menu updating performance.
- Change behavior to avoid showing incompatible char list on undoing encoding change.
- Evaluate also the shebang to specify the syntax style on saving the document newly.
- Scale up character view in character inspector.
- Change drawing font for some invisible characters to draw them at a better position.
- Update JavaScript syntax style.
- Add more description about scripting in the User Guide.
- Deprecate hidden settings for UI update interval.
- Update build environment to Xcode 8.2.1 (SDK macOS 10.12.2).
- [non-AppStore ver.] Update Sparkle framework to version 1.16.0.


### Fixes

- Fix an issue where the application could crash after lossy encoding change.
- Fix an issue where the find string was not synchronized with other applications.
- Fix an issue where the regular expression anchors `^` and `$` could match wrongly on the normal “Find Next/Previous” under specific conditions.
- Fix an issue where incompatible characters highlight could highlight wrong characters if line endings are CR/LF.
- Fix an issue on AppleScript where a single replacement with the regular expression didn't refer to the matches.
- Fix an issue where some touch bar icons were drawn wrongly.
- Fix an issue where the menu item “About Scripting” in Help > “CotEditor Scripting Manual” didn't work.
- Fix an issue where the zoomed character in the character inspector was flipped when the popover is detached.
- Fix an issue where `lossy` option in `convert` command by AppleScript scripting was ignored.
- Fix an issue on the AppleScript scripting where `range` property of `document` contents could be wrong if document line endings are not LF (thanks to Kaito Udagawa!).
- Fix an issue where the editor opacity couldn't be set via AppleScript.
- Fix minor typos.



3.1.2 (177)
--------------------------

### New Features

- Add Scripting hook feature for document opening/saving (thanks to Kaito Udagawa!).
    - See “Adding scripting hooks for CotEditor scripts” from the Help menu > “CotEditor Scripting Manual” > “About Scripting” for details.
- Support AppleScript's script bundle (.scptd) for scripting (thanks to Kaito Udagawa!).
- Add a new AppleScript property `expands tab` for document object (thanks to Kaito Udagawa!).


### Improvements

- Change the outline navigation arrows direction in the navigation bar if text orientation is vertical.
- Add help tags to the line endings menu in the toolbar.
- Improve calculation of the vertical position of line numbers.
- Tweak the behavior of the incompatible character table and the find result table to highlight the correspondent range in the editor every time when clicking a row in the table.
- Update default settings about the visibility of invisible characters.
    - From this change, the invisible character settings can be reset. If so, please reset from the “Appearance” pane in the preferences.
- [non-AppStore ver.] Update Sparkle framework to version 1.15.1.


### Fixes

- Fix a possible crash on changing document's encoding lossy.
- Fix an issue where application crashed if syntax editor panel becomes too small.
- Fix an issue where the print icon in the toolbar didn't work.
- Fix an issue where editor views didn't update after changing the body font or the visibility of the other invisible characters.
- Fix an issue where no error message raised when a text encoding reinterpretation failed.
- Fix an issue where the current line highlight also highlights the last line when the cursor is in the second last line.
- Fix an issue where the title of the menu item toggling invisible character visibility didn't reflect the frontmost window state.
- Fix an issue where the text size slider in the Touch Bar didn't update if text size was updated excepting via Touch Bar while the slider is shown.
- Address an issue with drawing area of zoomed character view in character inspector popover.
- Fix a typo in the English menu.


### Misc.

- You can now find CotEditor scripts on [GitHub Wiki](https://github.com/coteditor/CotEditor/wiki/CotEditor-Scripts).



3.1.1 (174)
--------------------------

### Fixes

- Fix a critical issue on CotEditor 3.1.0 where documents can't be opened under some specific environments.



3.1.0 (172)
--------------------------

### New Features

- Improve window tabbing on macOS Sierra:
    - Add an option to set window tabbing behavior (in Window pane).
    - Open multiple files in a single window with tabs when the window tabbing behavior is set as “Automatically” (or “In Full Screen Only” in system-wide).
- Support Touch Bar on the new MacBook Pro.


### Improvements

- Display the number of replaced in the replacement string field after Replace All in the find panel.
- Display the IANA charset name conflict alert as a document-modal sheet.


### Fixes

- Fix an issue where the application could crash on a large amount of text change.
- Fix an issue where the application crashed when try to save a document with Non-lossy ASCII encoding.
- Fix an issue where some kind of files could not be opened via Service.
- Fix an issue where text fields in find panel cut off the end of long lines.
- Fix an issue where the alert about the conflict with IANA charset name was not displayed.
- Fix syntax highlight of quoted text of which quotation delimiter consists of multiple characters.
- Improve general stability.



3.0.5 (170)
--------------------------

### Fixes

- Fix an issue where scripts didn't put results on the document/console.
- Fix an issue where the editor area was occasionally stacked under the window toolbar on macOS 10.12.
- Fix an issue where MarsEdit via the App Store didn't update its contents after closing the document in CotEditor.
- Improve general stability.



3.0.4 (167)
--------------------------

### Improvements

- Update build environment to Xcode 8.1 (SDK macOS 10.12.1).


### Fixes

- Fix an issue where scripts didn't put results on the document/console.
- Fix an issue where find all results didn't open anymore under the specific conditions.
- Fix an issue where MarsEdit didn't update its contents after closing the document in CotEditor.
- Improve general stability.



3.0.3 (165)
--------------------------

### New Features

- Add the following encodings to the encoding list (To activate new encodings, restore default once in Preferences > Format > Edit List.):
    - Arabic (Windows)
    - Greek (Windows)
    - Hebrew (Windows)


### Improvements

- Adjust glyph size calculation.
- Improve performance of Find All and Replace All.
- Disable customizing key bindings for window tabbing actions (Because it's impossible to handle them correctly.)
- Update Swift syntax style to add some missing keywords.
- Improve error message on script error.


### Fixes

- Fix an issue where default syntax style didn't highlight document until the first save.
- Fix an issue where selection range after some text actions was wrong.
- Fix an issue where document icons were blurry in non-Retina display.
- Fix an issue where status bar layout collapsed if status line overflows.
- Fix an issue where document theme reloaded unnecessarily on the first time Appearance pane display.
- Fix an issue where the application could crash when a script was failed.
- Fix an issue where scrolling to the end of the document with `⌘`+`↓` shortcut didn't scroll to the end.
- Improve general stability.



3.0.2 (163)
--------------------------

### Fixes

- Fix an issue where the application could rarely freeze after replacing large document.
- Fix an issue where new syntax style couldn't be created.
- Fix an issue where new value of last edited text field in preferences was occasionally discarded.
- Fix an issue where replacement string was not registered to the replacement history.
- Fix an issue where horizontal scroll bars in the find panel fields were disappeared.
- Fix a possible crash on application termination.
- Fix a possible crash on opening document.
- Fix error message of syntax style validation.
- Improve general stability.



3.0.1 (161)
--------------------------

### Improvements

- Add “Complete” action to “Edit” menu.
- On macOS Sierra, the default shortcut for completion action was changed to `⌥⎋`.
- Move action items in the menu “Edit” > “Transformations” to “Text” > “Transformations.”
- Transform word contains the cursor if nothing is selected on transformation or Unicode normalization actions.


### Fixes

- Fix an issue where the application could crash while editing text on Yosemite.
- Fix an issue where the application could crash on split editors under the specific conditions.
- Fix an issue where the application could crash on running an AppleScript/JXA.
- Fix an issue where text completion list didn't occasionally display.
- Fix an issue where syntax highlighting progress indicator was always full.
- Fix an issue where sidebar couldn't be opened on Yosemite.
- Fix an issue where key bindings of recent documents were customizable.
- Fix an issue where the application crashed when a folder is dropped on the application icon.
- Fix an issue where find panel position was not saved.
- Fix an issue where no beep sound was made when there was no match on find/replace.
- Fix an issue where the application could freeze after replacing large document.
- Fix an issue where editable area didn't spread to the full width after changing text orientation when contents were empty.
- Fix an issue where matched brackets in unfocused split editors were highlighted without the need while editing one of split editors.
- Improve general stability.



3.0.0 (154)
--------------------------

### Improvements

- Make text font, theme and tab width restorable from the last session.
- [beta] Make seek-bound for find text using regex more naturally.


### Fixes

- Fix an issue where page guide remained after toggling page guide visibility.
- [beta] Fix an issue where the application crashed after user turned the “Give execute permission” checkbox in the save panel on.
- [beta] Fix an issue where the application crashed when a file opens via Service.
- [beta] Fix an issue where toggling status bar visibility didn't work.
- [beta] Fix an issue where text layout orientation was not restored from the last session.
- [beta] Fix an issue where key binding modification in preferences could fail.
- [beta] Fix an issue where submenus in the Script menu displayed in the menu key bindings setting view.
- [beta] Fix an issue where invisible settings were not applied to editors immediately.
- [beta] Fix an issue where “Comment always from line head” option didn't reflect user state.
- [beta] Fix selection after uncommenting when “Append a space to comment delimiter” option is disabled.
- [beta] Fix text wrapping behavior with vertical orientation.
- [beta] Address an issue where the find panel was occasionally collapsed on the first load.
- [beta] And some trivial fixes.



3.0.0-rc.2 (150)
--------------------------

### Improvements

- Exclude file extension from the initial selection in the document save panel.


### Fixes

- [beta] Fix syntax highlight parsing range while editing.



3.0.0-rc (148)
--------------------------

### New Features

- Add Italian localization (thanks to Agostino Maiello!).


### Improvements

- Enable Autosave and Versions by default.
- [beta] Improve sideview behavior.
    - Open sideview outward also on Yosemite.
    - Sync states of sidebar among tabs in a window more correctly.
    - Fix some unwanted behavior around sidebar.
- [beta] Update the User Guide.


### Fixes

- [beta] Fix an issue where the application could crash on document file sync.
- [beta] Fix an issue where the application could crash on termination.
- [beta] Fix an issue where document could silently be updated by an external document file update even if user doesn't set to “Update to modified version.”
- [beta] Fix an issue where smart dashes substitution state could be set wrongly.
- [beta] Fix an issue where auto indent style detection didn't work.
- [beta] Fix an issue where files were treated as dropped-files instead of just inserting filenames when files are copied-and-pasted from the Finder.
- [beta] Fix an issue where the find panel was occasionally collapsed.
- [beta] And some trivial fixes.



3.0.0-beta.3 (146)
--------------------------

### Fixes

- [beta] Fix an issue where the application froze when text search is wrapped.
- [beta] Fix an issue where initial window position was not stored.
- [beta] Fix another memory leaks.



3.0.0-beta.2 (144)
--------------------------

### Improvements

- Auto-sync Script menu with script folder.
    - Now, you don't need anymore to update script menu after script folder modification.
- Display “Not Found” in the find string field in the find panel also when “Find All” failed.
- [beta] Add option “Unescape replacement string” to find panel (On by default).
- [beta] Improve drawing of font fields in preferences.


### Fixes

- Fix an issue find string is not shared with other applications after quitting CotEditor.
- Address an issue with drawing area of zoomed character view in character inspector popover.
- [beta] Fix an issue where current line highlight was occasionally too wide when line height is 1.0.
- [beta] Fix an issue where the result view in the find panel expands wrong way on Yosemite.
- [beta] Fix an issue where divider in the find panel remains after closing result view.
- [beta] Fix an issue where smart indent didn't work.
- [beta] Fix an issue where syntax highlighting flicked while inputting Japanese text.
- [beta] Fix an issue where an input character with Unicode hex didn't work.
- [beta] Fix an issue where text view drawing remained in line number view when text view scaled up.
- [beta] Fix an issue where bottom window corners weren't rounded under the specific conditions.
- [beta] Fix an issue where some window states were not restored.
- [beta] Fix some memory leaks.



3.0.0-beta (142)
--------------------------

### New Features

- Support window tabbing on macOS Sierra.
    - Add “New Tab” action to File menu.
    - Sync sidebar visibility among tabs in a window.
- Display recent used syntax styles at the top of the toolbar syntax style popup list.
- Add individual “Block Comment,” “Inline Comment,” and “Uncomment” actions in Text menu unlike the “Comment Selection” action changes its behavior intelligently.


### Improvements

- Support __macOS Sierra__ and drop support for __OS X Mountain Lion__ and __Mavericks__.
- Migrate all source code from Objective-C to Swift.
- Update application icon.
- Update find panel search algorithm:
    - Change the regular expression engine from Onigmo to the ICU library.
        - From this, the reference symbol of matches is changed from `\1` style to `$1`.
    - Update line-up of the search options.
- Inserting single surrogate character is no more valid.
- Update document window toolbar.
- Update preferences icons.
- Update key binding setting format.
    - Not compatible with previous key bindings setting. Please customize again in the preferences window.
- New acknowledgments window.
- Update Swift syntax style to Swift 3.0.
- Update Coffee Script syntax style for the block regular expression.
- Improve syntax highlighting algorithm with symbols.
- New “Go To Line” panel.
- Remove the following less important text actions:
    - Insert Encoding Name with “charset=”
    - Insert Encoding Name with “encoding=”
- Remove the following less important toolbar items:
    - Show / Hide Navigation Bar
    - Show / Hide Line Numbers
    - Show / Hide Status Bar
- Remove the feature that changes the line height of current document from the “Format” menu.
    - From this, `line spacing` property on AppleScript is also deprecated.
- Remove “Not writable” alert which displayed on file opening.
- Remove “Set as Default” button in the editor opacity panel.
- Change specification not to treat full-width spaces as indent.
- Open sidebar inward on Yosemite.
- Add help buttons to syntax style editor.
- Make indent deletion more naturally.
- Remove byte count display in document inspector.
- Display also an accurate file size in document inspector.
- Display dialogs for changing file encoding as a document-modal sheet.
- Display also an accurate file size in document inspector.
- Move scripting manual into the User Guide.
- Make window size setting window translucent.
- Avoid expanding status bar into side inspector.
- Improve line height calculation.
- Keep visible area after toggling text-wrapping.
- Improve scrolling with line number view drag.
- Better syntax highlighting while editing.
- Enable activate “Show Invisibles” action even if all of the invisible characters were set as not shown when the document was opened.
- Update build environment to macOS Sierra + Xcode 8 (SDK macOS 10.12).


### Fixes

- Fix an issue where some of script APIs returned always string with LF line endings.



2.5.7 (138)
--------------------------

### Fixes

- Fix German localization (Thanks to J-rg!).
- Fix Markdown and Verilog syntax styles.
- Fix update range of syntax highlight while editing.
- Fix key binding setting error message.
- Fix an issue where syntax validation result view was editable.
- Address an issue where editor's drawing area could become wrong after scaling font size by vertical text.



2.5.6 (135)
--------------------------

### New Features

- Add newly rewritten syntax styles for C and C++.
    - From this change, previous “C, C++, Objective-C” syntax style is deleted.
- Add syntax styles for MATLAB and Verilog.


### Improvements

- Update Markdown syntax style:
    - Support strikethrough with `~~` that is defined in the GitHub flavored Markdown.
    - Support emphasis with triple `*` and `_`.
- Focus back on the find panel after performing “Find All,” “Replace All,” and “Highlight.”
- Change to use the body text color for line numbers on printing that was previously always black.
- Improve scroll behavior with arrow keys.
- Improve compatibility with macOS Sierra beta.
- And some other trivial improvements.


### Fixes

- Fix document counting as followings:
    - “Char Count” counts composite characters as well as CR/LF as single characters and omits counting line endings if “Count each line ending as one character” option is off.
    - “Length” counts bytes in UTF-16 literally and always counts line endings even if “Count each line ending as one character” option is off.
    - “Location” and “Column” count characters just like “Char Count.”
- Fix an issue where the selected marks of line height / tab width in the Format menu disappeared.
- Fix an issue where unselected last line number could be highlighted if the text orientation is vertical.
- Fix an issue where invisible characters were drawn off to the side if the text orientation is vertical.
- Fix an issue where tab width was reset to default when split editor.
- Fix an issue where documents were marked as “Edited” just after document duplication if line ending is not the default one.
- Fix an issue where detected indent style was applied not only on file opening but also every time when file reverted.
- Fix an issue where “Find All” result view did not open on OS X Mountain Lion.
- Fix an issue where incompatible character markup could break if undo/redo lossy encoding change continuously.
- Fix an issue where key bindings of some submenu containers were customizable.
- Fix an issue where tab width could be set as `0`.
- Fix an issue where tab width changing via AppleScript changes only the tab width in the focused editor rather than all split editors.
- Fix an issue where byte length display did not update after changing file encoding.



2.5.5 (130)
--------------------------

### New Features

- Add syntax style for Git.


### Improvements

- Update Julia and Swift syntax styles.
- Apply the change of line height/tab width to all split editors so that split editors not focused also can layout text correctly after the change.
- Optimize text rendering performance a bit.


### Fixes

- Fix an issue where editor area was not focused when document opens.
- Fix an issue where width of tab character could be wrong with specific fonts.
- Fix an issue where selection highlight remained between lines under specific conditions.
- Fix an issue where the current line highlight didn't update under the specific condition.
- Fix an issue where unwanted dirt was drawn if use the Google Japanese Input.
- Fix an issue where file path display in inspector was not updated when document file is moved.
- Fix an issue where wrong data were displayed in document inspector when a window of an unsaved document is resumed.
- Fix an issue where hanging indent was applied when document style is changed even it is turned off.
- Fix an issue where custom syntax style/theme couldn't be removed from the style list if the definition file is already deleted.
- Fix an issue where “Copy as Rich Text” was enabled even if no text is selected.
- Fix an issue where URL links were removed when editor is split.
- Fix an issue where line height broke if font whose editor is split is changed via font panel.
- Fix an issue where the first insertion was registered to the undo history on opening document with the selection in another application via Services.
- Fix an issue where the key binding for “Re-Color All” was forced to reset to the default `⌥⌘R` if syntax style list is updated.



2.5.4 (127)
--------------------------

### Fixes

- Fix an issue where the application didn't work on Mavericks and earlier.
- Fix an issue where syntax was occasionally parsed twice on window restoration.



2.5.3 (125)
--------------------------

### New Features

- Add new normalization form “Modified NFD” (unofficial normalization form adopted by HFS+) to the Unicode normalization action in Text menu (Thanks to DoraTeX!).


### Improvements

- Improve line-height handling with composite font:
    - Remove “Fix line height with composite font” option, and now, the height of lines is always uniform.
    - Update line-height calculation to fix that the line height by “Fix line height with composite font” option was a bit higher than actual line height of the used font.
        - From this change, the line height will get reduced than the previous versions. Please reset the line-height to your favorite number on the Appearance pane in the preferences.
    - Improve line-height calculation.
- Optimize performance to apply syntax highlight to document significantly.
- Now, the setting changes of status bar, appearance, tab and invisible chars are applied to documents immediately.
- Update INI syntax style.
- Remove spelling auto correction option.
- Remove “Delay coloring” option.
- Enable move between input fields in syntax style editor with Tab key.
- Apply font-face to font fields in preferences.
- Apply document line height on “Copy with Style.”
- Reflect the state of “Increase contrast” option in system Accessibility setting to custom UI.
- Adjust preferences layout.


### Fixes

- Fix an issue where word-wrap broke mid-word when a line is indented.
- Fix an issue where hanging indent reset if font is changed.
- Fix an issue where some highlight definitions in Comments, Strings or Characters types were ignored.
- Fix an issue where syntax was always highlighted even if syntax highlight is disabled.
- Fix an issue where the application crashed if empty character is input from the Unicode hex panel.
- Fix an issue where syntax highlight was rarely not updated when style definition is modified.
- Fix line numbers position when text scaled.



2.5.2 (123)
--------------------------

### Fixes

- Fix an issue where invisible characters could not be hide.
- Fix an issue where the application could crash if the “Replace All” button was clicked continuously.
- Fix an issue where the application crashed on closing default window size setting window.
- Fix line-wrapping behavior when the line contains a long unbreakable word.



2.5.1 (120)
--------------------------

### Improvements

- Change underline style of outline items.
- Update JavaScript syntax style:
    - Improve outline definitions to support the class syntax sugar introduced in ECMAScript 6.
    - Better coloring for “get” and “set”.


### Fixes

- Fix an issue where the application could crash on opening empty file.
- Fix an issue where `cot` command could fail creating new empty file.
- Fix an issue where selected line numbers were not drawn in bold font.



2.5.0 (117)
--------------------------

### Improvements

- [beta] On pinch-zoom, hold a bit at the actual scale.
- [beta] More optimize document opening performance with large file.
- Better error message on file opening.
- Tweak some label text in preferences.


### Fixes

- [beta] Fix an issue where wrapping text by scaled text size wrapped text at a wrong width.
- [beta] Fix an issue where actions of the action (gear) menu in the syntax setting could be failed.
- [beta] Fix an issue where line numbers were shifted a bit if the first character is not drawn with the specified font.



2.5.0-beta (113)
--------------------------

### New Features

- Add independent “Unicode (UTF-8) with BOM” encoding to encoding list.
    - Respect the existence of the UTF-8 BOM in opened files.
    - Enable switching the document encoding between with and without BOM from the toolbar popup button and the “Format” menu.
        - The “Unicode (UTF-8) with BOM” item will be automatically added to just after the normal “Unicode (UTF-8).”
- Now, the execute permission can be given to the file to save from the save panel.
- Add spelling auto correction option (in “Edit” pane).
- Add a new theme “Lakritz.”


### Improvements

- Update `cot` command-line tool:
    - Create a new file if a non-existent file path is passed in with `--new` option.
- Revert “Highlight” and “Unhighlight” actions in “Find” menu.
- Improve font-size changing behavior:
    - Smoother pinch-zoom.
    - Now font-size change applies only to the focused editor.
    - Enable pinch-zoom to make font smaller than default font size.
    - Font size changing doesn't affect the actual font anymore but just scale characters visibly.
    - Fix an issue where font-size changing could remove hanging indent.
    - Fix an issue where layout of split editors will be broken if the font of one of the other split editors is changed.
- Separate the “Enable smart quotes and dashes” into “Enable smart quotes” and “Enable smart dashes” (in “Edit” pane).
- Apply the following text actions to the whole document if no text is selected:
    - Indentation > Convert Indentation to Tab / Spaces
    - Lines > Sort
    - Lines > Reverse
    - Lines > Delete Duplicates
- Optimize document opening performance with large file.
- Add “Copy as Rich Text” action to the contextual menu.
- Improve recovering status of unsaved documents on window resume.
- Improve line number view drawing with selection on vertical text mode.
- Improve invisibles drawing:
    - Optimize drawing performance (ca. 2x).
    - Better drawing if anti-aliasing is off.
- Display the following dialogs as a document-modal sheet:
    - The dialog asking encoding compatibility on saving.
    - The print progress panel.
- Avoid registering indentation conversion action to the undo history if no text was changed.
- Suppress trimming whitespace at the editing point on auto-saving when “Trim trailing whitespace on save” is on.


### Fixes

- Fix an issue where printing area could be cropped.
- Fix an issue where the background of navigation/status bars were not drawn under a specific condition.
- Fix an issue where the numbers in the line number view could be drawn in a wrong place if the editor is vertical text mode and unwrapped.
- Fix an issue where document could not be drawn until the end of the file on legacy OS if the file contains control characters.
- Fix an issue on Mavericks and earlier where the application hung up if tried to print line numbers by vertical text layout on printing.
- Fix an issue where line numbers could be drawn at a bit shifted position or even cropped on printing.
- Fix XML document icon.
- Fix some unlocalized text.



2.4.4 (111)
--------------------------

### New Features

- Add “Trim Trailing Whitespace” action to “Text” menu.
- Add option to trim trailing whitespace automatically on save (in “General” pane).


### Improvements

- Reimplement highlighting found string groups with different colors.
- Update BibTeX syntax style:
    - Add .bibtex extension.
    - Add some field names.
- Update Python syntax style:
    - Remove a duplicated term.
- Now, the change of the page guide column option is applied to opened documents immediately.
- Tweak text in preferences.
- Update the User Guide.
- [non-AppStore ver.] Update Sparkle framework to version 1.14.0.


### Fixes

- Fix an issue where “Delimit by whitespace” option on text find didn't work.
- Fix an issue where some document file information displayed wrong after saving.
- Fix an issue where line number view could count wrong if wrapped.
- Fix an issue where printing color theme couldn't be changed to “Black and White” on print panel.
- Fix an issue where print preview collapsed if paper size is changed on print panel.
- Fix an issue where “ignore case” option in syntax style definition didn't actually ignore case.
- Fix an issue where the current file extension was omitted from new suggested filename on “Save As…” operation.
- Fix some typos in German localization. (Thanks to Chris Eidhof!)



2.4.3 (108)
--------------------------

### Improvements

- Turn regular expression option off automatically by using selected text for search.
- Update `cot` command-line tool:
    - Add `--wait` (`-w`) option to wait until a newly opened window closes.
    - Optimize command performance.
    - Fix an issue where command cannot open file whose path includes non-ASCII character.
    - Fix an issue where `--line` option didn't work under specific environments.
    - Fix an issue where `--line` and `--column` options didn't move cursor to the desired location if file has blank lines at the end.
- Now, the change of “link URL” option is applied to opened documents immediately.


### Fix

- Fix an issue where documents were marked as “Edited” just after opening file if “link URL” option is enabled.
- Fix an issue where URL link was not applied to pasted text.
- Fix an issue where find-all highlight wasn't removed if find panel is closed before closing find result view.
- Fix an issue where toggling invisible visibility didn't work correctly.
- Fix an issue where the cursor located at the end of document after file opening.
- Fix an issue where thousands separators weren't inserted to document information under specific environments.
- Address an issue where paste was rarely failed under specific environments.



2.4.2 (105)
--------------------------

### Fixes

- Fix an issue on CotEditor 2.4.2 where document window couldn't be opened on Mountain Lion.



2.4.1 (103)
--------------------------

### Improvements

- Update JSON syntax style:
    - Fix float number highlight.
- Avoid displaying `NULL` on the status bar until the first calculation is finished.


### Fixes

- Fix an issue where the text finder's “ignore case” option in the text finder was ignored on CotEditor 2.4.0.
- Fix an issue where the current line number display was wrong if the cursor is in the last empty line.



2.4.0 (101)
--------------------------

### Improvements

- Increase the number of significant digits in file size display.
- Update Shell Script syntax style:
    - Fix variable highlight with `_`.
- [beta] Disable “Balance brackets and quotes” option by default.
- [beta] Don't insert closing bracket if already auto-typed.
- [beta] Update “General” pane layout.



2.4.0-beta (97)
--------------------------

### New Features

- New option balancing brackets and quotes (in “Edit” pane).
- New option making URL in document clickable link (in “General” pane).
- On El Capitan, hidden file visibility can be toggled via checkbox in the document open panel.
- Add the following encodings to the encoding list:
    - Arabic (ISO 8859-6)
    - Hebrew (ISO 8859-8)
    - Nordic (ISO Latin 6)
    - Baltic (ISO Latin 7)
    - Celtic (ISO Latin 8)
    - Western (ISO Latin 9)
    - Romanian (ISO Latin 10)


### Improvements

- Improve text finder:
    - Now, “Find All” action also highlights all matched strings in the editor, and thereby “Highlight” action is removed.
    - Change advanced find option setting from popup menu to popover.
    - On Yosemite and later, a visual feedback is shown when the search wrapped.
    - Keep selected range after “Replace All” with in-selection option.
    - Display a total number of found in find panel on simple find actions.
    - Now, “Find All” and “Replace All” actions are able to process multiple selections.
    - Add Python syntax to the regular expression syntax options.
    - Revert “Use selection for Replace” action to allow using an empty string.
    - Update layout and style.
- `cot` command now opens symbolic link target rather than the link itself.
- On El Capitan, make option control of the document open panel visible.
- Improve syntax highlighting for quoted strings and comment.
- Display alert if file to open seems to be a kind of a media (binary) file.
- Improve file encoding detection.
- Update default priority order of encoding detection.
- Improve character compatibility check.
- Better error message on file opening.
- Take a safety measure for in case the key binding setting file is corrupt.
- Truncate outline label in the navigation bar by appending ellipsis if it overflows.
- Move some options position within “General” pane and “Edit” pane in the preferences window.
- Rename the main text input area in window from “View” to “Editor.”


### Fixes

- Fix cursor location after moving lines with empty selection.
- Fix line-wrapping behavior when the line contains a long unbreakable word.
- Fix an issue where the application crashed by an invalid find regular expression option combination.
- Fix an issue where the application could crash just after starting dictation.
- Fix an issue where key binding setting could fail.
- Fix an issue where the scroll bar style didn't change to light color on dark background theme.
- Fix an issue where the character inspector didn't appear on Mavericks and earlier.
- Fix an issue where split orientation setting wasn't applied.
- Fix an issue where “Jump to Selection” action didn't jump to selection in editor if another text box is focused.
- Fix an issue where some table cells didn't change their text color when selected.
- Fix tiny memory leaks.



2.3.4 (95)
--------------------------

### Improvements

- Improve line numbers view for multiple selections.
- Now, “Select Line” action works with multiple selections.
- Close character inspector when text selection was changed.
- Reproduce previous selection by undoing line actions.
- Improve syntax highlighting performance.


### Fixes

- Fix an issue where comment-out action didn't work on CotEditor 2.3.3.
- Fix an issue where window title bar was dyed in the editor's background color on El Capitan.
- Fix an issue where text selection after move multiple lines was broken.
- Fix an issue where `$` or `^` anchors in the regular expression via AppleScript didn't work with document that has non-LF line endings.
- Fix an issue where syntax highlighting indicator became occasionally unclosable under the specific condition on document opening.



2.3.3 (91)
--------------------------

### New Features

- Add “Share” menu to File menu.


### Improvements

- Now, you can force-disable window restoration from the last session if you hold Shift key while launch.
- Improve “Input Character in Unicode Hex” panel:
    - Display proposed character info.
    - Allow also taking a 1 to 3 digits point code.
    - Avoid auto-closing panel after entering character.
- Improve character inspector:
    - Display more comprehensible name for control characters (e.g., `<control-0000>` to `NULL`).
    - Display an alternate visible symbol in the zoomed character area for C0 control characters.
- Improve installed syntax style list in preferences:
    - Add dot mark to style names in the list to represent the state if the style is customized.
    - Enable restoring modified syntax style directly from the list without opening the style editor.
- Now, the current line number is drawn in bold font, and always drawn in vertical text mode.
- Select whole text wrapped with quotation marks by double-clicking one of the quotation marks if it is already syntax-highlighted.
- Keep text selection after inserting color code from the color code panel.
- Add “description” field also to outline setting in syntax style editor.
    - From this, update most of bundled syntax styles.
- Add jump to URL button to the style info in the syntax style editor.
- Improve drawing of “Other” invisible characters.
- Improve behavior on Replace/Replace All actions.
- Improve text encoding detection to redress the tendency: a binary file was interpreted as ISO-2022-JP.
- Revert style of popup menus in toolbar on Mavericks and earlier.
- Update line number font.
- Update default fonts.
- Tweak preferences layout.
- Tweak Chinese localization.
- Improve general stability.


### Fixes

- Fix an issue where the application tended to crash by trying opening binary file.
- Fix an issue where line breaks between paths of dropped files were missing.
- Fix an issue where the application crashed when a single character that is a part of surrogate pair is inspected.
- Fix an issue where snippet key bindings could not be customized on Mavericks and earlier.
- Fix an issue where syntax highlight was not updated after reinterpreting encoding.
- Fix an issue where panels could lose target document.
- Fix layout of character popup on Mavericks and earlier.
- Fix an issue where “Recolor All” action was always enabled even if syntax style is “None.”



2.3.2 (89)
--------------------------

### New Features

- Add “Convert Indentation to Spaces/Tabs” actions to Text > Indentation menu.
- Add syntax styles for METAFONT (Thanks to M.Daimon!), AWK, Git Config, and Git Ignore.


### Improvements

- Improve character inspector:
    - Display also Unicode block if selected letter consists of one character.
    - Display Unicode names of each character if selected letter consists of multiple characters.
    - Fix drawing area of zoomed character view.
    - Fix some other trivial issues.
- Add option to suppress “not writable document” alert.
- Improve text selection by clicking line numbers view.
- Tweak style of popup menus in toolbar.
- Add “description” field that doesn't affect to highlighting but for commenting for each term to the syntax style and syntax style editor.
- Add Swipe to Delete action on El Capitan to tables in syntax style editor.
- Improve text encoding detection for UTF-32.
- Update Python syntax style:
    - Add several commands and variables that are in `__foo__` form.
    - Add .pyi extension.
- Update Perl syntax style:
    - Add some terms.
- Update PHP syntax style:
    - Add terms added on PHP 5.6.
    - Highlight uppercase `TRUE`, `FALSE`, `AND` and `OR`.
- Update Haskell syntax style:
    - Add some keywords.
- Update DTD, Markdown, reStructuredText and Textile syntax styles to move comments to the description field.


### Fixes

- Fix an issue where text view drawing was distorted while resizing window.
- Fix an issue where line endings of a document that has a line ending character at the beginning of the file cannot be interpreted its line ending type correctly.
- Fix an issue where character inspector returned always `U+000A` (LF) for line ending even the actual line ending of the document is not LF.
- Fix character count with a single regional indicator symbol.
- Fix wrong undo action name on encoding conversion via script.



2.3.1 (85)
--------------------------

### New Features

- Add “Duplicate Line” action to Text > Lines menu.


### Improvements

- Update Python syntax style:
    - Add terms added in Python 3.5.
- Update R syntax style:
    - Fix boolean values were not highlighted correctly.
- Update Shell Script syntax style:
    - Add .command to extension list.


### Fixes

- Fix an issue where some type of script file cannot be opened because of “unidentified developer” alert even it was made on CotEditor.
- Fix an issue where unwanted completion list was displayed by auto-completion when after typing a symbol character.
- Fix an issue where the application could crash if the width of line number view will change.



2.3.0 (82)
--------------------------

### New Features

- Add “Copy with Style” action to the Edit menu.


### Improvements

- Update R syntax style:
    - Add “Rscript” to interpreters.
- Bundle cot command to `CotEditor.app/Contents/SharedSupport/bin/` again.
- Tweak UI text.


### Fixes

- Fix an issue where the application could be launched on unsupported system versions.
- Fix an issue where the baseline of new line invisible characters was wrong if line is empty.
- Address an issue where syntax highlighted control character was sometimes not colored in the invisible color.
- [beta] Fix syntax highlighting issue with multiple lines.



2.3.0-beta (80)
--------------------------

### New Features

- Introduce Auto Save and Versions as an option (in General pane).
- Add new actions handling selected lines to the new Text menu > Lines.
    - They are also added to the AppleScript terms.
- Detect indent style on file opening and set tab expand automatically.
- Add “Spell Check” button to toolbar icon choices.
    - Customize toolbar to add it to your toolbar.
- Add syntax styles for D, iCalendar, and “Rich Text Format.”


### Improvements

- Reconstitute main menu.
- Embed key bindings editor to Key Bindings pane.
- Update Shell Script syntax style:
    - Completely rewrite.
- Update INI syntax style:
    - Add .url to extension list.
- Update JavaScript syntax style:
    - Add “z” to attributes.
- Temporarily hide the “Live Update” checkbox in the find panel since this feature by OgreKit framework has actually not worked correctly in the latest versions.
- Update Onigmo regular expression engine to 5.15.0.


### Fixes

- Fix an issue where no file path was inserted if file type of the dropped file was not registered to the file drop setting.
- Address syntax highlighting issue with multiple lines.
- Fix an issue where text view drawing was distorted while resizing window.
- Fix an issue where the application could crash on window restoration.
- Fix some typos in syntax styles Julia and SQL.



2.2.2 (78)
--------------------------

### New Features

- Add new normalization form “Modified NFD” (unofficial normalization form adopted by HFS+) to the Unicode normalization action in Utility menu (Thanks to doraTeX!)
    - cf. <http://tama-san.com/hfsplus_normalize/> (in Japanese)
    - It is also added to the AppleScript terms.


### Improvements

- Update JSON syntax style:
    - Add .geojson to extension list.


### Fixes

- Fix an issue where the baseline of invisible characters was wrong by some fonts.
- Fix an issue where the application could crash after modifying theme name on El Capitan.
- Fix an issue where submenu disclosure arrows in the menu key binding editor did occasionally disappear.
- Fix timing to update search string to system-wide shared find string.
- Fix an issue under the specific conditions where the migration window showed up every time on launch.



2.2.1 (75)
--------------------------

### Fixes

- Fix an issue where the application could crash on typing Japanese text if hanging indentation is enabled.



2.2.0 (74)
--------------------------

### Fixes

- [non-AppStore ver.] Fix an issue where update check failed on El Capitan.



2.2.0-rc.2 (74b)
--------------------------

### New Features

- Add new themes “Anura” and “Note.”


### Improvements

- Remove bundled `cot` command-line tool, due to the Mac App Store guidelines.
    - To use `cot` command with CotEditor 2.2.0 and later, download it from <http://coteditor.com/cot> and install manually. You cannot use the previous one with CotEditor 2.2.0.
- Improve saving error dialog to display more detailed error reason.
- Avoid beeping on typing an unmatched `>` even if `<>` brace highlighting turned on.
- Update Swift syntax style:
    - Add new terms available in Swift 2.0.
- Improve contextual menu for theme/syntax style list on preferences.
- Tweak syntax style edit sheet layout.
- Remove sample scripts.
    - You can get them online on [Archives](https://coteditor.com/archives) page.
- Update documents.
- [beta] Improve side inspector switcher.


### Fixes

- Fix an issue where theme color was occasionally not applied to the preview in the print panel.
- Fix an issue on El Capitan where page guide was drawn at the wrong column.
- Fix an issue where the application crashed when typing a part of surrogate pair character.
- Fix an issue where invisibles which are a surrogate pair occasionally did not display.
- Fix an issue where the toolbar button state of the text orientation was not updated on window restoration.
- Fix the layout of the User Guide.
- [rc] Fix an issue where table headers had sometimes unwanted space around them on Yosemite and earlier.
- [rc] Fix an issue where calculation of hanging indent width was sometimes incorrect.
- [beta] Fix an issue where an unwanted migration window was displayed on the first launch even when there is nothing to be migrated.
- [beta] Fix an issue where the application could possibly crash on window restoration.
- [Non-AppStore ver.] Fix an issue where updater setting in the General pane did not display on OS X Mountain Lion and Mavericks.



2.2.0-rc (71)
--------------------------

### New Features

- Hanging indentation that enables inserting extra indent to wrapped lines.
    - You can change the behavior in Preferences > Edit.
- Add new normalization form “NFKC Casefold” to the Unicode normalization action in Utility menu (Thanks to doraTeX!)
    - It is also added to the AppleScript terms.
- Add German localization.


### Improvements

- Change the location where `cot` command-line tool is bundled from `CotEditor.app/Contents/MacOS/` to `CotEditor.app/Contents/SharedSupport/bin/`, due to Sandbox requirement.
    - Users who have already installed `cot` command need re-install it manually.
      You can re-install it running the command below on Terminal:

          unlink /usr/local/bin/cot; ln -s /Applications/CotEditor.app/Contents/SharedSupport/bin/cot /usr/local/bin/cot

      You may need to modify paths in this command depending on where you've installed CotEditor/cot.
- Improve Color Code Editor:
    - Add stylesheet keyword to color code type.
    - Add stylesheet keyword color list to editor panel.
    - Make editor panel resizable.
- Now syntax style is automatically set to XML on file opening if no appropriate style can be found but the file contents start with an XML declaration.
- Update word completion list setting in Edit pane in Preferences (The previous setting has been reset).
- Support “swipe to delete” for some tables in Preferences on El Capitan.
- Improve contextual menu for theme list on preferences.
- Adjust highlight color for find panel.
- Tweak some message terms.
- Update documents.
- Update build environment to OS X El Capitan + Xcode 7 (SDK 10.11).
- [non-AppStore ver.] Update Sparkle framework to version 1.11.0.
- [beta][non-AppStore ver.] Change to not check pre-release versions on default.
    - New pre-releases are always subject to the update check no matter the user setting if the current running CotEditor is a pre-release version.


### Fixes

- Fix an issue where the command-line tool could rarely not be installed from Integration pane.
- Fix an issue where the application could crash after when closing multiple split views.
- Fix an issue where the application crashed by clicking header of empty table in syntax editor sheet.
- Fix an issue where warning on Integration pane didn't disappear even after the problem resolved.
- Fix an issue where unwanted invisible character marks were drawn when tab drawing is turned off and other invisibles drawing is turned on.
- Add some missing localized strings in Japanese.
- [El Capitan] Fix an issue where color code view did not display on El Capitan.
- [beta] Fix an issue where the strings that were inserted via script or tools could be styled wrong.
- [beta] Fix an issue where no preferred extension was appended on the document save panel.
- [beta] Fix an issue where the bug report template was not syntax highlighted.
- [beta] Fix some trivial drawing issues on El Capitan.



2.2.0-beta
--------------------------

### New Features

- CotEditor is now __Sandboxed__.
- New setting option for the behavior on document modification by external process (in General pane).
- Share button in toolbar (Customize toolbar to use it).
- Save text orientation state to the file and restore it when the file is opened.
    - __for advanced users__: In this feature, CotEditor saves an *extended attribute* which named `com.coteditor.VerticalText` to the file *only when* the editor's text orientation is vertical. You can even disable the feature running the command `defaults write com.coteditor.CotEditor savesTextOrientation -bool NO` in Terminal.
- Line number view for vertical text orientation.
- Print with vertical text orientation.
- Add interpreter name list to the syntax style definition to determine syntax style from the shebang in the file contents for in case when syntax style cannot be determined from the filename.
    - From this change, some of the bundled syntax styles are also updated.
- Add `encoding:` and `coding:` to the encoding declaration keywords which will be used on encoding auto-detection (interpreting priorities are: `charset=` > `encoding=` > `@charset` > `encoding:` > `coding:`).


### Improvements

- [non-AppStore ver.] Disable auto-update feature.
    - Since the Sparkle framework which is a software update framework we use doesn't support Sandboxed apps yet, the auto-update feature within CotEditor should be once disabled. The new behavior is: a notification window will be shown when a new release is available (as before), then you need to update CotEditor manually getting the new version from our web-site. Or, just migrate to the Mac App Store version when the stable CotEditor 2.2.0 is released.
- Deprecate the feature opening/saving files that user doesn't have the permission, due to Sandbox requirement.
- Improve side inspector UI.
- Improve syntax highlighting:
    - Optimize general syntax highlighting performance (ca. 1.8x).
    - Optimize syntax highlighting on file opening.
    - Better coloring parsing while editing.
    - Update all split editors while editing.
- Move scripts folder location from `~/Library/Application Support/CotEditor/ScriptMenu/` to `~/Library/Application Scripts/com.coteditor.CotEditor/` due of the Sandbox requirement.
    - Users need to migrate their script to the new folder manually since CotEditor doesn't have the write permission to the new location.
- Improve print document:
    - Update header/footer layout to conform to the standard system header/footer design.
    - Add page setup options to the print panel.
    - Print settings preset can be stored in the print panel.
- Better file encoding handling on revert action.
- Set access-group `com.coteditor.CotEditor.edit` to CotEditor's script definition.
- Change behavior to save `com.apple.TextEncoding` xattr on saving if the file had no contents.
- Improve window restoration:
    - To restore also the last scroll position and cursor position.
    - To restore also the last syntax style mode of unsaved documents.
- Completely rewrite `cot` command-line tool:
    - Faster launch.
    - Make sure to launch CotEditor that invoked cot command includes.
- Optimize saving process.
- Improve compatibility with OS X 10.11 El Capitan.
- Change source code license from the GNU General Public License version 2 to the Apache License version 2.0.
- [non-AppStore ver.] Add option to check pre-release versions.


### Fixes

- Fix an issue where the full path display in the document inspector did not update after the document file moved.
- Fix an issue where the find panel could not find matched strings when the find string includes CR or CR/LF line endings.
- Fix an issue where line numbers were not drawn completely on OS X 10.8 when scroll bars are set as always shown.
- Fix an issue where some ligatured characters were drawn at a wrong position when the line height for composite font is fixed.
- Improve general stability.



2.1.6
--------------------------

### Fixes

- Improve stability on saving (Thanks to zom-san!).



2.1.5
--------------------------

### Fixes

- Fix an issue where auto-indent between curly brackets puts some spaces to a wrong place.



2.1.4
--------------------------

### New Features

- Importing theme files via drag-and-drop to theme list in preferences.


### Improvements

- Support displaying skin tone variations of Unicode 8.0 on the character inspector.
- Support Automatic Termination (Now, CotEditor can be terminated automatically if it has no window).
- Display invisible vertical tab (`U+000B`) with `␋` symbol if “Show other invisible characters” turns on.
- Add fancy animations to encoding list edit sheet in preferences.
- Add suppression button to the IANA charset name conflict alert.
- Improve word completion with words that exist in the document.
- Modify layout of “General” pane in Preferences.
- Add help tag hint to controls in the find panel.
- Optimize image resources size.
- Update Sparkle framework to version 1.10.0.


### Fixes

- Address an issue where the application could hang up on document saving.
- Fix an issue where the autosaving could sometimes be disabled.
- Fix an issue where the layout of the text fields in the find panel could rarely be broken.
- Fix an issue where the auto-update notifier did not recognize a new stable version from specific beta version numbers.
- Fix an issue where some 3rd-party text editors for OS X cannot interpret files which were created by CotEditor.
- Fix an issue where an unwanted alert did show on the first save after reverting back.
- Fix an issue where selection after modifying sort of extension priority in syntax style edit sheet was wrong.
- Fix an issue where “Help” menu item duplicated in the menu bar on the second launch.
- Add some missing Localized strings in simplified Chinese. (Thanks to Wei Wang!)
- Improve general stability.



2.1.3
--------------------------

### Improvements

- Revert find panel behavior to select always whole text in find field when the panel is called.


### Fixes

- Fix line number drawing with large line numbers.
- Fix an issue where the external modification notification did not work.
- Improve general stability.



2.1.2
--------------------------

### Improvements

- Change place to create backup files (Now, backup files are always created in `~/Library/Autosave Information/`).
- Improve find panel:
    - Add scroll bars to the text fields.
    - Show invisible characters in text fields.
    - Now, “Swap Yen and backslash keys” option is also applied to the fields in the find panel.
    - Remove “Escape Character” option for regular expression search.
- Add “Cyrillic (Windows)” to the encoding list.
- Optimize launching speed of `cot` command-line tool.


### Fixes

- Fix an issue where the application could hang up on saving backup file.
- Fix an issue where unwanted find panel was shown when perform “Use Selection for Find” or “Use Selection for Replace” action.



2.1.1
--------------------------

### Fixes

- Fix an issue where octal file permission in the document inspector was wrong.
- Fix an issue where the application could hang up on text editing.
- Improve general stability.



2.1.0
--------------------------

### Improvements

- [beta] Add `--new` option to `cot` command-line tool.
- Update the User Guide.


### Fixes

- Fix an issue where some document icons were not applied under the specific environments.
- [rc.2] Fix an issue where syntax style was suddenly reset while editing on new document.
- [beta] Fix an issue where “Shift Left” action with whole text makes application hang up.
- [beta] Fix an issue where “Shift Right” action at blank line inserts unwanted indent to the next line.
- [beta] Fix an issue where split orientation setting was ignored.
- [beta] Fix an issue where text replacement could occasionally fail.
- [beta] Fix an issue where closed windows remained in memory.
- [beta] Fix an issue where the application hangs up on opening documents with the specific filename on Mountain Lion.
- [beta] Fix line number drawing with non-opaque view on Mountain Lion.



2.1.0-rc.2
--------------------------

### New Features

- Now your documents are automatically backed-up while editing and will be resumed at the next session, even after force quitting.
    - This feature doesn't modify your actual files. You still need to perform “Save” manually to apply changes to your files.


### Improvements

- [beta] add a missing localization in simplified Chinese. (Thanks to Wei Wang!)



2.1.0-rc
--------------------------

### Improvements

- Update Sparkle framework to version 1.9.0.
- [beta] close popover on clicking regex help button if it's already shown.


### Fixes

- Fix an issue where tab width on printing didn't reflect user indent setting.
- Fix an issue where tab width didn't update on font size change.
- [beta] Fix an issue where the application could crash on Mountain Lion.
- [beta] Fix an issue where `cot` command cannot be installed on Mavericks and earlier.
- [beta] Fix some layout issues on Mountain Lion.



2.1.0-beta.2
--------------------------

### Improvements

- Make key bindings for panel windows customizable.
- [beta] Enhance Find & Replace panel:
    - Revert “Highlight” button in find panel.
    - Remove “Replace & Find” button from find panel and add “Select Next Match after Replace” option.
    - Now, return with Shift key in find text field finds text backwards.
    - Always bring focus to the find text field when find panel is called.


### Fixes

- Fix an issue where the help button on Edit pane and Format pane didn't show correct help page.
- [beta] Fix an issue where `cot` command couldn't open relative path.
- [beta] Fix an issue where find panel could fail to set escape character.
- [beta] Fix an issue where find panel occasionally did not update setting of regex ability and syntax.



2.1.0-beta
--------------------------

### New Features

- `cot` command-line tool.
- New AppleScript property `tab width` for document object.
- Now, CotEditor script receives the absolute file path of the frontmost document as an argument if available.
- Add “New CotEditor Document with Selection” and “Open File in CotEditor” Services.
- Add syntax styles for Erlang and Julia.


### Improvements

- Drop support for __OS X Lion.__
- Migrate document drawer to sidebar style.
    - Add “show document inspector” option to preferences.
    - Improve document information display.
- Introduce brand-new find panel with more organized UI.
    - OniGmo is still be using for the regular expression engine as before.
    - Settings for find panel has been once reset. You can set them again from the gear button in the find panel.
- Enable to change multiple checkboxes in syntax style editor at once.
- Improve to display gear icon in menu bar while executing a script.
- Improve auto-outdent behavior with `}` input.
- Improve auto-tab-expand behavior with intent that tab characters and spaces are mixed.
- Add hidden “Reveal in Finder” menu item to syntax style action menu in Preferences (visible with `Option` key).
- Improve CotEditor Script to apply the result to the document that was frontmost when the script was launched.
- Close Preferences window with ESC key.
- Character inspector popover becomes detachable (on Yosemite and later).
- Update about Console Panel:
    - Rename “Script Error Panel” to “Console Panel.”
    - Change toolbar style.
    - Beautify output message style.
- Prefer using user custom syntax style if the file mapping conflicts with other bundled style.
- Change to save `com.apple.TextEncoding` xattr only if the file already has the encoding xattr or it's a new document.
- Move removed themes/styles to Trash instead delete them immediately.
- Now, Utility actions perform with multiple selections.
- Avoid showing not-writable alert on Resume again.
- Delay timing to save text key bindings setting.
- Localize document types.
- Improve text rendering with non-opaque view.
- Update Markdown syntax style:
    - Add horizontal rules to outline menu.
- Tweak text view drawing performance.


### Fixes

- Fix an issue that the preferred file encoding for encoding detection could be set wrong after running file open panel.
- Fix an issue that incompatible character markup positions were wrong by CR/LF line endings.
- Fix duplication check in key bindings editor.
- Fix “Restore Defaults” button ability on text key bindings edit sheet.
- Fix possible crashes on input.
- Fix an issue that application could crash after closing split view.
- Fix an issue that application could crash after switching theme in preferences.
- Fix an issue that application couldn't open file that is not Unicode, has more than 4,096 characters and consists only of 2-byte characters.
- Fix an issue that text font could occasionally change after pasting or inputting text from other application.
- Fix an issue that number of selected lines displayed less than actual count if last selected lines are blank.
- Fix an issue that Unicode character insertion was occasionally failed.
- Fix an issue that syntax highlights were removed after performing Unhighlight.
- Fix timing to display sheets on file open.
- Fix an issue that selection of line endings menu and encoding menu in toolbar did not update on undo/redo.
- Fix an issue where “Go To” dialog could duplicate and then most of the controls were disabled.
- Fix an issue that checkmark in line height menu was not displayed.
- Fix some missing localizations in simplified Chinese. (Thanks to Wei Wang!)
- Fix an issue that an alert message was not localized.
- And other trivial UI fixes and enhancements.



2.0.3
--------------------------

### New Features

- Add Chinese (Simplified) localization. (Thanks to Wei Wang!)
- Add feature to scale font size up by pinch gesture.


### Improvements

- Add “Traditional Chinese (Big 5 HKSCS),” “Traditional Chinese (Big 5-E),” and “Traditional Chinese (Big 5)” to encoding list.
- Add “show invisible characters” option to set the visibility of all invisible character types at once.
    - From this, invisibles visibility of displayed windows can be toggled even all invisibles are hidden as default.
- Now, the popup menus in toolbar can be called directly even on “Text Only” mode without mode change.
- Now, window states will resume from the last session.
- Change default syntax style from “None” to “Plain Text.”
- Improve syntax highlighting performance.
- Remove delay when an AppleScript/JavaScript is run for the first time after application launch.
- Update CSS syntax style:
    - Add several keywords. (Thanks to Nathan Rutzky!)
- Update JSON syntax style:
    - Improve highlighting performance.
- Improve find panel behavior with Spaces.
- Disable rich text in find panel.


### Fixes

- Fix page guide position and tab width.
- Fix an issue that “Go” button in “Go To” sheet didn't work by clicking.
- Fix an issue that line endings menu in toolbar whose document had been newly created was always set to LF.
- Fix an issue that cancellation of syntax extracting didn't work immediately under the specific conditions.
- Fix an issue that selecting inside of brackets by double-clicking didn't work.
- Fix an issue that script execution with large size output could cause application hang up.
- Fix a possible issue that syntax highlighting while text editing could cause application crash.
- Fix an issue that application could hang up when no text font is found.
- Fix an issue that highlights weren't updated after “Replace All” under Japanese localization.
- Fix an issue that the Auto-Completion feature couldn't enable from the preferences under Japanese localization.



2.0.2
--------------------------

### Fixes

- Fix a critical issue that the application hang up if either file encoding or line endings is shown in status bar.



2.0.1
--------------------------

### New Features

- Introduce new AppleScript commands `comment out` and `uncomment` for selection object.
- Add .js extension to CotEditor script type.
    - __Hint__: Use `#!/usr/bin/osascript -l JavaScript` for shebang to run script as Yosemite's JavaScript for Automation.
- Add “Create Bug Report…” action to the Help menu.
- Add syntax style for BibTeX.


### Improvements

- Display an alert if the opening file is larger than 100 MB.
- Change the default value for “Comment always from line head” option to enable.
- Rename labels for line endings.
- Update Python syntax style:
    - Fix highlighting `print` command.
- Update Ruby syntax style:
    - Improve highlighting `%` literals.
- Update R syntax style:
    - Add filename `.Rprofile` to file mapping.
- Update JavaScript syntax style:
    - Highlight shebang as a comment.
- Update documents for scripting with AppleScript.
- Update sample scripts.
- Remove syntax style for eRuby.


### Fixes

- Fix an issue that new documents couldn't occasionally be saved with an extension that is automatically added from syntax definition.
- Fix an issue that the application could crash after closing split view.
- Fix an issue that some objects couldn't be handled via JavaScript for Automation on Yosemite.
- Fix an issue that syntax style validator didn't warn about keywords duplication that were newly added.
- Fix an issue that syntax style mapping conflict tables were always blank.
- Fix an issue that quoted texts and block comments at the end of document weren't highlighted.
- Fix an issue that text kerning was too narrow with non-antialiasing text (thanks to tsawada2-san).
- Fix an issue that text view scrolls to the opposite side when line number view is dragged.
- Fix an issue that `contents` of document property couldn't be set via AppleScript.
- Fix an issue that word selection didn't expand correctly under the specific conditions.
- Fix an issue that current line highlight didn't update after font size change.
- Fix an issue that navigation/status bars are shown for a moment on window creation even they are set as hidden.
- Fix an issue that newly added row in file drop setting occasionally disappear immediately.
- Fix some Japanese localizations.



2.0.0
--------------------------

### Improvements

- Rename “Spelling” menu item to “Spelling and Grammar” in Edit menu, and also add “Substitutions” and “Transformations” items
    - From this, remove “Uppercase,” “Lowercase,” and “Capitalize” in “Utility” menu.
- Update Apache syntax style:
    - Indent outline items.
- Change not to include menu items that manage the script menu in the context menu.
- [beta] Change the line-up of substitute characters for full-width spaces.
- [beta] Add `public.text` to document types.
- [rc] And trivial aesthetic tweaks.


### Fixes

- Fix an issue that “Open a new document when CotEditor becomes active” option did not work correctly.
- Fix an issue that the encoding select in file open panel was ignored.
- [beta] Fix a possible issue that the Go To panel could open even no document window exists, and the application was going to hang after executing it.
- [beta] Fix an issue that disclosure icons in the menu key bindings editor disappeared rarely.
- [beta] Fix an issue that window objects were remain after closing windows.
- [beta] Fix an issue that text view expands/contracts occasionally on window resize.
- [beta] Fix an issue that the script icon in context menu was missing.
- [beta] Fix an issue that several UI in Japanese localization were displayed in Aqua Kana font.
- [rc] Fix an issue that line number view did occasionally not update after text editing.



2.0.0-rc
--------------------------

### New Features

- Add syntax styles for Rust and Tcl.


### Improvements

- Apply theme color to the line number view.
- Change the bundle identifier from `com.aynimac.CotEditor` to `com.coteditor.CotEditor`.
- Improve key bindings edit sheets.
- Update YAML syntax style:
    - Improve outline extracting rules.
- Deprecate “Drag selected text immediately” setting.
- Tweak result messages by syntax style validator and partially localized.
- Move version history from rich text format to one of the User Guide.
- Improve background drawing:
    - On Mountain Lion and later, scrolling performance on semi-transparent views has been improved.
    - On Mountain Lion and later, text view gets no drop-shadow by texts on semi-transparent.
- Avoid the move to previous outline item button to select the first “<Outline Menu>” item.
- Deprecate text color setting for line number view which is hidden setting.
- Remove the output type keyword `Pasteboard puts` for CotEditor script, that was deprecated on CotEditor 0.7.2 and had remained for backwards compatibility.
- [beta] Display migration panel on the first launch.
- [beta] Improve launch speed.
- [beta] Tweak Japanese localization of preferences.
- [beta] Allow inputting non-roman characters on syntax style meta fields.
- [beta] Adjust layout of preferences.
- [beta] Adjust highlight color for incompatible chars.
- [beta] Adjust animation duration of toggling navigation bar and status bar.
- [beta] Brush up images.
- [beta] Update documents.


### Fixes

- Avoid horizontal scrollers on key bindings edit sheets.
- Fix help buttons on preferences panes.
- [beta] Fix an issue that semi-transparent text views flicked on scrolling on Yosemite.
- [beta] Avoid horizontal scrollers on syntax edit sheets in Japanese localization.
- [beta] Fix an issue that coloring label names were partially missing in syntax style validator.
- [beta] Fix syntax colorings of Haskell, LaTeX, and PHP styles.
- [beta] Fill missing help tags of some toolbar icons in the English localization.
- [beta] Fix a possible issue that syntax highlighting could not be updated after style edit.



2.0.0-beta.2
--------------------------

### Improvements

- Rename some labels in print setting.
- [beta] Update AppleScript syntax style:
    - Update commands that were changed on CotEditor 2.0.
- [beta] Tweak toolbar icons on preferences window.
- Tweak a label name in incompatible chars in Japanese.


### Fixes

- [beta] Fix an issue that some colors could not be edited in theme edit view under Japanese localization.
- [beta] Fix an issue that line wrap toggling behaves something strange if contents are short.
- [beta] Fix an issue that document info could not scroll.
- [beta] Fix an issue that contents of document info in drawer disappear on OS X Lion.



2.0.0-beta
--------------------------

### New Features

- Coloring theme feature.
- Comment toggling feature.
- Add “types,” “attributes,” and “variables” to syntax highlighting colors.
- Now, syntax style can be determined not only from file extensions but also from filenames.
    - From this, rename “Extensions” in syntax edit sheet to “File Mapping.”
- Add metadata fields for syntax styles.
- Append a correspondent extension to the filename on saving.
    - The top extension in the extension list in the syntax style definition will be used.
    - From this, setting for “Append “txt” on saving” was deprecated.
        - If you want to keep using “txt” as default extension, set “Plain Text” syntax style as default style in Preferences > Format.
- Add “Toggle Text Orientation” icon to the toolbar.
- Add option to split views vertically.
- Select lines via clicking/dragging line numbers.
- Add “Select Line” command to “Edit” menu.
- Add syntax styles for AppleScript, C#, Go, Lisp, Lua, R, Scheme, SQL, SVG, and Swift.
- Auto-complete feature (experimental implementation, turned off by default).


### Improvements

- Support OS X Yosemite.
- Update application icon with Yosemite style.
- New default coloring scheme.
- Improve performance drastically:
    - Extracting outline list on a background thread.
        - From this, non-response time till coloring indicator sheet has been shown reduced drastically.
        - Display message for outline extracting in navigation bar until the first extracting ends.
    - Perform extracting syntax highlights on a background thread.
    - Cache results of syntax highlighting, and use them as long as documents are not modified.
    - Improve cursor moving and file opening performance when the current line is highlighted.
    - Improve invisible chars drawing performance (4x faster).
    - Improve line number drawing performance (6x faster).
    - Improve scrolling on Mountain Lion and later.
    - For performance, change the range to scan encoding declaration up to 2,000 characters from the head of the document.
- Change syntax style file format from plist (XML) to YAML.
    - Legacy user styles will be migrated automatically on the first launch of CotEditor 2.0.
    - New user syntax style files are stored in `~/Library/Application Support/CotEditor/Syntaxes/`. The old styles are kept in `SyntaxColorings/`, since CotEditor 2.0 doesn’t use
- Now, IC (ignore case) can be set even RE (regular expression) is set in syntax style editing.
- Change regular expression engine to extract outlines from OniGmo (OgreKit) to ICU (NSRegularExpression).
    - Remove `$&` definition that represents a whole matched string (Use `$0` instead).
- Change tab width to 4 characters in the outline menu.
- Improve coloring indicator:
    - Improve to perform cancel button correctly.
    - On Mavericks and later, you can work with other documents while a coloring dialog is shown.
    - Display current task as a message in a sheet.
    - Change not to reset syntax style to “None” when the user cancels coloring.
    - Change not to remove current coloring when the user cancels coloring.
    - Cancel with ESC key.
- Define document types for CotEditor in more details and also add document icons for each.
- Scroll line by line with an arrow key.
- Adjust indent automatically on return just after `{` and `}` if Auto-Indent is on. (thanks to Naotaka-san).
- Update all of bundled syntax styles.
- Update CSS syntax style:
    - Support CSS level 3.
- Update Perl syntax style:
    - Add some keywords.
    - Add `=pod` and `=cut` to comment coloring.
    - Add .pm to extensions.
- Update JSON syntax style:
    - Add .cottheme to extensions.
- Update LaTeX syntax style:
    - Add .cls and .sty to extensions.
    - Update outline menu style.
- Update YAML syntax style:
    - Support YAML 1.2.
    - Some fixes.
- Update Ruby syntax style:
    - Support % notation.
    - Add special variables.
    - Improve number literals.
    - Support here document.
    - and some more fixes.
- Update Java syntax style:
    - Improve number literals.
    - Support annotation.
    - and some more fixes.
- Update JavaScript syntax style:
    - Completely rewrite.
- Update Haskell syntax style:
    - Improve number literals.
    - Add escape chars.
- Separate DTD (Document Type Declaration) syntax style from XML.
    - From this, coloring performance with XML syntax style was improved.
- Updates about scripting support:
    - Migrate AppleScript API definition file to sdef format.
    - Rename `unicode normalization` command to `normalize unicode`.
    - Update internal code for `range` property of `text selection` objects.
        - From this, your __compiled__ AppleScripts (.scpt) that contain `selection` handling need to be updated manually. See “Scripting with AppleScript” document in “Help” menu for details.
    - Update documents about scripting with AppleScript.
- Count characters by composed character sequence in the status bar and the info drawer.
        - The previous count was actually the length of the string in UTF-16 that is internal string expression on OS X (for example, a surrogate pair is counted previously as 2 and now as 1).
- Rename previous “Char Count” to “Char Length” and add another “Char Count” with the new count method for status bar items.
- Change key to display hidden menu items in “File” menu to “Option.”
- Add `.` and `:` to word separators that are used for selecting a word with a double click.
- Improve messages on character info inspector with surrogate pairs and variation selectors. (thanks to doraTeX-san)
- Disable alert asking for save when blank & unsaved document will be closed. (thanks to Naotaka-san)
- Brush up toolbar icons.
- Now, the font size of line numbers follows editor font size.
- Draw page guide in text color.
- Improve syntax editor sheet so as to edit documents even the sheet is shown. (on Mavericks and later)
- Improve application icon so as not to react with dropped folders.
- Improve cancellation behavior of word completion.
- Rename “Inspect Glyph” to “Inspect Character.”
- Delay timing to store user’s menu key bindings.
    - The user setting for menu key bindings on CotEditor 1.x will be reset on the first launch of v2.0.
- Change line height value to line height based, that includes the height of the line itself.
- Change the default line-height value to 1.3.
- Add thousand separators to values in document info.
- Change date format in document info drawer.
- Tweak status bar design.
- Add backquotes `\`` to quotation marks which are accommodated when color comments.
- Change Go To panel to a sheet.
- Add an animation when toggling the visibility of the navigation bar and the status bar.
- Fix used font for invisible characters.
- Update some of the alternative characters for full-width space char.
- Improve the appearance of the encoding list edit sheet.
- Improve window size setting fields in preferences to move fields with the tab key.
- Add hidden setting key `layoutTextVertical` (boolean) to set text orientation vertical as default.
- Deprecate font setting for navigation bar which is hidden setting.
- Update documents.
- Update Sparkle framework to 1.8.0.
- [dev] Update build environment to OS X Yosemite + Xcode 6.1 (SDK 10.10).


### Fixes

- Fix an issue that “Share find strings with other applications” option didn’t work.
- Fix an issue that comments weren’t highlighted correctly if another comment delimiter is contained in the string that is enclosed in quotes before the comment delimiter.
- Fix an issue that variation selectors, kind of invisible characters, disappeared occasionally.
- Fix an issue that encoding selection in toolbar was reset after changing of encoding list order.
- Fix over-wrapped text in the status bar to truncate with “…”.
- Fix an issue that unfocused windows performed also re-coloring after “Replace All.”
- Fix an issue that page guide was occasionally drawn at a wrong place if a fallback font is used.
- Fix to highlight current line only in focused view of split views.
- Fix an issue that text lines vibrated during moving caret if text orientation is vertical and line height is fixed.
- Fix an issue that line numbers in unfocused views were not updated.
- Fix an issue that lately added toolbar icons didn’t represent the state at the moment.
- Fix an issue that an error was output in the console if the blank area of incompatible chars table was clicked.
- Fix an issue that editors didn’t change to transparent if the opacity setting in preferences window was changed from 100%.
- Fix an issue that changes in the custom line height panel wasn’t applied immediately.
- Fix an issue that “Same as Document” selection for invisible chars in print panel didn’t work correctly.
- Fix an issue that line count got one more extra if the selection contains return at the end.
- Fix an issue that `range` property of `text selection` objects was displayed as wrong `character range` on AppleScript Editor.
- Fix some sample scripts which didn’t run correctly.
- Fix an issue that some settings did not display in Preferences on OS X Lion.<|MERGE_RESOLUTION|>--- conflicted
+++ resolved
@@ -1,6 +1,5 @@
 # Change Log
 
-<<<<<<< HEAD
 6.0.0 (unreleased)
 --------------------------
 
@@ -22,14 +21,15 @@
 
 - The layout of the print panel accessory is broken.
 - The Quick Action bar doesn't update its size after typing.
-=======
+
+
+
 5.2.1 (unreleased)
 --------------------------
 
 ### Fixes
 
 - Fix an issue where the state of the Text Replacement option in modes are not saved.
->>>>>>> 2683fc28
 
 
 
