# Change Log

<<<<<<< HEAD
6.0.0 (unreleased)
--------------------------

### New Features

- Support __macOS 26 Tahoe__.


### Improvements

- Change the system requirement to __macOS 15 Sequoia and later__.
- Update the user interface on macOS 26 to the Liquid Glass style.
- Update the application icon to the Liquid Glass style.
- The options to highlight matching braces has been removed and they are now always highlighted.
- Move selected items to the Trash by the Delete action in the file browser.
- Deprecate the feature to change the editor opacity per window.
- Deprecate the feature of installing a custom theme by simply opening the file in CotEditor.
- Deprecate the “Hiragana to Katakana” and “Katakana to Hiragana” commands in the Text > Transformations menu.
- Deprecate the “Draw separator” option for the line number view on macOS 26.
- [trivial] Improve the behavior of Add/Remove buttons.
- [dev] Migrate the theme list and syntax list in the Settings to SwiftUI.
- [dev] Update the build environment to Xcode 26.0 Beta 3 (Swift 6.2, macOS 26 SDK).
- [non-AppStore ver.] Add an update badge to the “Check for Update” menu item if an update is available.


### Known Issues

- The layout of the print panel accessory is broken.
- The Quick Action bar doesn't update its size after typing.



5.2.1 (unreleased)
=======
5.2.1 (726)
>>>>>>> e42b150b
--------------------------

### Improvements

- Update the CSS syntax to highlight more keywords (thanks to Karam!).
- Update the JavaScript syntax to highlight placeholders in template literals.


### Fixes

- Fix an issue where the state of the Text Replacement option in modes is not saved.
- Fix an issue where shortcuts could be assigned in the Key Bindings settings to menu commands that perform multiple replacements, even though these shortcuts didn’t actually work.
- Fix an issue where the font in the input fields of the Find window would occasionally be replaced by a fallback font.
- Fix an issue where the options button in the advanced character count doesn’t work.



5.2.0 (724)
--------------------------

### Fixes

- Fix an issue where the cached settings remain unchanged after executing the “Reload All Theme,” “Reload All Syntax,” or “Reload All Definitions” commands.



5.2.0-rc (723)
--------------------------

### Improvements

- [trivial] Adjust the layout of the multiple replacement definition editor.
- [dev] Update Yams from 6.0.1 to 6.0.2.
- [beta] Update Korean, Polish, and Portuguese localizations.


### Fixes

- Fix an issue where opening a document with mixed line endings incorrectly unifies them to the dominant line ending when it is not LF.
- Fix an issue where a document containing incompatible characters cannot be closed without lossy saving.
- Fix an issue where the text encoding of restored documents could be incorrectly set to Unicode (UTF-8).



5.2.0-beta (721)
--------------------------

### New Features

- Allow adding and removing text encodings from the text encoding list, and enabling the handling of a wider range of encodings.
- Add the Xcode Project syntax (.pbxproj).
- Add the Metal syntax (thanks to Aybars Nazlica!).


### Improvements

- Improve differentiation without color.
- Update the CSS syntax to highlight more keywords (thanks to Karam!).
- Update the HTML syntax to highlight more keywords (thanks to Karam!).
- [non-AppStore ver.] Update Sparkle from 2.7.0 to 2.7.1.


### Fixes

 - Fix an issue where the `Option`-`Delete Forward` shortcut deletes the previous word instead of the next word by the multi-cursor editing mode.
 - Fix an issue in the file browser where the order of renamed items remains unchanged.


### Known Issue

- The texts added in CotEditor 5.2.0 are not localized yet in Dutch, Korean, Polish, Portuguese, and Spanish.



5.1.8 (720)
--------------------------

### Improvements

- Update the default encoding priority list.
- Update the HTML syntax to highlight ARIA attributes (thanks to Karam!).
- [trivial] Update the User Guide.
- [dev] Update Yams from 6.0.0 to 6.0.1.


### Fixes

- [dev] Fix an issue on macOS 26 beta where the editor goes under the titlebar.



5.1.7 (718)
--------------------------

### New Features

- Enhance the content of the file preview view for the file browser.
- Add the “Copy File Path” command to the File menu as an alternative to the “Show in Finder” command, which can be shown while pressing the Option key.


### Improvements

- Update the CSS syntax to add new keywords (thanks to Karam!).
- Improve the VoiceOver support in folder documents.
- Improve the Spanish localization (thanks to Hector!).
- [dev] Update the build environment to Xcode 16.4.
- [dev] Update Yams from 5.3.1 to 6.0.0.


### Fixes

- [trivial] Fix the layout of the file browser when a filename contains line ending characters.



5.1.6 (716)
--------------------------

### Improvements

- [trivial] Improve the Recently Used list of syntaxes in the toolbar item.


### Fixes

- Fix an issue where an existing document may unintentionally shift when a new document is opened.
- [trivial] Fix an issue where the titlebar separator in the inspector is drawn in the incorrect position when the tab bar is shown.



5.1.5 (714)
--------------------------

### Improvements

- Keep syntax highlights by text selection in the Dark mode as well.


### Fixes

- Fix an issue on CotEditor 5.1.4 where the insertion point rarely jumps to the nearest outline item when the outline inspector is shown.



5.1.4 (712)
--------------------------

### Improvements

- Enable the “text replacement” option by default in custom modes.


### Fixes

- Fix an issue on CotEditor 5.1.3 where the app rarely becomes unresponsive when a save is performed.
- Fix an issue where the document position doesn’t cascade from the previous document when opening a document while the app is inactive.



5.1.3 (709)
--------------------------

### Improvements

- Automatically insert a closing symbol also for single and back quotation marks when the “Automatically insert closing brackets and quotes” option is enabled.
- Update the naming convention for duplicated files and folders in the file browser.
- Discontinue appending the “copy” suffix to user settings, such as syntax definitions, when duplicating them.
- Improve the syntax highlighting algorithm.
- Update the Markdown syntax to improve the highlighting of code blocks.
- Update the Go syntax to fix some highlighting keywords (thanks to Karam!).
- Improve the stability.
- [trivial] Improve the tooltip appearance when hovering over a truncated item in the file browser.
- [dev] Update the build environment to Xcode 16.3 (Swift 6.1, macOS 15.4 SDK).


### Fixes

- Fix an issue in the Portuguese localization where the app crashes when attempting to duplicate an item in the file browser.
- Fix an issue in CotEditor 5.1.2 where the line number view fails to update correctly under certain conditions.



5.1.2 (707)
--------------------------

### Improvements

- Switch the localized block name and the block name defined in Unicode by clicking the block name in the character inspector.
- Revert the steppers to the font setting controls in the Appearance settings pane.
- Remove the Script menu from the context menu.
- Add a help tag for the “Show Sidebar” menu item when the command is unavailable.
- Update the CSS syntax to add new keywords (thanks to Karam!).
- Update the Swift syntax to support highlighting regex literals.
- Update the JSON syntax to include the .xcstrings file extension.


### Fixes

- Fix an issue where multiple text insertion points persist as visible even when the document is made not editable.



5.1.1 (705)
--------------------------

### Improvements

- Just move the insertion point instead of inserting a new one when typing a quotation mark just before a quotation mark automatically inserted by the “Automatically insert closing brackets and quotes” option.
- Update the Unicode block name list.


### Fixes

- Fix an issue in the What’s New window where an unwanted beta label would appear even in stable versions.



5.1.0 (703)
--------------------------

### Improvements

- Update the Fortran syntax to include the .cuf file extension.



5.1.0-rc (700)
--------------------------

### New Features

- Add the PowerShell syntax.


### Improvements

- Update the PHP syntax.
- Declare CotEditor can handle folders.
- [dev] Update Yams from 5.3.0 to 5.3.1.
- [non-AppStore ver.] Update Sparkle from 2.6.4 to 2.7.0.


### Fixes

- Fix an issue in the AppleScript support where the `print` command is ignored.
- Fix an issue where the Settings window is not accessible from the Window menu.
- Fix an issue on macOS 15 where newly created documents are mispositioned when the frontmost document is tiled.



5.1.0-beta.3 (698)
--------------------------

### New Features

- Add the “text replacement” option to the Mode settings to disable the future in the editor.


### Improvements

- Show an alert and abort the import of setting files if they are not in a valid format.
- Update the JSON syntax to include the .jsonl file extension.
- Improve the stability.
- [experimental] Improve the syntax highlighting algorithm for inline comments.
- [dev] Update Yams from 5.1.3 to 5.3.0.
- [beta.2] Update the Dutch localization for strings added in CotEditor 5.1.0.


### Fixes

- Fix an issue in the Appearance settings pane where the alert about potential non-monospace fonts keeps appearing even after changing only the font size.



5.1.0-beta.2 (696)
--------------------------

### New Features

- Display Finder tags in the document inspector and the file browser.


### Improvements

- [beta] Update the Korean and Polish localizations for strings newly added in CotEditor 5.1.0.


### Known Issue

- The texts added in CotEditor 5.1.0 are not localized yet in Dutch.



5.1.0-beta (694)
--------------------------

### New Features

- Append the nearest unique ancestor folder name to the document title if multiple documents with the same name are opened.
- The new “prevent editing” command that prevents documents from being unintentionally edited.
- Introduce the new AppleScript parameter `editable` to document objects.
- Introduce the `--readonly` (`-r`) option to the `cot` command-line tool to open documents as read-only.
- Read input from the standard input when the `cot` command-line tool is used with the `-` option.


### Improvements

- Improve the VoiceOver support.


### Fixes

- Fixed an issue in CotEditor 5.0.8 where the file path argument passed to CotEditor scripts is percent-encoded.


### Known Issue

- Some text is not localized yet in Dutch, Korean, and Polish.



5.0.8 (692)
--------------------------

### Improvements

- Add missing localization of Unicode block names.


### Fixes

- Fix an issue where the text fields in the syntax editor could restore the contents after the input under certain conditions.
- Fix a potential crash that rarely occurs when interacting with the Quick Action bar.



5.0.7 (690)
--------------------------

### New Features

- Add `title` and `timestamp` options to the AppleScript’s `write to console` command.


### Improvements

- Provide more Unicode information about the selected character in the document inspector.
- Prevent the console from hiding when the app goes into the background.
- Optimize the file browser’s performance when expanding a folder containing a large number of items.
- Improve the trimming of whitespaces in the extracted outline labels.
- Modify the syntax highlighting rule to extract strings in the form of “begin-end” string pairs, even if one of those is escaped.
- Adjust the editor’s initial scroll position.
- [trivial] Update the layout of the Donation settings pane.
- [trivial] Update the User Guide.


### Fixes

- Fix an issue that the shortcut key for cycling through windows was not functioning correctly for certain input modes.
- Fix an issue that the end point of a selection shifted after a hanging indent on a wrapped line when the line endings are CRLF and the selection is expanded using the `Shift`-`↑` or `Shift`-`↓` shortcuts.
- Fix an issue that the insertion point rarely jumped to the nearest outline item when the outline inspector is shown.



5.0.6 (688)
--------------------------

### New Features

- Display information about the selected image in the preview view for the file browser.
- Add the “Add period with double-space” option to the Mode setting options (deselected by default).
- Add the toolbar item for Writing Tools to the toolbar customization options (only for macOS 15.2 and later and when the Writing Tools feature is available).


### Improvements

- Allow insertion points only at the same number of wrapped lines by rectangular selection.
- Allow selections only at the same number of wrapped lines by selecting the column up/down.
- Update the document’s syntax based on the filename when renaming it in the file browser.
- Always open a file as a plain-text document if its file extension or filename is determined by syntaxes.
- Enhance the “Move Focus to Next/Previous Editor” commands to move the focus to the main editor if it’s outside the editors.
- Update the default keyboard shortcuts for split editor-related commands.
- Replace the “Open with External Editor” button with the “Show in Finder” button when the file selected in the file browser is alias.
- Display the icon preview for a symbolic link selected in the file browser instead of showing a dialog.
- Expand the draggable area in the Quick Action bar.
- Update the JavaScript syntax to include the .mjs file extension.
- [trivial] Enable the sudden termination feature provided by the macOS system.
- [trivial] Make the close window in the About window the standard size.
- [trivial] Update the User Guide.
- [dev] Update the build environment to Xcode 16.2 (macOS 15.2 SDK).


### Fixes

- Fix an issue that the application no longer automatically terminated when the app went to the background without open documents.
- Fix an issue that the file browser showed nothing for folders containing broken links.
- Fix an issue that the application became unresponsive when renaming a filename in the file browser that contained newline characters.
- Fix an issue that the printing area in the print preview was trimmed when line numbers were drawn.
- Fix an issue that the window height unexpectedly shrunk when opening a document with the vertical layout orientation from the file browser.
- Fix an issue in the `cot` command that the `--wait` option relaunched CotEditor when the app was quit instead of closing the document.
- Fix an issue in the `cot` command that the `--wait` option did not wait for the window to close if the application was not yet launched when running the command.
- Fix an issue that undetermined text conversions were ignored when submitting in some dialogs.
- [trivial] Fix the Help button in the Donation settings pane.



5.0.5 (686)
--------------------------

### Improvements

- [trivial] Omit commands in the Debug (ladybug) menu from the results of the Quick Action bar.


### Fixes

- Fix crashing when opening the Print dialog.



5.0.4 (684)
--------------------------

### Improvements

- Update the Swift syntax to add `@Bindable`, `@ViewLoading`, and `@WindowLoading` attributes.
- [trivial] Rename “Move Focus” commands.
- [trivial] Focus on the first input field when opening a dialog.


### Fixes

- Fix an issue in the file browser that the actions in the Add button were disabled when the focus is out of the browser.
- Fix an issue that the document window position was not saved in some cases.
- Fix insertion format editors’ behavior in the Snippet settings.
- [trivial] Fix links in the Licenses pane in the About window.



5.0.3 (682)
--------------------------

### Improvements

- Expand folder items by double-clicking a folder row in the file browser.
- Directly open .plist files from the file browser instead of previewing.
- Improve alias file handling in the file browser.


### Fixes

- Fix an issue that the application crashes when an editor is opened while the Font window appears.
- Fix an issue that the document window size was not properly saved.



5.0.2 (680)
--------------------------

### New Features

- Add Polish localization (Thanks to Rafał Kopicki!).


### Improvements

- Add .awk extension to file types treaded as CotEditor script.
- Adjust the layout of the file preview view.
- Update the Swift syntax to add `@Test` and `@Suite` attributes.


### Fixes

- Fix an issue that the file encoding menu disappeared from the status bar.
- Fix an issue that document windows were not properly initialized when the windows minimized on launch.
- Fix an issue in the file browser that duplicate folders were displayed after renaming a folder.
- Fix an issue in the file browser that some actions for the root folder were incorrectly disabled.
- Fix an issue in the Snippets settings pane that changes of insertion formats were not saved.
- Fix an issue that the initial visibility state of the navigation bar was reversed.
- [trivial] Fix an issue that the action name of the “Shift Left” action is not noted in the undo history.



5.0.1 (678)
--------------------------

### Improvements

- Add the “Open as Plain Text” button to the preview view for the file browser.
- Open a file selected in the file browser as plain text when the default app set in the Finder for it is CotEditor.
- Optimize the performance of the file browser.


### Fixes

- Fix an issue on macOS 14 that the app crashed when opening a folder containing archive files.
- Fix an issue that the file/folder in the file browser was not removed even when it was deleted in the actual file storage.
- Fix an issue that the indent style detection was not applied.
- Fix the display of the What’s New window in CJK localizations.
- [AppStore ver.] Fix an issue that the Donation settings pane displayed an unnecessary alert when the user cancels an action.



5.0.0 (674)
--------------------------

### Improvements

- Enable opening the Color Code window even without any documents.
- [rc][trivial] Adjust the window's appearance.
- [rc][trivial] Tweak localization.


### Fixes

- Fix an issue that the English labels in the issue report template were unnecessarily localized.
- [rc] Fix an issue that variables in the Snippet settings are not highlighted.
- [rc][trivial] Fix a service name.



5.0.0-rc (666)
--------------------------

### New Features

- Support Writing Tools with Apple Intelligence.


### Improvements

- [beta] Adjust the window's appearance.
- [beta] Show icon image for alias files selected in the file browser.
- [beta] Add the Czech, Dutch, French, and Portuguese localizations for strings newly added in CotEditor 5.0.0.


### Fixes

- [beta] Fix an issue that UNIX scripts failed to get the document object displayed in a window with the file browser.
- [beta.3] Fix an issue that the editor unwontedly selects the nearest outline item when the Outline inspector is shown.



5.0.0-beta.3 (664)
--------------------------

### New Features

- [beta] Preview non-plain-text files.
- [beta] Support Quick Look in the file browser.


### Improvements

- Update C++ syntax (Thanks to Léo Natan!).
- [beta] Add the Sidebar submenu to the View menu.
- [beta] Improve the VoiceOver support in the sidebar.
- [beta] Enable selecting multiple items in the file browser.
- [beta] Restore the filename to the original one when the filename edited in the file browser is invalid.
- [beta] Avoid opening with CotEditor itself when performing the “Open with External Editor” command in the file browser.
- [beta] Copy dropped files when pressing the Option key while dragging files to the file browser.
- [beta] Improve the file drop feedback animation of the file browser.
- [beta] Add the Simplified Chinese, Traditional Chinese, Italian, Korean, Spanish, and Turkish localizations for strings newly added in CotEditor 5.0.0.
- [beta][dev] Update the build environment to Xcode 16.0 RC.


### Fixes

- [beta] Fix an issue that dropping files to the editor inserted nothing.
- [beta.2] Address an issue on macOS 14 that folders in the file browser unwontedly closed when the user changed the folder structure.


### Known Issues

- Strings newly added are not yet localized in Czech, Dutch, French, and Portuguese.



5.0.0-beta.2 (663)
--------------------------

### Improvements

- [trivial] Better numbering when adding a new setting whose name is the same as an existing one.
- [beta] Add the Duplicate and Share actions to the context menu for the sidebar.
- [bata] Make items in the sidebar copyable.
- [beta] Restore the expansion state of folders in the sidebar from the last session.
- [beta] Improve hidden file handling in the sidebar.
- [beta] Improve alias file handling in the sidebar.
- [beta] Enable opening directories from the `cot` command.
- [beta] Change the subtitle of document windows with the sidebar from the relative file path to the filename.
- [beta][trivial] Adjust layout of the About and What's New panels.


### Fixes

- [beta] Fix an issue that the editor unwontedly selects the nearest outline item when the Outline inspector is shown.
- [beta] Fix an issue that the window subtitle did not update when the document was renamed.
- [beta] Address an issue on macOS 14 that the folder tree unwontedly closed when the user changed the folder structure.



5.0.0-beta (661)
--------------------------

### New Features

- Support __macOS 15 Sequoia__.
- Folder Navigation: Open folders in CotEditor and browse their contents from the new sidebar to switch documents.
- [AppStore ver.] Now, the user can donate to the CotEditor project via in-app purchase in the new Donate settings pane.
- Add new “Select Enclosing Symbols” and “Split Selection by Lines” commands to the Edit > Select menu.
- Add new “Show in Finder” command to the File menu.
- Add new “Create Document in CotEditor” shortcut action.
- Add the “Highlight” color to the CotEditor theme format.
- Support the alpha channel for the current line in theme settings.
- Add Korean localization (Thanks to Minseok Choe!).
- Add Assembly syntax.
- Add new “Resinifictrix (Dark)” theme.


### Improvements

- Change the system requirement to __macOS 14 Sonoma and later__.
- Add “Select Column Up/Down“ commands to the Edit > Select menu.
- Change the unit of character ranges handled in CotEditor Scripting for AppleScript from UTF-16 based to the Unicode grapheme cluster-based (This is to follow the specification change in AppleScript 2.0 introduced in Mac OS X 10.5).
- Improve VoiceOver support in the Quick Action bar.
- Update all the bundled themes to have the custom highlight color and a 70% opacity in the current line highlight.
- Improve the performance of counting values in the editor for the status bar and the document inspector to avoid flicking of the display.
- Set the editor's kerning to zero when a monospaced font is set via the Font panel.
- Update the `cot` command to ignore piped text if a file to open is specified.
- Rename the “New CotEditor Document with Selection” service with “New CotEditor Window Containing Selection.”
- Ignore empty outline items.
- Avoid the theme loading error when a value is missing.
- Make more table columns sortable.
- Update the Swift syntax.
- Improve the User Guide contents.
- Remove Solarized themes from the bundle.
- [trivial] Organize the structure of the Edit menu.
- [trivial] Suppress display of the “Extracting” message on the navigation bar in instantaneous parsing.
- [trivial] Make names of code contributors in the About window selectable.
- [dev] Update the build environment to Xcode 16 (Swift 6, macOS 15 SDK).
- [dev] Migrate all unit tests to Swift Testing.
- [dev] Migrate the navigation bar and the Snippets settings view to SwiftUI.
- [dev] Update Yams from 5.1.2 to 5.1.3.


### Fixes

- Fix an issue that the rectangular selection cannot stop the selection just until the second line from the end.


### TODO

- Improve Assembly syntax.
- Localize strings added.



4.8.7 (657)
--------------------------

### Improvements

- Change to disable the smart quotes option in the Mode settings by default.
- Draw invisible operators (U+2061, U+2062, U+2063, and U+2064) as invisible control symbols.
- Update the Lisp, Lua, Scheme, and Tcl syntaxes to update interpreters (thanks to Renfei!).
- [non-AppStore ver.] Update Sparkle from 2.6.3 to 2.6.4.


### Fixes

- Fix an issue that a document kept in the Dock was not brought to the front on the reopen event even though no documents were displayed.
- Fix an issue that the line number view went under the toolbar when the text orientation was vertical and the navigation bar was hidden.
- Fix the view layout in the Quick Action bar.
- Fix a potential memory leak.



4.8.6 (655)
--------------------------

### Implements

- Update the Markdown syntax to fix highlighting strikethrough.
- Disable color wells in the theme editor when they use the system color.
- Improve the User Guide contents.
- [non-AppStore ver.] Update Sparkle from 2.6.2 to 2.6.3.


### Fixes

- Fix an issue that a saved document could not revert to the horizontal text orientation when it was saved once as a vertical text document.
- Fix a trivial memory leak in the line ending menu (thanks to Yoshimasa Niwa).



4.8.5 (653)
--------------------------

### New Features

- Add jq Syntax.


### Improvements

- Improve the file path display in the document inspector.


### Fixes

- Fix an issue that the application crashed by opening the Appearance settings pane when the font the user set did not exist.
- Fix an issue in the syntax editor that the Values pane was missing in the highlighting list in the sidebar.
- Fix an issue in the Save dialog that the file extension disappeared when the user selected the Hide Extension option.
- Fix an issue that the font fields in the Appearance settings pane could unnecessarily shrunk with specific fonts.



4.8.4 (651)
--------------------------

### Improvements

- Revert the “Do Nothing” option, which was once deprecated on CotEditor 4.6.0, for the “When nothing else is open” setting.
- Enable toolbar/menu items for the document editor even when the focus is on the inspector.
- Display a warning on setting renaming if the name contains “:”.
- [dev] Update the build environment to Xcode 15.4.


### Fixes

- Fix an issue on CotEditor 4.8.3 that The Open dialog always shows up on launch despite the setting when the “Reopen windows from last session” option is disabled.
- Fix an issue on the version browsing that document windows could become occasionally transparent.
- Fix a typo in the Czech localization.



4.8.3 (649)
--------------------------

### New Features

- Add the “Show in Finder” button next to the file path in the document inspector.


### Improvements

- Display the current editor mode in the document inspector.
- Use more appropriate system color for the selection background when dark mode or not differs between the editor and theme.
- Improve VoiceOver support.
- Deprecate exact recalculation of insertion points when documents are updated by external processes to improve application stability.
- Improve stability of application launch behavior.
- Update the Markdown syntax to distinguish strong emphases (`strong`) from normal emphases (`em`).
- [non-AppStore ver.] Update Sparkle from 2.6.0 to 2.6.2 (security update).


### Fixes

- Fix an issue that the application could not respond to by updating a relatively large document from external processes.
- Fix an issue that the application unwontedly copied the bundled theme setting files to the user domain.
- Fix an issue that the Share command was not available in the theme setting list.
- Fix the layout of the Go To Line dialog.
- Fix an incorrect label in the theme editor in the Appearance settings.



4.8.2 (647)
--------------------------

### Improvements

- Disable smart dash for the General mode by default.
- Update the JavaScript, Swift, and TOML syntaxes.


### Fixes

- Fix an issue on CotEditor 4.8.1 that opening some kinds of documents took a long time.
- Fix an issue on CotEditor 4.8.0 that the editor displayed nothing when the mode setting is empty.
- Fix an issue on CotEditor 4.8.0 that custom syntaxes could be ignored when it contains ill-formed file mapping definitions.
- Fix syntax highlighting for simple words.



4.8.1 (644)
--------------------------

### Improvements

- Add context menus for text size change to the tables in the outline inspector and find the result view.
- Improve the algorithm to parse syntax highlighting with simple words.
- Improve error message when failing to load setting files.
- Improve general stability.


### Fixes

- Address an issue on CotEditor 4.8.0 that the application could crash while updating the editor counts.
- Fix an issue on CotEditor 4.8.0 that custom syntaxes could be empty when it contains ill-formed definitions.
- Fix an issue on CotEditor 4.8.0 that the editor's kerning did not set to zero despite the font type being monospaced.
- Fix an issue on CotEditor 4.8.0 that some steppers in the Settings window were placed on the opposite side.
- Fix an issue that the application crashed when the sort key in the Sort by Pattern contains only whitespace.
- Fix an issue that the current line highlight did not appear when the insertion point was located at the last empty line.
- Fix an issue that the same instance highlight remains under specific conditions.



4.8.0 (642)
--------------------------

### Fixes

- [rc][trivial] Fix Dutch localization.



4.8.0-rc (639)
--------------------------

### New Features

- Add Dutch localization (thanks to Yasin Gunaydin!).


### Improvements

- Change the line count behavior to ignore the new line character at the end of the last line.
- Improve selected line number emphasis in the line number view by the vertical text orientation.
- Change the filter field for the outline inspector to apply the selection of the filter history immediately.
- Remove wrapped line marks in the line number view.
- Update the Makefile syntax to add “GNUmakefile” to the filename mapping.
- [trivial] Remove the dialog urging to restart the application by changing the “Reopen windows from last session” option in the General settings pane.
- [dev] Update Yams from 5.1.0 to 5.1.2.
- [beta][trivial] Fix the text size of the syntax editor’s sidebar.


### Fixes

- Fix an issue on the filter field for the outline inspector that the filter history was initially empty.
- [beta] Fix an issue in the syntax editor that the latter part of regular expression patterns can be invisible when they have regular expression syntax errors.



4.8.0-beta.3 (637)
--------------------------

### Improvements

- Renew the “About CotEditor” window.
- [non-AppStore ver.] Update Sparkle from 2.5.2 to 2.6.0.
- [dev] Update Yams from 5.0.6 to 5.1.0.
- [dev] Migrate the status bar to SwiftUI.
- [beta] Restore the last syntax editor size within a session.


### Fixes

- [beta] Fix a memory leak.
- [beta] Fix an issue on macOS 14 that multiple cursors in editors were not drawn when the editor becomes active again.
- [beta] Add missing localization.



4.8.0-beta.2 (635)
--------------------------

### Fixes

- [beta] Fix an issue that the “Suggest completions while typing” option in the Mode settings was wrongly stored.



4.8.0-beta (633)
--------------------------

### New Features

- Add the Mode feature that enables altering the editor’s behavior depending on the document’s syntax (Go Settings > Mode settings pane to set).
- Add the Restore Defaults button to the File Drop settings.


### Improvements

- Improve the look and feel of the syntax editor.
- Make the encoding priority view undoable.
- Disable the pane transition animation in the Settings window when the user sets to reduce motion in the system Accessibility settings.
- Deprecate “Append a space to comment delimiter” option.
- [trivial] Enable delete selected separators in the encoding priority view with the Delete key.
- [trivial] Avoid users using reserved syntax names.
- [dev] Migrate the settings window and syntax editor to SwiftUI.
- [dev] Migrate all localizable strings to String Catalog.
- [dev] Update the build environment to Xcode 15.3 (Swift 5.10).


### Fixes

- Fix an issue that the application crashed when trying to share a custom syntax.
- Fix an issue on macOS 14 that multiple cursors in editors remained when they are inactive.
- Fix missing localizations.


### Known Issues

- Some new strings in the syntax editor and Mode settings are not localized yet in Czech.



4.7.4 (630)
--------------------------

### New Features

- Support the alpha channel in theme settings (Custom themes using alpha channel are not compatible with CotEditor prior to version 4.7.4).
- Make sections in the document inspector collapsible.
- Add “Hexadecimal with Alpha” format to the Color Code window.
- Add Czech localization (Thanks to Martin Růžička!).


### Improvements

- Tweak the background color of the “Anura (Dark)” theme.
- [dev] Migrate all the inspector panes to SwiftUI.


### Fixes

- Fix an issue on macOS 13 that the stepper in the custom tab width view worked only once.
- Fix an issue that the character code point displayed in the document inspector could be broken when the application is localized.
- Fix an issue that the custom font size for the outline inspector was not fully applied.
- Fix an issue that the menu of the Syntax toolbar item could also check the previous one.
- Fix an issue that a part of the Portuguese localization was not applied.
- Fix Italian localization (Thanks to Roccobot and DAnn2012!).



4.7.3 (627)
--------------------------

### Improvements

- When the file encoding is incompatible with the document contents, display a notification instead of silently overwriting the document file with lossy data in autosaving until the user explicitly allows it.
- Suppress displaying the dialog for saving in an incompatible encoding when the user once allowed it.
- Update the C syntax to improve highlighting numbers.
-  Deprecate the future to interpret `Shift_JIS` as Shift JIS or Shift JIS X0213 according to the user's priority setting when referring to encoding declarations in documents in encoding detection.
- Improve stability.
- [trivial] Improve alert messages for incompatible text encodings.


### Fixes

- Fix an issue that the application crashed when editing a specific pattern of color code.
- Fix an issue that the outline inspector was empty and not updated under certain circumstances.
- Fix an issue that the encoding reinterpretation option dialog is not displayed when the user changes a document encoding to UTF-8.
- Fix an issue that the saved user syntax definition file was not deleted when a customized syntax was restored to the default.
- Fix an issue that the initial window size on the first launch was too small.



4.7.2 (625)
--------------------------

### Improvements

- Improve stability.
- [trivial] Deprecate the feature for theme/syntax settings to delete a setting by swiping on the setting name in Settings.
- [non-AppStore ver.] Update Sparkle from 2.5.1 to 2.5.2.


### Fixes

- Fix an issue that the application crashed when trying to convert the encoding of an unsaved document to one incompatible with the contents.
- Fix an issue that the application could not open a document containing a specific pattern of letters.
- Fix an issue that the validation error message in the syntax editor did not change even when errors exist.
- Fix an issue that the incompatible characters list did not update under the specific condition.
- Fix a possible crash when opening a corrupt file.
- Fix a possible crash when moving the cursor in the editor.



4.7.1 (623)
--------------------------

### New Features

- Add “Join Lines” command to the Text menu.


### Fixes

- Fix an issue on CotEditor 4.7.0 that documents did not update when the file was modified by a command-line process.
- Fix an issue on CotEditor 4.7.0 that the last letter of some script names with a period could be wrongly interpreted as shortcut keys.
- Fix an issue on CotEditor 4.7.0 that some kinds of actions, such as scripts, could not performed via the Quick Action bar.
- Fix an issue on CotEditor 4.7.0 that the Quick Actions bar dropped to draw the Shift key in some shortcuts.



4.7.0 (621)
--------------------------

### Improvements

- [dev] Update the build environment to Xcode 15.1.
- [rc.2] Remove hidden actions from Quick Action candidates.
- [rc.2] Update the User Guide.



4.7.0-rc.2 (617)
--------------------------

### New Features

- Add `--syntax` (`-s`) option to the `cot` command-line tool to set desired syntax to the documents just opened.


### Improvements

- [trivial] Add shortcut symbols for special keys not on common keyboards.
- [rc] Display the Globe symbol instead of “fn” for shortcuts in the Quick Action bar if the user keyboard is supposed to have the Globe key (thanks to Katsumi Kishikawa!).



4.7.0-rc (615)
--------------------------

### Improvements

- Enable the “Input Backslash” and “Input Yen Mark” menu commands in all text fields in the application.
- [trivial] Add a stepper to the custom tab width sheet.
- [beta] Use the same shortcut symbols as the menu display in the Quick Action bar.
- [beta] Adjust the layout of the Quick Action bar.
- [beta.2] Update some localized text.


### Fixes

- Fix an issue that the “unescape replacement string” option could not unescape consecutive backslashes correctly.
- [beta] Fix an issue that some active actions were not listed in the Quick Action bar.
- [beta] Fix an issue that keyboard shortcuts that include the Globe/fn key were not displayed in the Quick Action view.



4.7.0-beta.2 (613)
--------------------------

### Improvements

- Optimize the performance of the normalization of inconsistent line endings.
- Improve stability.
- [trivial] Increase the default font size and line height.
- [beta] Add device name to quick actions related to Continuity Camera.
- [beta] Localize strings added on CotEditor 4.7.0.


### Fixes

- [beta] Fix an issue that disabled menu items were listed as the quick action candidates.
- [beta] Fix an issue that some actions were not performed properly by the Quick Action.



4.7.0-beta (611)
--------------------------

### New Features

- Add Quick Action bar which can launch by the Command-K keys.
- Insert scanned text in a photo taken by iPhone or iPad.


### Fixes

- Fix an issue that the Forward Delete key could not be correctly assigned as a custom shortcut key.


### TODO

- Some text are not localized yet.



4.6.5 (601)
--------------------------

### Improvements

- Optimize the performance of the incompatible character scan.
- [trivial] Add help tags to font fields in the Appearance settings pane.
- [dev] Migrate the custom sort pattern view to SwiftUI.


### Fixes

- Fix an issue that changes in the multiple replacement definition editor did not save.
- Fix an issue that the application could hang when opening a large document without line breaks.
- Fix an issue that a label was not localized.



4.6.4 (599)
--------------------------

### Improvements

- [trivial] Dim the switcher buttons in the inspector when the window is inactive.
- [trivial] Improve the style of the pop-up buttons in the print panel.
- [trivial] Adjust the layout of the regular expression syntax reference.


### Fixes

- Fix an issue that the initial width of the line number view did not grow although the document is large.



4.6.3 (596)
--------------------------

### Improvements

- Set the text kerning in the editor to zero if the font is monospaced.
- Improve localization.
- [trivial] Update the label and help tag for the Line Wrapping toolbar item.
- [non-AppStore ver.] Update Sparkle from 2.5.0 to 2.5.1.


### Fixes

- Fix an issue that the checkbox to change the background color for the current line in the Window settings did not work.
- Fix an issue that a label was not localized.
- [trivial] Fix unwanted line breaks in the character inspector.



4.6.2 (594)
--------------------------

### Improvements

- Tweak German and Japanese localization.


### Fixes

- Fix an issue that the application crashed when performing the Find All command with a specific find string.
- Fix an issue that the find result view occasionally failed to select the match in the editor by clicking a row.
- Fix an issue that the initial find window height was unwantedly expanded when the find result view had appeared in the last session.
- Fix an issue that the lines copied from the find result table could be truncated.
- Fix an issue that the Settings window disappeared when the application is inactive.
- Fix an issue that the editor did not remember the scroll position when relaunching the application.
- [trivial] Fix an issue that unwanted debug logs appeared in the Console.



4.6.1 (591)
--------------------------

### Fixes

- Fix an issue that the result of Find All did not update.
- Fix an issue that the change of the option “When nothing else is open” in the General settings was not applied.
- Fix a typo in German.
- [non-AppStore ver.] Fix the layout of the General settings.



4.6.0 (589)
--------------------------

### Improvements

- Update the Swift syntax to add keywords for Swift 5.9.
- [beta] Update the User Guide.



4.6.0-rc (587)
--------------------------

### New Features

- Copy the matched lines by selecting rows in the find result view and performing the Copy command.


### Improvements

- Improve the behavior of the find result table.
- Deprecate the option to do nothing when no document is opened on startup.
- Deprecate the option to swap `¥` and `\` keys.
- Deprecate the option to comment always from the line head (This behavior is now always enabled).
- Update the Unicode block name list for the character inspector to Unicode 15.1.0.
- [non-AppStore ver.] Update Sparkle from 2.4.2 to 2.5.0.
- [beta] Reorganize the Settings window.
- [beta] Adjust the position of the history buttons in the find panel.
- [beta] Update the User Guide.
- [beta] Update localizations.
- [beta][dev] Update the build environment to Xcode 15.


### Fixes

- Fix an issue that the Settings window was not listed in the Window menu.
- [beta] Fix an issue that the visibility of the inspector was not saved.
- [beta] Fix an issue that the font preference update was not applied immediately to opened documents.
- [beta] Fix an issue that themes did not switch by the appearance change.



4.6.0-beta.3 (585)
--------------------------

### Improvements

- Remove the Print settings in the Settings window (Instead, set print settings directly in the Print dialog).
- [beta] Adjust layout in the Settings window, Print dialog, and syntax editor.
- [beta] Update the User Guide.
- [beta] Port changes in CotEditor 4.5.9.


### Fixes

- [beta] Fix the location to display popovers.



4.6.0-beta.2 (583)
--------------------------

### Improvements

- [beta] Change the font to prefer for the editor to select from the standard, monospaced, and automatic.



4.6.0-beta (581)
--------------------------

### New Features

- Support __macOS 14 Sonoma__.
- Add the “Kind” option to syntax definitions to set the syntax is for “general” or “code.”
- Add feature to set the editor font depending of the syntax kind.
- Add the monospaced font setting to the Appearance settings pane.
- Add feature to switch the monospaced/proportional font to the Fonts toolbar item.
- Add option to disable the inconsistent line endings dialog entirely (not recommended).
- Add Spanish localization (thanks to Agustin Borrego!).


### Improvements

- Change the system requirement to __macOS 13 Ventura and later__.
- Update the behavior and look of the inspector pane.
- Add “Use system color” option to the cursor color in the theme setting view.
- Update the character inspector to add labels for each item and show the Unicode version.
- Make sure to perform the automatic whitespace trimming every time before explicit saving by the user.
- Migrate the sharing interface to the modern version.
- Reorganize the Settings window.
- Add a font size field to the Print dialog.
- Deprecate the print font option in the Print settings.
- Deprecate the cursor type option.
- Deprecate the Color Code toolbar button.
- [trivial] Migrate the Opacity toolbar item to popover in macOS 14.
- [trivial] Disable the zoom button in the find & replace windows.
- [trivial] Disable the contextual menu for shortcut fields.
- [trivial] Reduce the maximum number of editors to split into.
- [trivial] Change the behavior of the duplication command for syntax definitions to just create a duplicated syntax instead of opening the syntax editor dialog.
- [trivial] Improve the behavior when selecting a row in the find result table in the Find window.
- [trivial] Rename “syntax style” with just “syntax.”
- [dev] Update the build environment to Xcode 15 Beta 8 (Swift 5.9).


### Fixes

- Fix an issue that the Share button in the Touch Bar did not work when the document was replaced with the initial empty document.


### Others

- The toolbar customization will be reset at the first launch of CotEditor 4.6.0.



4.5.9 (575)
--------------------------

### Fixes

- Fix an issue that documents could not be saved with an unknown filename extension.
- Fix an issue that the Share button in the Touch Bar did not work when the document was replaced with the initial empty document.



4.5.8 (574)
--------------------------

### Improvements

- Disable the beep sound at the end of successful replacement.


### Fixes

- Fix an issue that the rectangular selection could not add an insertion point at the empty last line.
- Fix an issue that the line was not highlighted when one of multiple insertion points locates at the empty last line.
- Fix an issue that the current line highlight did not update when some editor setting was changed.
- Workaround an issue the toggle inspector command is disabled in macOS 14.



4.5.7 (573)
--------------------------

### Improvements

- Improve the stability of document saving and deletion.
- [non-AppStore ver.] Update Sparkle from 2.4.1 to 2.4.2.
- [dev] Update Yams from 5.0.5 to 5.0.6.


### Fixes

- Fix an issue that the Script menu in the contextual menu was unwontedly labeled “NSMenuItem.”



4.5.6 (571)
--------------------------

### Improvements

- Enable changing text size in Console.
- Rename “Protocol Buffer” style with “Protocol Buffers.”


### Fixes

- Fix an issue that the script console just displayed “CotEditor.ScriptError error 0.” instead of the actual message of the standard error.
- Fix an issue that the Scripts menu listed the files without extension as scripts.
- Fix an issue that the size of line numbers did not update even when the editor’s font size was changed.



4.5.5 (569)
--------------------------

### New Features

- Add Mojo syntax style.


### Fixes

- Workaround an issue that “Keep on Top” feature blocks all windows from coming back to the foreground in the Stage Manager mode.
- Fix an issue that invalid style names could be registered.
- Fix an issue in the Key Binding settings that the documents currently opened were wrongly listed in the Window menu.
- Fix an issue that the context menu in the editor didn't contain the script menu when the root scripts folder has only folders.
- Fix missing localization.



4.5.4 (566)
--------------------------

### Improvements

- Add “Keep on Top” toolbar item.
- Restore the “Keep on Top” state of windows from the last session.


### Fixes

- Fix an issue in CotEditor 4.5.3 that some menu command shortcuts could not be customized.



4.5.3 (564)
--------------------------

### New Features

- Add “Keep on Top” command in the Window menu.


### Improvements

- Remove the Open command in the Dock menu.
- Enable the ToC button in Help Viewer.
- Update Swift syntax style to fix highlighting with `/` characters.
- [non-AppStore ver.] Update Sparkle from 2.4.0 to 2.4.1.


### Fixes

- Fix an issue that the application crashed by typing the ¨ key with a Norwegian keyboard.
- Fix an issue that menu command shortcuts could be unwontedly localized according to the user's keyboard layout.
- Fix an issue that the editor font did not apply to documents created via Services.
- Fix an issue that the application could crash by opening the About window in some specific conditions.



4.5.2 (562)
--------------------------

### New Features

- Add BBCode syntax style.


### Improvements

- Update Swift syntax style to add some keywords.
- [non-AppStore ver.] Update Sparkle from 2.3.2 to 2.4.0.
- [dev] Update the build environment to Xcode 14.3 (Swift 5.8).


### Fixes

- Workaround an issue on macOS 12 that the application uses 100% CPU after searching files in the Open dialog.
- Fix typos in German and Italian localizations (thanks to Jan Richter and DAnn2012!).



4.5.1 (560)
--------------------------

### Improvements

- Scroll the editor to make the remaining cursor visible when canceling the multi-cursor editing mode.


### Fixes

- Fix the application could crash when the Invisibles toolbar item is displayed.
- [trivial] Fix the shortcut key display for the mic key in the Key Bindings pane.



4.5.0 (558)
--------------------------

- No change.



4.5.0-rc (557)
--------------------------

### Improvements

- Change counting characters/lines/words to count all elements in multiple selections.
- Change the threshold to trigger the automatic completion to 3 letters to optimize calculation time by large documents.
- Allow `_` as a character for completion candidates.
- Synchronize the visibility of all navigation/status bars in the application.


### Fixes

- Fix an issue that the application did not terminate when no documents exist and the application goes background.
- Fix an issue on macOS 12 that the buttons at the bottom were not aligned.



4.5.0-beta.2 (555)
--------------------------

### New Features

- Add a new scope “syntax style” to the snippet feature to perform snippets only in a specific syntax style.
- Add a new variable “selection” to the snippet feature to place the currently selected text to the inserted text.


### Fixes

- Fix an issue in the search window that an error dialog for invalid regular expression appeared even on incremental search.
- [beta] Fix an issue that the snippet setting was occasionally not saved.



4.5.0-beta (553)
--------------------------

### New Features

- Renew the snippets feature to enable naming it, changing the order, and performing from the menu.
- Add the Insert Snippet submenu to the Text menu.
- Enable the character inspector to inspect more information about each Unicode scalar that makes up a character.


### Improvements

- Reconstruct the Snippets (ex. File Drop) and Key Bindings panes in the Settings window.
- Allow single function keystroke for a keyboard shortcut.
- Optimize the performance of text editing while URL linking is enabled.
- Update item order of the Edit menu.
- Make filter highlights of the outline list more legible in the Dark Mode.
- Update Swift syntax style to add keywords for Swift 5.8.
- Deprecate the Insert Encoding Name command (use AppleScript instead).
- Update the User Guide.
- [non-AppStore ver.] Update Sparkle from 2.3.1 to 2.3.2.
- [dev] Update Yams from 5.0.4 to 5.0.5.


### Fixes

- Fix an issue that the Replace button in the Find window did not select the next match.
- Fix an issue that all URL links were removed when an external process updated the document.
- Fix the redo action label for the line endings conversion and file encoding change.



4.4.5 (550)
--------------------------

### New Features

- Add “last modified date” option to the print header/footer options.
- Add “Ignore” option to the inconsistent line endings alert.


### Improvements

- [dev] Update Yams from 5.0.3 to 5.0.4.


### Fixes

- Fix an issue that the print Header/Footer alignment options did not match the selected settings.
- Fix an issue that some shortcut keys could be used for menu key binding customization without warning even when they are used for existing commands.
- Fix missing localization in the Find window.
- Remove outdated descriptions in the Key Bindings pane.



4.4.4 (548)
--------------------------

### Improvements

- Optimize the performance of the Find/Replace All command.
- Add visual feedback that the search reached the end.
- Enable walking through all the controls in the Find window by the Tab key.
- Update C++ syntax style to fix attributes highlight (thanks to Luke McKenzie!).
- Deprecate the Find Selected Text command.
- [trivial] Reset custom shortcuts for the find commands.
- [non-AppStore ver.] Update Sparkle from 2.3.0 to 2.3.1.


### Fixes

- Fix an issue that found string in the editor was occasionally not focused.
- Fix an issue that multiple replacements were not performed if the document is empty.
- Fix an issue that the Find window expanded unnecessarily in some specific conditions.
- Fix a label in the Advanced Find Options view.



4.4.3 (546)
--------------------------

### Improvements

- Optimize performance of find/replace with large documents.
- Display the concrete progress of the find/replace task in the progress dialog.
- Draw link underlines on the left side by the vertical text orientation.
- Update the Unicode block name list for the character inspector from Unicode 14.0.0 to Unicode 15.0.0.
- Deprecate the option to keep the progress dialog for find/replacement after finishing the task.
- Deprecate the option not to select the next match after the replacement when clicking the Replace button in the Find window.
- [trivial] Make the target document the key window when selecting a matched line in the find result view.
- [trivial] Tweak the style of headings in menus.
- [trivial] Tweak the setting summary display in the Print dialog.
- [dev] Migrate the most of sheets and popovers to SwiftUI.


### Fixes

- Fix an issue on macOS 13 the total page did not update when changing the print scope option to “Selection in CotEditor” in the Print dialog.
- Fix an issue that timestamps in the Console window do not reflect the local time zone.
- Fix an issue that the right-to-left writing direction option for new documents was not applied.
- Fix an issue that the regular expression pattern was wrongly highlighted in a specific condition.
- Fix an issue that the regular expression find/replace was not performed if the document is empty.
- Fix an issue that the advanced options view in the find panel could display multiple times when clicking the button repeatedly.
- Fix the drawing of the editor opacity toolbar item when collapsed.



4.4.2 (544)
--------------------------

### Improvements

- Update Ruby syntax style (thanks to kojix2!).


### Fixes

- Fix an issue on macOS 13 that the table in the Multiple Replace dialog was corrupted when switching the set.
- Fix an issue that a filename extension was appended to the file by saving even when the syntax style has no extensions.
- Fix an issue that the line number view did occasionally not widen even when the number exceeds 4 digits.
- Fix an issue that an unwanted extra blank document was created when creating a new document with the selection by Services under specific conditions.
- Fix an issue that the scripting result could be corrupted under some specific conditions.



4.4.1 (542)
--------------------------

### Improvements

- Rename the Highlight command to Highlight All.
- Tweak CotEditor's setting view in the Print dialog.
- Update Markdown syntax style to highlight code blocks with indentation (Thanks to Rafael Viotti!).
- [trivial] Improve the text selection behavior with key bindings.
- [trivial] Disable the Select All command when no documents are available.


### Fixes

- Fix an issue on macOS 13 that the Find All button in the find panel was not localized.
- Fix an issue on CotEditor 4.4.0 that `contents of selection` of a document object returned its entire contents.
- Fix an issue that the application could hang up when the insertion point moved over invisible control characters by the Control-Shift-arrow keys.
- Fix an issue that the last of multiple insertion points locates at the end of the document was not drawn.
- Fix an issue that the insertion point immediately exited automatically closed quote marks when the smart quote feature is enabled.
- Fix an issue that the initial window height could differ from the user-specified setting.



4.4.0 (540)
--------------------------

- No change.



4.4.0-rc (539)
--------------------------

### Improvements

- Improve the Find All button only on macOS 13 Ventura (and later) to enable performing additional commands.
- [non-AppStore ver.] Update Sparkle from 2.2.2 to 2.3.0.
- [trivial] Optimize the script menu update.
- [dev] Update the build environment to Xcode 14.1.
- [dev] Migrate helpindex to cshelpindex.


### Fixes

- [beta] Fix an issue on macOS 13 that some icons were drawn wrongly.



4.4.0-beta.4 (537)
--------------------------

### New Features

- Add syntax style for DOT (Thanks to usr-sse2!).


### Improvements

- [dev] Update the build environment to Xcode 14.1 beta 3.


### Fixes

- Port fixes in CotEditor 4.3.6.
- Fix an issue that the empty draft documents that were silently discarded remained in the Open Recents menu.
- [trivial] Fix some typos.



4.4.0-beta.3 (535)
--------------------------

### Improvements

- Add the history menu to the regular expression patterns in the pattern sort dialog.
- Improve stability.
- [trivial] Visually adjust the filter field in the outline inspector.
- [dev] Update the build environment to Xcode 14.1 beta 2.



4.4.0-beta.2 (533)
--------------------------

### Improvements

- [dev] Update the build environment to Xcode 14.1 beta.


### Fixes

- Port fixes in CotEditor 4.3.5.
- [trivial] Fix some typos.



4.4.0-beta (531)
--------------------------

### New Features

- Add Advanced Character Count feature to the Text menu.
- Dynamically prioritize the scripts in the subfolder whose name is the same as the frontmost document's syntax style when the same keyboard shortcut is determined in multiple CotEditor scripts.
- Add URL Encode/Decode commands to the Text > Transformations submenu.
- Display a dot in the window tab if the document has unsaved changes.
- Add the option to draw the separator line between the line number view and the editor.
- Add syntax style for TypeScript.


### Improvements

- Support __macOS 13 Ventura__.
- Change the system requirement to __macOS 12 Monterey and later__.
- Store the state of the “Don’t ask again for this document” option for the inconsistent line endings alert and respect it for future open.
    - [for advanced users] Now you can also disable the feature entirely within the application by running the following command in Terminal: `defaults write com.coteditor.CotEditor suppressesInconsistentLineEndingAlert -bool YES`, though it is not recommended.
- Deprecate the `length` property in AppleScript (Use `number of characters of contents` instead).
- Support the split cursor for bidirectional languages in multi-cursor editing.
- Update the CotEditor's setting view in the Print dialog.
- Change the location and column count to start with zero.
- Display the error message in the pattern sort dialog if the regular expression pattern is invalid.
- Improve the algorithm to parse numbers in the Sort by Pattern command.
- Improve the algorithm of uncommenting.
- Improve the algorithm of encoding detection.
- Improve VoiceOver support.
- Deprecate the “Ignore line endings when counting characters” option.
- Deprecate the option to hide file size in the status bar.
- Remove the text length display in the document inspector.
- [trivial] Adjust ticks in the line number view for vertical orientation.
- [trivial] Save documents asynchronously.
- [trivial] Organize the editor's contextual menu.
- [trivial] Improve the basic regular expression syntax reference.
- [trivial] Improve the status bar display.
- [dev] Update the build environment to Xcode 14.0 beta 6.



4.3.6 (530)
--------------------------

### Fixes

- Fix an issue on CotEditor 4.3.5 that the option “Give execute permission” in the Save dialog was occasionally ignored.
- Fix a typo in PHP syntax style (Thanks to DAnn2012!).



4.3.5 (529)
--------------------------

### Improvements

- [non-AppStore ver.] Update Sparkle from 2.2.1 to 2.2.2.


### Fixes

- Fix an issue that memory could leak when the opacity toolbar item is used.
- Fix an issue that the option “Give execute permission” in the Save dialog was applied to the document even when the save operation was canceled.
- Address an issue since macOS 12.4 that the buttons in the Save dialog became occasionally unresponsive when the application is running in some specific Japanese environment.
- Fix an issue that memory could leak when the opacity toolbar item is used.
- Fix an issue that the column of the outline pane was narrower than the list width.
- Fix an issue that the width of the line number view was not updated when the content was changed on disk.
- Fix some typos.
- [non-AppStore ver.] Fix an issue that a message about the software update in the General pane was hidden.



4.3.4 (527)
--------------------------

### Fixes

- Fix an issue on CotEditor 4.3.3 that the window size was not inherited from the last document.



4.3.3 (525)
--------------------------

### Fixes

- Fix an issue that the application could hang up when an opened document shared in iCloud Drive was modified in another machine.
- Fix an issue that document windows sometimes did not shift the initial position from the last window.
- Fix an issue that the scrollable area of the editor in vertical layout orientation could be clipped wrongly when scaled.
- Fix an issue that some text was not localized.



4.3.2 (522)
--------------------------

### Improvements

- [non-AppStore ver.] Update Sparkle to 2.2.1.


### Fixes

- Fix an issue that the tab width setting was not respected when printing.
- Fix an issue that the length of invisible tab characters was drawn wrongly in the right-to-left writing direction.



4.3.1 (519)
--------------------------

### New Features

- Add new Shuffle command to the Text > Lines submenu.


### Improvements

- Optimize the performance for editor splitting.
- Avoid sluggishness by incremental search in large documents.
- Optimize the performance of highlighting selected text instances.
- Remove the limitation to highlight a large number of instances of the selected text.
- Scroll the editor by the Move Line Up/Down commands so that the moved lines are visible.
- Change the behavior of the metacharacter `\v` in the regular expression for text search to confirm with the current ICU specification.
- Update Swift syntax style to add keywords.
- [trivial] Update French localization.


### Fixes

- Fix an issue that memory rarely leaked on closing documents.



4.3.0 (517)
--------------------------

### Improvements

- Avoid re-parsing syntax on printing.
- Update the style of the search progress dialog.
- [trivial] Suppress the inconsistent line ending alert in the Versions browsing.
- [beta] Add the option to disable incremental search.
- [beta] Optimize the performance of the incremental search.



4.3.0-rc (515)
--------------------------

### Improvements

- [beta] Suppress the “not found” beep sound on incremental search.
- [beta] Update Swift syntax style to add `swift` interpreter.
- [beta][trivial] Change the threshold to display a large document alert.
- [beta][trivial] Tweak parsing syntax highlight.


### Fixes

- Fix an issue that the application could become unresponsive when trying to show the file mapping conflicts.



4.3.0-beta (513)
--------------------------

### New Features

- Incremental search in the Find window.


### Improvements

- Drastically improved the performance of syntax highlighting on large documents so that no rainbow cursor appears.
- Stop displaying the progress indicator for syntax highlight on large documents and apply the highlight asynchronously instead.
- Optimize the time to open large documents.
- Remove the preference option to disable syntax highlighting.
- Update Swift syntax style to support Swift 5.7.


### Fixes

- Fix an issue that the application crashed with very specific fonts.
- Fix an issue that the highlights of Find All in the editor remained even when closing the Find window.



4.2.3 (510)
--------------------------

### Improvements

- Make the font size of the find result table changeable by Command-Plus sign (+) or Command-Minus sign (-) while focusing on the result table.
- Improve the algorithm parsing comments and quoted text.
- Rewrite LaTeX syntax style to improve highlighting.
- Update the following syntax styles to fix syntax highlighting: DTD, INI, JSON, LaTeX, Markdown, PHP, Perl, reStructuredText, Ruby, Shell Script, Textile, XML, and YAML.
- Update SQL syntax style to support inline comment highlighting with `#`.
- [trivial] Change the color names in the Stylesheet Keyword color palette in the color code panel to lower case.


### Fixes

- Fix an issue by documents with the CRLF line ending that the editor did not scroll by changing selection with the Shift-arrow keys.
- Fix an issue that letters in the editor were drawn in wrong glyphs when updating the font under very specific conditions.



4.2.2 (508)
--------------------------

### Improvements

- Perform automatic indentation even when inserting a newline while selecting text.
- Alert for registering the key bindings that are not actually supported.
- Update Markdown and Textile syntax styles to fix highlighting.
- Improve the indent style detection.
- Improve traditional Chinese localization (thanks to Shiki Suen!).
- Update the User Guide.
- [dev] Update the build environment to Xcode 13.4 (macOS 12.3 SDK).
- [trivial] Change UTI for TeX document to `org.tug.tex`.


### Fixes

- Fix an issue that changing text selection with the Shift and an arrow keys could move the selection in the wrong direction.
- Fix an issue that the Outline pane occasionally showed the horizontal scroller.
- Fix an issue that the stored action names for customized key bindings were wrong.
- Fix some unlocalized text.



4.2.1 (505)
--------------------------

### New Features

- Add Chinese (Traditional) localization (thanks to Shiki Suen!).


### Fixes

- Fix an issue on CotEditor 4.2.0 that restoring documents on macOS 11.x made the application unstable.
- Fix an issue on CotEditor 4.2.0 that some snippet settings could not be inserted in a specific condition.
- Fix the help content style in Dark Mode.
- Fix the description of “Important change in CotEditor 4.2.0” in the Simplified Chinese localization.



4.2.0 (502)
--------------------------

- [rc.3][trivial] Tweak Japanese localization.



4.2.0-rc.3 (498)
--------------------------

### Improvements

- [rc] Update the User Guide.
- [rc] Update localized strings.


### Fixes

- Fix an issue that the changes of syntax styles after the launch were not applied to the file mapping.
- [rc] Fix an issue that some UI states were not restored from the last session.



4.2.0-rc.2 (496)
--------------------------

### Fixes

- [rc] Fix an issue the migration panel could not be read in the Dark Mode.



4.2.0-rc (495)
--------------------------

### New Features

- Support Handoff.


### Improvements

- Update HTML syntax style to display `hr` elements as separators in the Outline.
- Restore the file encoding to one the user explicitly set in the last session.
- Improve stability.
- [trivial] Enable the secure state restoration introduced in macOS 12.
- [dev] Update Yams from 5.0.0 to 5.0.1.
- [beta] Add the panel notifying about the line ending migration.
- [beta] Select the character in the editor also when an item already selected in the Warnings pane is clicked.
- [beta][trivial] Rename “Unicode Next Line” to “Next Line.”


### Fixes

- [beta] Fix an issue that the Line Endings submenu in the Format menu did not display minor line ending types even with the Option key.
- [beta] Fix an issue the item fields in the Outline inspector did not resize properly.
- [beta] Fix a possible issue that the initial message in the incompatible character list did not reflect the actual result.



4.2.0-beta.2 (493)
--------------------------

### Improvements

- [beta] Update the User Guide.
- [beta][trivial] Optimize the performance of the Warnings pane.


### Fixes

- [trivial] Fix an issue that the Script menu appeared in the shortcut menu even when no script exists.
- [beta] Fix an issue that UNIX scripts did not terminate.



4.2.0-beta (491)
--------------------------

### New Features

- Ability to handle documents holding multiple types of line endings.
- Alert inconsistent line endings in the document when opening or reloading.
- List the inconsistent line endings in the Warnings pane in the inspector.
- Minor line endings, namely NEL (New Line), LS (Line Separator), and PS (Paragraph Separator) are added to the line endings options (These items are visible only either when pressing the Option key or when the document's line ending is one of these).
- Add the hidden Paste Exactly command (Command-Option-V) that pastes text in the clipboard without any modification, such as adjusting line endings to the document setting.
- Add an option Selection to the Pages section in the Print dialog to print only the selected text in the document.
- Add history to the Unicode code point input.
- Export setting files, such as themes or multiple replacements, to the Finder just by dropping the setting name from the Preferences.
- Transfer settings among CotEditors in different machines via Universal Control by dragging the setting name and dropping it to the setting list area in another CotEditor.


### Improvements

- Update document icons.
- Detect the line ending in documents more intelligently.
- Display code points instead of being left blank in the incompatible character list for whitespaces.
- Improve the scrolling behavior by normal size documents by enabling the non-contiguous text layout mode only with large documents.
- Optimize syntax parsing.
- Rename the Incompatible Characters pane to the Warnings pane to share the pane with the inconsistent line ending list.
- Locate the vertical scroller for the editor on the left side when the writing direction is right-to-left.
- Print the line numbers on the right side on printing if the writing direction is right-to-left.
- Adjust the vertical position of line numbers on printing.
- Indent snippet text with multiple lines to the indention level where will be inserted.
- Restore the characters even incompatible with the document encoding when restoring documents from the last session.
- Add steppers to the font setting controls.
- Prefer using .yml for syntax definition files over .yaml.
- Deprecate the feature to replace `$LN` in the outline menu template with the line number of the occurrence.
- Remove original document icons for CoffeeScript and Tcl.
- Revise text for more Mac-like expression.
- Update the User Guide.
- [trivial] Accept script files for the Script menu with an uppercased filename extension.
- [trivial] Replace `\n` with `\R` for the newline metacharacter in the Basic Regular Expression Syntax reference.
- [trivial] Tweak Anura theme.



4.1.5 (487)
--------------------------

### Improvements

- Add a temporal highlight for the current match in the editor (thanks to Ethan Wong!).
- Update HTML syntax style for better highlighting with `'` character.
- Update Swift syntax style to fix outline extraction.


### Fixes

- Fix an issue that reverting a document to one stored with a different file encoding from the current encoding could fail.
- Fix an issue that the split view did not inherit the font style and the writing direction.
- Fix an issue that the icons for Shift Left/Right commands were swapped.
- Fix an issue that the incompatible character pane did not show the message “No incompatible characters were found.” when all of the existing incompatible characters are cleared.
- [trivial] Fix localization of a Unicode block name.



4.1.4 (485)
--------------------------

### Improvements

- Update Swift syntax style to add keywords added in Swift 5.6.
- Update YAML syntax style for better coloring.
- [trivial] Improve the progress message for the Find/Replace All.
- [dev] Update the build environment to Xcode 13.3 (Swift 5.6).


### Fixes

- Fix an issue that the filename extension proposed in the Save dialog for untitled document did not reflect the latest syntax style.
- Fix an issue that the application could not open Haskell files.
- Fix a potential crash when opening files via Services.



4.1.3 (483)
--------------------------

### Improvements

- Use `python3` instead of `python` for running the `cot` command so that macOS 12.3 and later can use the Python installed with the Apple's developer tools (From macOS 12.3 on, cot command requires an additional install of python3).
- Optimize the performance of syntax highlighting.
- Update CSS and SQL syntax styles to add more coloring keywords.
- Update Python syntax style to add keywords added in Python 3.10.
- Update Markdown and SVG syntax styles for faster syntax parsing.
- Update JSON syntax style to fix coloring.


### Fixes

- Fix an issue that the text copied from the editor has always LF line endings regardless of the actual document's line ending setting.
- Fix an issue that when the option swapping ¥ and \ keys is enabled, those characters are swapped even when inputting them with Unicode code point.



4.1.2 (481)
--------------------------

### Improvements

- [dev] Update Yams from 4.0.6 to 5.0.0.
- [non-AppStore ver.] Update Sparkle to 2.1.0.


### Fixes

- Fix an issue that the editor scrolls oddly by typing the Space key if the “Link URLs in document” option is enabled.



4.1.1 (479)
--------------------------

### Improvements

- Improve Turkish localization (thanks to Emir SARI!).


### Fixes

- Fix an issue that the shortcut symbols in the Key Bindings preference pane did not display properly.



4.1.0 (477)
--------------------------

### New Features

- Introduce a new read-only AppleScript parameter `has BOM` to document objects and a new option `BOM` to the `convert` command.


### Fixes

- Fix an issue that the initial position of the side pane was occasionally stacked under the window toolbar.
- [beta] Fix initial window size.



4.1.0-beta (475)
--------------------------

### New Features

- Add a feature to filter outline items in the outline pane.
- Add an option not to draw the background color on printing.
- Add “Open Outline Menu” command to the Find menu.
- Add Turkish (thanks to Emir SARI!) and British English (thanks to Alex Newson!) localizations.
- Introduce a new AppleScript command `jump` to document objects.
- Place line number views on the right side in the editor if the writing direction is right-to-left.
- Add syntax style for Protocol Buffer.


### Improvements

- Change the system requirement to __macOS 11 Big Sur and later__.
- Update the window size setting to use the document last window size if the width/height setting in the preferences > Window is left blank (= auto).
- Allow the menu key bindings to assign a shortcut without the Command key.
- Display code points instead of left blank in the incompatible character table for control characters.
- Update Swift syntax style to add keywords added in Swift 5.5.
- Update C++ syntax style to add more filename extensions.
- Update Markdown syntax style for faster syntax parsing.
- Change the behavior to include the last empty line in the calculation when specifying lines with a negative value in the Go to Line command or via AppleScript.
- Improve the character info section in the document inspector to display the list of code points for the selected character instead of displaying only when a single Unicode character is selected.
- Update the Unicode block name list for the character inspector from Unicode 13.0.0 to Unicode 14.0.0.
- Make sure the application relaunches even if other tasks interrupt before termination.
- Improve some toolbar items to make their state distinguish even collapsed.
- Display the command name in the error message when the input shortcut for key bindings is already taken by another command.
- Improve VoiceOver accessibility.
- Update the AppleScript guide in the help.
- Improve the animation by drag & drop in tables.
- Optimize several document parses.
- [trivial] Adjust the margin of the editor area.
- [trivial] Hide the filename extension of setting files by export by default.
- [trivial] Finish key binding input in the Key Bindings pane when another window becomes frontmost.
- [trivial] Update some symbols for shortcut keys in the key binding settings.
- [dev] Update the build environment to Xcode 13.2 (Swift 5.5).
- [dev] Remove xcworkspace.
- [non-AppStore ver.] Update Sparkle to 2.0.0.


### Fixes

- Fix an issue that the current line number becomes 0 when the cursor is placed at the beginning of the document (thanks to Alex Newson!).
- Fix an issue on macOS 12 Monterey that the user custom color did not apply to the i-beam cursor for the vertical layout.
- Fix an issue in the document inspector that the character info section wrongly indicated the code point as `U+000A` for any kind of line endings, even for CR (`U+000D`) and CRLF.
- Fix an issue that the dialog urging duplication to edit locked files displayed repeatedly under specific conditions.
- Fix an issue that the slider in the editor opacity toolbar item did not work when collapsed.
- Fix an issue that the editor's opacity change did not apply immediately.
- Fix an issue that some uncustomizable menu commands were provided in the Key Bindings preference pane.
- Fix an issue in the snippet key bindings that shortcuts with only the Shift key for modifier keys were accepted though does not work correctly.
- Fix an issue that some help buttons did not work (thanks to Alex Newson!).
- Fix and minor update on localized strings.
- Fix `cot` command to work also with Python 3.
- Address an issue that the syntax highlight could flash while typing.



4.0.9 (473)
--------------------------

### Fixes

- Fix an issue that File Drop settings were not saved if both the extensions and syntax styles are for “all.”
- Fix an issue that shortcuts for snippets did not accept the Shift key with a non-letter character, such as Shift + Return.
- Fix an issue that the rainbow cursor appeared when the document has a large number of incompatible characters.
- Fix an issue that the rainbow cursor appeared when expanding the selection by “⌥⇧←” shortcut and invisible characters are contained in the new selection.
- Fix an issue that the writing direction could be changed to right to left although when the text orientation is vertical.



4.0.8 (471)
--------------------------

### Fixes

- Fix an issue that memory leaked if the autosaving is disabled.
- Fix an issue on the syntax style menu in the toolbar that the previous selection remained under specific conditions.



4.0.7-1 (469)
--------------------------

### Fixes

- [non-AppStore ver.] Fix an issue that CotEditor could not check updates.



4.0.7 (467)
--------------------------

### Improvements

- Highlight named capture where highlight regular expression patterns such as in the find panel.
- Add .erb extension to Ruby syntax style.
- Accept IANA charset names as the encoding name in `convert` and `reinterpret` commands for AppleScript.
- Improve error messages for OSA Scripting.
- [trivial] Tweak the help layout.
- [dev][non-AppStore ver.] Migrate Sparkle framework management from submodule to SwiftPM.
- [dev][non-AppStore ver.] Update Sparkle to 2.0.0-beta.2.
- [dev][non-AppStore ver.] Use `sparkle:channel` element in appcast.xml for prerelease check instead of appcast-beta.xml.


### Fixes

- Fix syntax highlight regression on CotEditor 4.0.6.
- Fix the layout of the initial encoding priority list.



4.0.6 (465)
--------------------------

### Improvements

- Add “Share” command to the menus for setting files, such as theme, syntax style, or multi replacement definition.
- Resume “Select word” on top of the document if the search reached the end.
- Update the visual style of the multiple replacement window on macOS 11.
- Minimize scrolling when focusing on a text such as text search and outline selection.
- Improve the syntax highlighting algorithm around comments and quoted text.
- Revert JavaScript syntax style update in CotEditor 4.0.5 that modifies regular expression highlight.
- Update the bundled cot command to enable reading large piped text entirely.
- Update the User Guide.
- [trivial] Sort themes alphabetically regardless of whether they are bundled or not.
- [trivial] Make the timing to trim trailing spaces shorter.
- [trivial] Tweak Japanese localization in Preferences.
- [trivial][non-AppStore ver.] Sign the application with EdDSA signature for update manager (Sparkle).


### Fixes

- Fix an issue that the document theme did occasionally not change when switching the default theme to “Anura” in Dark Mode.
- Fix an issue that disabling the “Reopen windows from last session” option did not work if the Auto Save is disabled.
- Fix an issue on the latest systems that the Open dialog could not see inside .app packages although when selecting the “Show hidden files” checkbox.
- Fix an issue that the visual window state occasionally did not restore from the last session correctly.
- Fix an issue in the inspector that the content occasionally overlapped with the pane controller above if it is shown when the window opens.
- Fix an issue that the navigation bar tinted wrongly when the document window is in fullscreen and the editor is non-opaque.
- Fix a typo in German localization.



4.0.5 (463)
--------------------------

### Improvements

- Update JavaScript syntax style to improve regular expression highlight.


### Fixes

- Fix an issue that the application did not terminate when all windows are closed.
- Fix an issue that an annoying dialog that alerts saving was failed could be shown while typing when autosaving is disabled.
- Address an issue that typing in a large document could be slow when the Autosave feature is disabled.



4.0.4 (461)
--------------------------

### Improvements

- Update Lua syntax style.
- Update Swift syntax style for more accurate outline extraction and literal number highlight.
- Update JavaScript, PHP, and CoffeeScript syntax styles for more accurate literal number highlight.
- Avoid escaping non-ASCII characters to Unicode code points when exporting syntax styles to YAML files.


### Fixes

- Fix an issue that the application did not terminate when all windows are closed.
- Fix an issue in the script menu that a script bundle (.scptd) was handled not as a script but as a folder.
- Fix an issue in the snippet key bindings that shortcuts with only the Shift key for modifier keys were accepted though does not work correctly.
- Fix an issue that the application rarely showed the Open dialog on launch even when the user setting for the startup behavior is not “show open dialog.”
- Fix literal number highlight with Ruby syntax style.
- Address an issue that an annoying dialog that alerts saving was failed could be shown while typing when autosaving is disabled.



4.0.3 (459)
--------------------------

### Improvements

- Keep detached character inspectors even after the parent document is closed.
- Detect syntax style from the filename extension also case-insensitively.
- Update R syntax style.
- [non-AppStore ver.] Reduce the application size.
- [dev] Update Yams from 4.0.4 to 4.0.6.
- [dev] Update the build environment to Xcode 12.5.



4.0.2 (457)
--------------------------

### Improvements

- Update LaTeX syntax style to support `\(x^2\)` style inline math equations.
- Update Swift syntax style to add `async`, `await`, and `@asyncHandler`.
- Update Touch Bar icons.
- Prevent flashing the acknowledgment window on the first launch in the Dark Mode.
- Improve stability.
- [dev] Update Yams from 4.0.1 to 4.0.4.
- [dev] Update the build environment to Xcode 12.4.


### Fixes

- Fix French localization.
- [trivial] Fix the script icon in the User Guide in Dark mode.



4.0.1 (455)
--------------------------

### Improvements

- [trivial] Reset toolbar setting.
- [dev] Update Yams package to 4.0.1.
- [dev] Update the build environment to Xcode 12.2.


### Fixes

- Fix an issue on Big Sur that the navigation bar in the document window disappeared.



4.0.0 (453)
--------------------------

- no change.



4.0.0-rc (452)
--------------------------

### Improvements

- [beta] Add missing localizations for new texts.
- [beta] Update screenshots in help.
- [beta][dev] Update the build environment to Xcode 12.2 RC.


### Fixes

- Fix an issue that the hanging indent can be wrongly calculated when typing a word that requires user selection, such as Japanese.
- [beta][Big Sur] Workaround an issue on Big Sur that the syntax highlight for the regular expression disappears when the text field becomes in editing (FB8719584).
- [beta.3][non-AppStore ver.] Fix an issue in the General preference pane that the checkboxes for software update did not work.



4.0.0-beta.5 (450)
--------------------------

### Improvements

- [beta] Draw the background of the area scrolled over the editor also with the theme color.
- [beta.4][Big Sur] Update the emoji toolbar icon for Dark mode.
- [beta][trivial] Tweak preferences layout.


### Fixes

- [beta.4] Fix an issue in the CotEditor scripting with UNIX scripts that the same standard input could be sent repeatedly to the script.
- [trivial] Fix an issue that the i-beam for the combination of the vertical text orientation and a light theme cropped (FB8445000).



4.0.0-beta.4 (448)
--------------------------

### Improvements

- Reduce the priority that CotEditor implicitly becomes the default application for specific file types.
- [beta] Update syntax style for Pascal (Thanks to cbnbg!).


### Fixes

- [beta.3] Fix an issue on beta.3 that the application crashed when the console window is called first from a script.
- [beta.3] Fix an issue in the CotEditor scripting with UNIX scripts that the output was still occasionally not applied.



4.0.0-beta.3 (446)
--------------------------

### New Features

- Add syntax styles for Pascal (Thanks to cbnbg!) and VHDL.


### Improvements

- On sorting lines by pattern, evaluate numbers more intelligently when the “treat numbers as numeric value” option is enabled.
- Avoid discarding the current input when a new item is added while another item is in editing in the syntax style editor.
- Put only the filename rather than the absolute path for the relative path insertion (`<<<RELATIVE-PATH>>>`) when the document file itself is dropped into the editor.
- [beta] Horizontally center the contents of the preferences panes (Thanks to zom-san!).
- [beta] Update some toolbar icons.
- [beta][trivial] Update the style of the add/remove buttons.
- [beta][dev] Update the build environment to Xcode 12.2 beta 3.


### Fixes

- [beta] Fix an issue in the CotEditor scripting with UNIX scripts that the standard error output was not displayed on the console.
- [beta] Fix an issue in the CotEditor scripting with UNIX scripts that the output was occasionally not applied.
- [beta] Fix the multiple replacement panel layout on macOS 10.15.


### Known Issues

- Checkmarks are not applied to the corresponding items in the menus for the collapsed toolbar items.
- [Big Sur] Syntax highlight for the regular expression disappears when the text field becomes in editing (FB8719584).
- [Big Sur] Screenshots in the User Guide are not updated yet.
- [Big Sur] Document icons are not updated yet for the Big Sur style.



4.0.0-beta.2 (444)
--------------------------

### Improvements

- Round the corners of current line highlights.
- [beta][Big Sur] Match the inspector background to desktop color.
- [beta][trivial] Update title bar color.


### Fixes

- [beta] Fix an issue in the navigation bar that the split editor button did not update when changing the split orientation.
- [beta] Fix an issue in the Appearance pane and the multiple replacement panel that the newly added setting was not selected.
- [beta] Address an issue that the status bar was rarely compressed vertically.
- [beta] Workaround an issue that the initial text color of the pop-up menus in the status bar dimmed.



4.0.0-beta (442)
--------------------------

### New Features

- Brand-new user interface designed to fit macOS 11 Big Sur.
    - Update the application icon.
    - Redesign the document window.
- Support Apple Silicon.
- Add syntax style for Dockerfile.


### Improvements

- Change the system requirement to __macOS 10.15 Catalina and later__.
- Move line endings/file encoding menus from the toolbar to the status bar.
- Change default settings of items to display in the toolbar/status bar.
- Change the default theme from Dendrobates to Anura.
- Change the UI of the Unicode code point input to display the input field just above the insertion point.
- Change the “trim trailing whitespace on save” option in the General pane to perform the trimming not on save but while typing with delay, and move the option to the Edit pane.
- Enable toggling the editor split orientation by right-clicking the editor split button in the navigation bar.
- Enable action to toggle editor split orientation even when no split editor is opened.
- Remove the Integration preferences pane and move its contents to the General pane.
- Enable “select previous/next outline item” commands even when the navigation bar is hidden.
- Live update selection counts while moving the selection.
- Scroll editor by swiping the line number area.
- Previously, CotEditor scripts written in Unix scripts, such as Ruby or Python, were decoded using the user-preferred file-encoding set in the Format preferences pane for normal documents, now they are always interpreted as UTF-8.
- Avoid showing the "edited" indicator in the close button of document windows when the document contents are empty and therefore can close the window without the confirmation dialog.
- Remove the toolbar button to toggle page guide visibility.
- Remove feature to import legacy syntax style definition files of which format was used in CotEditor 1.x.
- [trivial] Improve help tags of toolbar icons to reflect the current document state.
- [trivial] Optimize the line number calculation in vertical text orientation.
- [trivial] Always enable non-contiguous layout by the normal horizontal text orientation.
- [dev] Update the build environment to Xcode 12.2 (Swift 5.3, macOS 11 SDK).
- [dev] Replace DifferenceKit package with native CollectionDifference.
- [dev] Update Yams from 3.0.1 to 4.0.0.


### Fixes

- Fix the jump button for theme URL.
- [trivial] Fix an issue in the syntax style toolbar item that the menu selected blank if the current style was deleted.


### Known Issues

- Some of the contents in the User Guide are not updated yet.
- Document icons are not updated yet for the Big Sur style.



3.9.7 (437)
--------------------------

### New Features

- Add new AppleScript/JXA commands `smarten quotes`, `straighten quotes`, and `smarten dashes` for `selection` object.


### Improvements

- Optimize the performance of invisible character drawing, especially with very-long unwrapped lines.
- Update Shell Script (thanks to ansimita!), Python, Ruby, Swift, and SVG syntax styles.


### Fixes

- Fix the jump button for the theme URL.



3.9.6 (435)
--------------------------

### Fixes

- Fix an issue that the “Open Scripts Folder” command in the script menu did not open the scripts folder for CotEditor but just the general Application Scripts folder.
- Fix an issue in the find result table that the found string column truncated the text even in the middle of a character that consists of multiple Unicode characters.
- Fix an issue where the line number view did not update under some specific conditions even when the line height setting is changed.
- Fix the progress message when highlighting a document with a multiple replacement definition.



3.9.5 (433)
--------------------------

### Fixes

- Fix an issue on CotEditor 3.9.4 that window prevented from becoming smaller than the outline items' width.
- Fix an issue that some text transformation commands, such as “Make Upper Case,” also transformed the next unselected word that is identical to the selected one.
- Fix an issue in the navigation bar that the open/close split editor buttons did occasionally not work.



3.9.4 (430)
--------------------------

### Improvements

- Make the document window's minimum size smaller.
- [dev] Update the build environment to Xcode 11.6.


### Fixes

- Fix an issue that an unremovable empty dialog could appear when performing Replace All under specific conditions.
- Fix an issue in the find/replacement progress report that the progress message was not updated when nothing found.
- Fix an issue in the outline menu in the navigation bar that the last separator did not appear.
- Fix an issue in toolbar that menu style items were vertically squashed in the toolbar customization dialog.



3.9.3 (427)
--------------------------

### Improvements

- Significantly optimize the performance of text layout especially when pasting a relatively large amount of text.
- [trivial] Tweak some UI styles.
- [dev] Update Yams from 2.0.0 to 3.0.1.


### Fixes

- Fix an issue in the highlighting instances of selected text that the highlight shape spread wrongly when the selected text included line breaks.
- Fix an issue in the syntax style editing that some keywords that can be parsed as a YAML object, such as `true` or `null`, were not stored as a string.



3.9.2 (425)
--------------------------

### Improvements

- Suppress showing a dialog when opening a file with the .ts file extension as it may not be a MPEG-2 Transport Stream file but a TypeScript file.
- Improve the style and behavior of the add/remove rule button in the multiple replacement window.
- [trivial] Delete multiple replacement rules by dropping items into the Trash.


### Fixes

- Fix an issue in the multiple replacement definition editing where the result order broke, or even the application crashed when reordering multiple rules at once.
- Fix an issue in the editor that the cursor skipped the space just after the word when moving the cursor to the next word boundary with `⌥⇧→` or `⌥→` shortcut.
- Fix an issue in theme editing that the editing color was occasionally forcibly updated in the editor's text color when an editor has the focus.
- Fix an issue in theme editing that the crashed when setting one of the system's developer colors.
- Fix an issue in theme editing that the option “use system color” for the selection color could not disable.
- Fix an issue in theme editing that the values in the theme editor were not updated when the bundled theme currently edited is restored.
- Fix an issue in the dialog for the pattern line sort that the sample line could indicate a wrong sort key scope when the sort key type is “column.”
- Fix the feedback animation when dragging and dropping items in a table.
- [trivial] Fix an issue that the menus in toolbar expended unwontedly after customizing toolbar.
- [trivial] Fix some layout corruptions under macOS 11 Big Sur (beta).



3.9.1 (423)
--------------------------

### Improvements

- Increase the size of the invisible space symbol.
- Adjust the position of invisible symbols in vertical text orientation.
- [trivial] Avoid selecting no item in the snippet setting table.


### Fixes

- Fix an issue in the syntax style editing that saving existing syntax styles failed.
- Fix text flickering while pinch-zoom.
- Fix an issue in the editor where the bottom part of the editor became occasionally not responsive when the editor is zoomed-out.
- Fix an issue in the find panel fields that carriage returns (CR) were not drawn as line endings but control characters.
- Fix an issue in the syntax style editing that reverting a modified bundled style through the style editor did not remove the existing user file.
- Fix an issue under macOS 10.14 that the text in the About panel was black even in the Dark Mode.



3.9.0 (421)
--------------------------

### Improvements

- Remove the default value of the snippet key bindings, that inserts `<br />` with `⇧↩`.
- [trivial] Remove the snippet key bindings setting migration from CotEditor 2.x format and earlier.
- [beta] Add missing localizations for French.


### Fixes

- Fix an issue in the character inspector where the inspector was not shown when the target character is hidden due to scroll.



3.9.0-rc (419)
--------------------------

### Improvements

- [trivial] Adjust the drawing position of the zoomed character in the character inspector.
- [dev] Update the build environment to Xcode 11.5.
- [beta.3] Improve reflecting the state of the Writing Direction toolbar button.
- [beta.3] Adjust the width of toolbar items.
- [beta] Add missing localizations for Simplified Chinese, Italian, and (a part of) Portuguese.


### Fixes

- Fix an issue where the application hung up by extending the selection with shortcut `⌥⇧→` when the character to select is a national flag emoji.
- Fix an issue in the find panel's input fields where a regular expression pattern for Unicode code point was not highlighted properly when the hex contains uppercase letters.
- Fix the help button in the advanced find options view.
- [beta.4] Fix an issue where the font of the object character in the character inspector was wrongly applied.



3.9.0-beta.4 (417)
--------------------------

### Improvements

- [trivial] Omit surrogate pair code points in the character inspector if the character consists of multiple Unicode characters.


### Fixes

- [beta.3] Fix an issue where the encoding list view was not shown.
- [beta.3] Fix an issue where the theme color was still not applied to the color of typed text in split view under some conditions.



3.9.0-beta.3 (415)
--------------------------

### Improvements

- Remove the text encoding option for opened documents; instead, the encoding is always detected automatically when opening an existing file.
- Improve the encodings list edit view.
- Adjust the width of toolbar items.
- Remove “vertical orientation” from the selections of the Writing Direction toolbar button.
- Update help contents.
- [trivial] Rename “Auto-Detect,” the option detecting the file encoding automatically, to “Automatic.”
- [trivial] Update some labels in the Format pane.
- [beta] Add menu item, toolbar item, and Touch Bar item to toggle visibility of indent guides in the current document.
- [beta] Adjust the vertical position of the line ending symbol.
- [beta] Make the indent guide drawing pixel-perfect.


### Fixes

- Fix an issue where the item “Automatic” (ex. Auto-Detect) was missing in the encoding selections in the open panel.
- Fix an issue with multiple cursors where extra characters were deleted when performing forward delete with selection.
- Fix an issue with multiple cursors where just a single UTF-16 character was deleted instead of the whole character when the character to delete consists of multiple UTF-16 characters.
- Fix an issue with scripting with AppleScript/JXA where the `line range` command selected a wrong range when the line endings of the document are CRLF.
- Fix an issue with scripting with AppleScript/JXA where selecting a single line by specifying a single integer argument to `line range` did not work.
- Fix an issue where the theme color was not applied to the color of typed text in split view.
- Fix missing localization.
- [beta] Fix an issue in the editor where lines were initially wrapped at the wrong position when the text orientation is vertical and overscrolling is enabled.



3.9.0-beta.2 (413)
--------------------------

### New Features

- Add an option to draw indent guides.


### Improvements

- [beta] Adjust the vertical character position in line.


### Fixes

- [beta] Fix an issue where the current line highlight wrongly shifted when the overscrolling is set.
- [beta] Fix an issue where line numbers at the bottom part were hidden when the overscrolling is set.
- [beta] Fix an issue where syntax highlight was occasionally not updated when the text is edited.
- [beta] Fix an issue where the current syntax highlight was not removed when selecting style “None.”
- [beta] Fix an issue where the visibility of invisibles of opened documents cannot be changed.
- [beta] Fix an issue where the previous current line highlights could remain.
- [beta] Fix an issue where the previous page guide could remain after changing the page guide visibility.



3.9.0-beta (411)
--------------------------

### New Features

- Rewrite the invisible character drawing feature to draw alternative symbols more properly under various environments.
- Display Unicode's general category in the character inspector.


### Improvements

- Adjust the text baseline to draw characters vertically center in lines.
- Optimize the performance of “Replace All” with a large number of matches.
- Improve the performance when pasting a huge text.
- Update the Unicode block table to the latest Unicode 13.0.0.
- Duplicate lines more intelligently.
- Make borders of line number views and opacity sample tips more distinct in the high-contrast mode.
- Adjust the visible area after unwrapping lines in RTL text mode.
- [trivial] Display default values as the input field's placeholder for window size setting when empty.
- [trivial] Make the identifier for document autosaving longer.
- [dev] Update the build environment to Xcode 11.4 (Swift 5.2).
- [dev] Replace YAML.framework with Yams.
- [dev] Remove Carthage dependency.
- [dev] Migrate codesign-specific build settings to .xcconfig (thanks to Yoshimasa Niwa!).


### Fixes

- Fix an issue where the application crashed when a hanging indent depth becomes larger than the editor area.
- Fix an issue where the outline menu could select the wrong item while typing.
- Fix an issue where the line numbers could be shifted when printing vertical text orientation documents.
- Fix an issue where line endings could remain when deleting duplicate lines with multiple selections.
- Fix an issue in the line number view where the line number of the selected line was not bolded under a specific condition.
- Fix an issue in scripting with AppleScript/JXA where the application crashed by performing `string in ...` command.
- Fix an issue in scripting with AppleScript/JXA where the contents of a document can rarely be overwritten with the contents of another document window under very specific conditions.
- Fix an issue in the editor where lines were initially wrapped at the wrong position when the text orientation is vertical.
- Fix an issue in the RTL text mode where the page guide disappeared when lines are unwrapped.
- Fix an issue where the current line highlight did not update properly after changing some settings.
- Fix an issue in the find panel's input fields where invisible control characters were drawn in the normal text color under specific conditions.
- Fix an issue where the print font name in the Print pane was drawn in black even in the dark mode.
- Fix an issue in the editor where the previous drawing could remain in a blank space after changing a display setting of the editor.



3.8.12 (400)
--------------------------

### Improvements

- Include the last line break to line count.
- Update Kotlin, JSON, and SVG syntax styles.


### Fixes

- Fix an issue where the horizontal scrollbar didn't appear by unwrapping lines if the document consists of a single very long line.
- Fix an issue where the application could crash after parsing syntax in a large document to highlight.
- Fix an issue where the overscrolling was enabled only after window is resized.
- Fix an issue where the current line was just partly highlighted under specific conditions.
- Fix an issue in the line number view where the line number of the selected line was not bolded under a specific condition.
- Fix an issue where the find panel could not display the result table when the find string is very long.



3.8.11 (398)
--------------------------

### Improvements

- Avoid showing the rainbow cursor while parsing URLs in the editor with large contents when the “link URLs in document” option is enabled.
- Improve “Snakecase” and “Camelcase” commands to handle uppercase letters with accent properly.
- Improve message for syntax highlighting progress.
- Improve drawing performance and general stability.
- [trivial] Tweak the visual notification for wrapping search.


### Fixes

- Fix an issue where a document window zombie appeared when the window was closed while detached character info popovers remain.
- Fix an issue where a blank progress dialog for a long syntax highlighting could rarely remain when the document is updated while parsing.
- Fix an issue where the `\x{hhhh}`, `\0ooo`, and  `\$`  style character expressions in the regular expression pattern were not syntax-highlighted correctly.
- Fix an issue where the application could rarely crash when printing a document.
- Fix an issue where the application could rarely crash when opening a document under macOS 10.14 and earlier.



3.8.10 (396)
--------------------------

### Improvements

- Optimize the performance of the invisible character drawing, the hanging indent calculation, and the line number view drawing.
- Make space to draw the invisible symbol for ZERO WIDTH SPACE (U+200B) when the “other invisible characters” option is enabled.
- Enable “Move Line Down” and “Move Line Up” commands swap lines with the last empty line.
- Improve general performance while typing.
- Update CSS syntax style.
- [trivial] Keep the visible area after resizing a document window even if overscrolling is enabled.
- [trivial] Adjust the theme “Note.”


### Fixes

- Fix an issue where the Unicode code point field in the document inspector displayed always “not selected.”
- Fix an issue where insertion points multiplied too many when adding them with `^⇧↑` or `^⇧↓` shortcut under specific conditions.
- Fix an issue where default theme change in the preferences was not applied to opened documents under specific conditions.
- Fix an issue where unescaping replacement string in the regular expression replacement failed with specific text patterns.
- Fix an issue where the editor's line height and tab width in the opened windows did not update even the setting is changed.
- Fix an issue where the rainbow cursor could appear when finding the brace pair in the latter part of a large document.
- Fix an issue where the application crashed when moving lines down under specific conditions.
- Fix an issue where the “Sort by Pattern” with column sort key dropped the last character from the sort key string.
- Fix an issue where the current line highlight remained when quickly moving selection by dragging.
- Fix an issue where the writable area of newly added split editors shrank.
- Fix an issue in scripting where settings some properties, such as `tab width`, `tab expands` and `wrap lines`, in the document creation phase were ignored.
- Improve stability.



3.8.9 (394)
--------------------------

### Improvements

- Significantly reduce the time of the rainbow cursor after the opening of a large document by optimizing hanging indent calculation.
- [trivial] Optimize current line highlighting.


### Fixes

- Fix an issue on CotEditor 3.8.8 where the application could rarely crash immediately after opening a document window under some very specific conditions.
- Fix an issue where the progress indicator for the outline menu in the navigation bar could rarely remain.



3.8.8 (391)
--------------------------

### New Features

- Add a new “Straighten Quotes” command to Edit > Substitutions menu.


### Improvements

- Add “Replace Quotes,” “Replace Dashes,” and “Replace Text” commands to Edit > Substitutions menu.
- Restore the default window size setting in the Window preferences pane.
- Enable setting multiple cursor points in snippets.
- Optimize the timing of view updating in some specific views.
- Optimize some background jobs.
- Toggle only the checkbox in a table that the user actually clicked and ignore others when the clicked checkbox is not contained to the selected rows.
- Fold license descriptions in the acknowledgments.
- [trivial] Tweak the visual notification for wrapping search.
- [dev] Replace Differ framework with DifferenceKit.
- [dev][non-AppStore ver.] Change the Sparkle branch from “ui-separation-and-xpc” to “2.x”.


### Fixes

- Fix an issue on macOS 10.15 where document windows had a glitch when a search is wrapped.
- Fix an issue where the font size of the line number view was occasionally not updated even when text size is changed.
- Fix an issue where “⌘⇧T” shortcut key assigned for “Show/Hide Tab Bar” was ignored under specific conditions.
- Fix an issue where the width of the inspector was occasionally not properly set.
- Fix an issue where the wrong warning message displayed in the multiple replacement panel even when there is no invalid condition.
- Fix a possible crash when transforming the case of selection that includes specific character order.
- Fix a possible crash when a document file is modified by another process.
- [trivial] Fix a typo in French (Thanks to Arnaud Tanchoux!).
- Improve stability.



3.8.7 (389)
--------------------------

### Improvements

- Revert shortcut `⌘/` to comment-out toggle.
- Add .zprofile and .zlogin extensions to Shell Script syntax style.



3.8.6 (387)
--------------------------

### Improvements

- Change the default shortcut for Format > Font > “Reset to Default” command to `⌘0` and let “Bigger” command accept also `⌘=`.
- Add shortcut `⌘/` to “Show/Hide Status Bar” command.
- Add shortcut `⌘⇧T` to “Show/Hide Tab Bar” command.
- Avoid showing rainbow cursor when canceling the initial syntax highlight.
- [trivial] Modify the layout of the progress dialog and the regular expression syntax reference.
- [trivial] Let input fields in the Edit pane accept values without a percent sign.


### Fixes

- Fix an issue where creating multiple cursors by rectangular selection failed under macOS 10.15.
- Fix an issue where the selection highlight color in inactive windows could make text hard to read under macOS 10.14–10.15.
- Fix an issue where the progress message by find/replacement was not updated when no occurrence found.
- Fix a possible crash when an invalid color code is input to the color code panel.
- Improve stability.



3.8.5 (384)
--------------------------

### Improvements

- Uncomment comment lines even if the delimiters locate after some indent.
- Raise an alert when performing find (or replacement) with “in selection” option while no text is selected.
- Change the Console font to monospaced.
- Dim the Console content area during the incremental search.
- Accept importing custom syntax styles with .yml extension.
- Avoid re-parsing syntax highlight when the appearance is switched.
- Support Dark Mode in the help.
- [non-AppStore ver.] Update Sparkle framework.
- [trivial] Tweak some terminology in the menu.
- [trivial] Adjust the pinch-zoom pitch.


### Fixes

- Fix an issue where the text color in the status bar was sometimes not updated immediately after switching window appearance.
- Fix an issue where parsing syntax style files could fail.
- Fix an issue where uncommenting inline comments failed when multiple cursors locate in the same line.
- Avoid rainbow cursor when about to display the Text menu while selecting large number of text.
- Update PHP and Julia syntax styles to remove duplicated keywords.



3.8.4 (381)
--------------------------

### Improvements

- Insert soft tabs to all insertion points when typing the tab key.


### Fixes

- Fix an issue on macOS 10.13-14 that the application became unstable with some specific actions when the cursor locates the end of the document.



3.8.3 (379)
--------------------------

### Improvements

- Restore all of the last cursors on the window restoration.
- Highlight matching braces for all cursors.
- Adjust the printing area by the vertical text orientation.
- Update JSON syntax style by adding .resolved extension.


### Fixes

- Fix area to draw text on printing, especially for macOS 10.15 Catalina.
- Fix an issue on macOS 10.13-14 where spaces at the end of the document could not be deleted by delete key.
- Fix an issue on macOS 10.13-14 where performing return key just after an open bracket at the end of the document made the application freeze.
- Fix an issue where the editor theme for newly opened windows did not match to the window appearance when the system appearance was changed after the application launch.
- Fix an issue where a highlighting indicator showed up at a wrong location when pressing the Enter key just before a closing bracket.
- [trivial] Fix French localization.



3.8.2 (377)
--------------------------

### Fixes

- Add an additional workaround to detour the bug in macOS 10.13-14 that crashes/freezes the application.



3.8.1 (375)
--------------------------

### Fixes

- Address a critical issue where the application could crash under macOS 10.13-14.
- Fix an issue that the documents opened together were not opened as a single window with multiple tabs.



3.8.0 (373)
--------------------------

no change.



3.8.0-beta.2 (372)
--------------------------

### Fixes

- [beta] Fix a crash when changing the window appearance setting.



3.8.0-beta (371)
--------------------------

### New Features

- Add “Appearance” option in the Appearance preferences pane to change document window appearance whatever the system appearance is (only on macOS 10.14 and later).
- Add a new theme “Anura (Dark).”


### Improvements

- Change the system requirement to __macOS 10.13 High Sierra and later__.
- Improve the theme switching algorithm between light and dark appearances.
- Keep multiple cursors after pasting multiple lines.
- Update the result table of “Find All” even when no substring was found.
- Adjust drawing of the alternative character for invisible control characters.
- Adjust text baseline of input fields in the find panel when a fallback font is used.
- Always enable Left to Right button in Writing Direction toolbar button.
- Change the way to count words for stability.
- Update TOML syntax style to support array of tables (Thanks to Takuto ASAKURA!)
- [dev] Update build environment to Xcode 11.1 (Swift 5.1, macOS 10.15 SDK).


### Fixes

- Fix the selection movement direction after `⌥⇧←` or `⌥⇧→` shortcut.
- Fix an issue where scripting commands `convert` and `reinterpret` failed.
- Fix an issue where the color panel for theme editing could occasionally not change.
- Fix an issue where the appearance of Acknowledgements window was not updated when user changed the system appearance after the launch.



3.7.8 (361)
--------------------------

### Improvements

- Optimize performance of text layout calculation.


### Fixes

- Fix an issue where the editor could not scroll horizontally under specific conditions.



3.7.7 (358)
--------------------------

### New Features

- Add a new option to the Appearance pane to disable ligatures.


### Improvements

- Keep last opacity state of restored document windows.
- Update behavior of Opt+Arrow shortcut series.


### Fixes

- Fix an issue where find result was unwontedly collapsed when resizing the find panel.
- Fix an issue where hanging indent was not applied to the printed document.
- Workaround the issue where an editor resizing required a too long time.
- Fix a possible crash in the Appearance preferences pane.
- Improve stability.



3.7.6 (355)
--------------------------

### New Features

- Add new variable “file content” to File Drop feature to insert the file contents when the dropped file is a text file.


### Improvements

- Apply the change of “show other invisible characters” option immediately to the editors.
- Add “Hide extension” option to the Save dialog.
- Use the system appearance in the input candidate window even when the theme has a dark background color.
- Give some feedback about the search result in VoiceOver.
- Improve the behavior of Opt+Arrow shortcut series to stop the by punctuation marks, such as `.` and  `:`.
- Hide unused items in the font panel toolbar.
- Optimize the performance of finding the matching brace to highlight.
- Optimize the performance of line number drawing.
- Optimize the performance of hanging indent calculation.


### Fixes

- Fix an issue where unwanted whitespace was added for variation selector `U+FE0E` when control characters are visible.
- Fix an issue with scripting where regular expression anchors, such as `^` or `$`, did not match lines.
- Fix an issue where the “Writing Direction” toolbar item did not work if it overflows from the visible toolbar area.
- Fix an issue where `U+FEFF` cannot be input via “Input in Unicode hex” command.
- Fix a possible crash with continuous `U+FEFF` characters.
- Fix a possible crash on macOS 10.12.



3.7.5 (353)
--------------------------

### Improvements

- Select the current editor's font in font panel when display it.
- Update Swift syntax style to support Swift 5.1.
- Underline URLs in printed document also if “Link URLs in document” option is enabled.
- Improve stability.
- [dev] Update Differ framework to 1.4.3.


### Fixes

- Fix performance regression due to a bug fix in CotEditor 3.7.4.
- Fix an issue where the snippet texts were still occasionally not editable from the preferences pane.



3.7.4 (351)
--------------------------

### New Features

- Add French localization (thanks to Aurélien Roy!).


### Fixes
- Fix an issue where the snippet texts were occasionally not editable from the preferences pane.
- Fix an issue where the Unicode character name for `U+FEFF` (ZERO WIDTH NO-BREAK SPACE) was empty.
- Fix an issue where the application did crash when the selected text contains some specific control characters.
- Fix an issue where the word completion suggested words start with letters in the middle of the typed word.
- Fix an issue where needless live document analysis performed even when the status bar and inspector are invisible.
- Fix missing localization.
- Improve stability.



3.7.3 (349)
--------------------------

### Improvements

- “Input in unicode hex” now supports multi-cursor editing.
- Make font size of outline view customizable.


### Fixes

- Fix an issue where user settings could not be overwritten to export when the same filename already exists.
- Fix an issue where clear buttons in the find panel's text fields could overlap with scroll bar areas.
- Fix syntax style validator.
- Improve stability.



3.7.2 (347)
--------------------------

### Improvements

- Make the i-beam cursor legible in vertical text orientation and dark background theme.
- Use monospaced numbers for line numbers in Find All result table.
- Optimize performance highlighting found matches.
- [dev] Update build environment to Xcode 10.2 (Swift 5).
- [dev] Update Differ framework to 1.4.0.


### Fixes

- Fix an issue under macOS 10.12 where application hung up if “Text Orientation” toolbar item is visible.
- Fix an issue where the “Discard Changes” and “Cancel” buttons in the dialog for encoding reinterpretation performed oppositely (Thanks to Aurélien Roy!).
- Fix an issue where color code editor was invisible under macOS 10.12.
- Fix an issue where the Go to Line command did not jump to the input number of line when performed by clicking “Go” button.
- Fix an issue where `change kana` scripting command did not work.



3.7.1 (344)
--------------------------

### Improvements

- Highlight all lines that contain one of the multi-insertion points as current lines.
- Insert the text content of .textClipping files when dropped.


### Fixes

- Fix an issue where trailing whitespaces before the insertion points could be wrongly removed on the first auto-saving.
- Improve stability.



3.7.0 (342)
--------------------------

### Fixes

- [beta] Hide the horizontal scroll bar area when text wrapped.
- [beta] Fix an issue where the line wrap width of a split view could be set shorter than the actual view if scroller bars are set to be always visible.



3.7.0-rc.5 (339)
--------------------------

### Fixes

- [beta] Fix an issue where lines did not wrap correctly with vertical text orientation.
- [beta] Fix an issue where the line wrap width of a split view could be set shorter than the actual view if scroller bars are set to be always visible.



3.7.0-rc.4 (337)
--------------------------

### Improvements

- Keep selections after performing “Duplicate Lines.”
- [beta] Keep cursors after performing “Delete Lines.”
- [beta] Change behavior of `⌘⌦` shortcut with a single selection.


### Fixes

- [beta] Fix an issue where `⌥⌦` shortcut with multi-cursors deleted a word but toward a wrong direction.
- [beta] Fix an issue where moving multiple cursors with a shortcut would not scroll the editor until the moved cursors visible.



3.7.0-rc.3 (335)
--------------------------

### Improvements

- Delete sequential paces character by character when they are not located at the beginning of a line even if “Expand tabs to spaces” option is enabled.
- [beta] Support right-to-left and bidi text by moving multiple cursors.


### Fixes

- Fix an issue where “Replace All” could fail when the text to find is a combining character such as a diacritical mark.
- Fix an issue where lines did not wrap correctly with vertical text orientation.
- Fix an issue where the line wrap width of a split view could be set shorter than the actual view if scroller bars are set to be always visible.
- Fix an issue where the year in the print header or console prompt was displayed wrongly in specific days (Thanks to Frédéric Blondiau!).
- [beta] Fix detailed behaviors of `^⇧↑` and `^⇧↓` shortcuts.
- [beta] Fix an issue the application crashed by performing `^⇧↑` or `^⇧↓` shortcut when RTL text is selected.
- [rc.2] Fix background color when an editor was scrolled over a boundary.



3.7.0-rc.2 (333)
--------------------------

### Improvements

- [beta] Disable “Change Opacity” action while fullscreen mode.
- [beta] Move the position of the opacity control popover.
- [beta] Update the User Guide.
- [trivial] Improve toolbar color.
- [dev] Update Differ framework to 1.3.0.


### Fixes

- Fix an issue where closed windows remained on the memory.
- Address an issue where selected ranges were set wrongly after updating document due to an external modification.



3.7.0-rc (331)
--------------------------

### New Features

- Add “Surround Selection With” > “Square Brackets” menu item.


### Improvements

- Remember the last used custom characters for “Surround Selection With” > “Custom” action.
- [beta] Keep insertion points after cut.
- [beta] Localize newly added strings.



3.7.0-beta.5 (329)
--------------------------

### New Features

- Add “Opacity” toolbar item to change editor's opacity.


### Improvements

- Restore more UI state on window restoration.


### Fixes

- Fix an issue where the last syntax style was not applied when an unsaved document was restored from the last session.
- Fix an issue where auto-completion could cancel suddenly under a restricted condition.
- Fix a possible issue where word counting could be stuck.
- [beta] Fix multi-cursor behavior with `→` and `←` when something is selected.



3.7.0-beta.4 (327)
--------------------------

### Improvements

- [beta] Support snippet insertion in multi-cursor editing.
- [beta] Replace `^⇧↑` and `^⇧↓` shortcuts with `^⇧→` and `^⇧←` correspondingly when the text orientation is vertical.
- [beta] Fix and improve the behavior of `^⇧↑` and `^⇧↓` shortcuts.
- [beta] Merge changes in CotEditor 3.6.12.


### Fixes

- [beta] Fix selection after commenting-out.
- [beta] Suppress blinking Edit menu when performing `^⇧↑` or `^⇧↓` shortcut.
- [beta] Fix an issue where auto-inserted tab did not expand to spaces on auto indent level adjustment.



3.7.0-beta.3 (325)
--------------------------

### Improvements

- [beta] Support commenting-out/uncommenting in multi-cursor editing.
- [beta] Support `^T` and `fn+delete` (`^D`) shortcut in multi-cursor editing.


### Fixes

- [beta] Fix an issue where multiple cursors disappeared after (auto-)saving with “trim trailing whitespace on save” option.
- [beta] Fix an issue where the first cursor could disappear after some specific text editing.
- [beta] Fix an issue where auto-inserted tab did not expand to spaces on auto indent level adjustment.
- [beta] Fix multi-cursor behavior of deleting to the beginning of the visual line by `⌘⌫`.
- [beta] Fix multi-cursor movement when encountering a surrogate pair.
- [beta] Fix an issue where a selected range and an insertion point could overlap.
- [beta] Fix an issue where the application could rarely crash after moving cursors.



3.7.0-beta.2 (323)
--------------------------

### Improvements

- [beta] Exit multi-cursor mode by using `esc` key.
- [beta] Add `^⇧↑` and `^⇧↓` shortcuts to add an insertion point above/below.


### Fixes

- [beta] Fix a crash when moving multiple cursors with arrow keys.
- [beta] Fix the width of insertion points.
- [beta] Fix cursor behavior when moving multi-cursors among words with shortcut keys.



3.7.0-beta (321)
--------------------------

### New Features

- Multi-cursor editing.



3.6.12 (311)
--------------------------

### Improvements

- Update syntax style for SVG.
- Update `cot` command-line tool:
    - Fix an issue where stack trace displayed when using `--wait` option with some clients other than Terminal.app.
    - Fix an issue where `--column` could misplace the insertion point when a negative number was given.


### Fixes

- Fix an issue where the snippet insertion did not work.
- Fix an issue where theme change did not apply to opened documents under specific conditions.
- Fix an issue where user theme was not applied when windows restored on macOS 10.12.
- Fix an issue on macOS 10.12 where the initial theme editor was empty when the preferences window switches to Appearance pane.
- Improve stability.



3.6.11 (309)
--------------------------

### Improvements

- Live update selection highlight in line number views.


### Fixes

- Fix an issue where the application could crash when deleting the last character in a large document.



3.6.10 (307)
--------------------------

### New Features

- Add syntax style for Kotlin.


### Improvements

- Change counting method of the cursor location and column to 1-based (formerly 0-based).
- Optimize syntax highlight application so that the time displaying the rainbow cursor reduces significantly with a large document.
- Make editing multiple replacement definitions undoable.
- Syntax highlight regular expression patterns in the syntax style editor, multiple replacement definitions, and the custom sort dialog.
- Move focus to the editor when lines are selected by clicking line numbers.
- Apply update of “Line numbers,” “Page guide,” and “invisible characters” visibility options in the preferences immediately to opened documents.
- Suppress the dialog asking if you want to keep the document when an unsaved empty document is about to close, and silently discard the auto-saved backup file.
- Change the label of the option “Count each line ending as one character” in General pane to “Ignore line endings when counting characters” (the value reversed).
- Enable the “Share” button in toolbar also in the Text Only mode.
- Display also mapping conflicts of interpreters in the syntax style file mapping conflict dialog.
- Make composition views for the Share feature document-modal also in macOS 10.12.
- Disable “Hide Toolbar” command for the preferences window.
- Improve general performance.
- Update German localization (Thanks to J-rg!).
- Update `cot` command-line tool:
    - Accept a negative value for `--column` option to count from the end of the line.
    - Change `--column` count from 0-based to 1-based.
    - Improve error message when failed.
    - Fix an issue where the last empty line was ignored when specifying the cursor position with `--line` option.
- [trivial] Make the minimum width of outline inspector wider.


### Fixes

- Fix an issue where the final number of the replacement in the progress dialog was occasionally underrated.
- Fix an issue where the cursor could not be set at the end of the document via AppleScript or `cot` command.
- Fix an issue where syntax highlight was not updated in specific condition when deleted.
- Fix an issue where line number views did not update when the editor is scrolled via script.
- Fix the preferences pane switching animation under macOS 10.13 and earlier.
- [trivial] Fix a potential issue where last empty line number could be drawn at the first line position under specific conditions.
- [trivial] Fix an issue where editor occasionally scrolled unintentionally when an arrow key is pressed.



3.6.9 (305)
--------------------------

### Improvements

- Optimize syntax highlighting.


### Fixes

- Fix an issue where the application crashed when splitting editors.
- Fix an issue where a part of line numbers disappeared when Japanese text is being inputted.
- Fix an issue where the context menu did not open under macOS 10.13 and earlier if the user has scripts.
- [trivial] Fix font style of “Italic” button in the outline menu editor.



3.6.8 (303)
--------------------------

### New Features

- Add syntax style for TOML.


### Improvements

- Improve the performance of text replacement significantly.
- Improve the line number view fundamentally so that all unwanted behaviors after macOS Mojave disappear.
- Select the setting selected in the last session when opening the Multiple Replacement window.
- Enable the noncontiguous layout only with large documents.
    - This change may improve the editor's drawing and scrolling behaviors.
- Improve general performance and stability.
- [dev] Stop LineNumberView inheriting NSRulerView.


### Fixes

- Fix the cursor location by changing the selection with shortcut `⌘←`.
- Fix an issue where the rainbow cursor could appear when canceling syntax highlight with a large document multiple times.



3.6.7 (301)
--------------------------

### Improvements

- Change not to highlight occurrences of the selection when there are more than 100.
- Update validation pane in the syntax style editor:
    - Now, validation is performed automatically when the pane switched to “Validation.”
- [trivial] Remove “Restore Defaults” button in the syntax style editor if the style has no defaults.
- [non-AppStore ver.] Update Sparkle framework.


### Fixes

- Fix an issue where `cot` command failed to open paths or stdin containing backslash character.
- Fix an issue on CotEditor 3.6.5 where right-click no longer opens the context menu under macOS 10.13 and earlier.
- Fix an issue where the thickness of the line numbers view did not grow enough with a large number of lines.
- Fix an issue where the syntax style validator ignored unbalanced block comment delimiters that should be an error.
- Fix the preferences pane switching animation under macOS 10.13 and earlier.
- Fix possible crashes.
- Fix minor issues in the syntax style editor.
- Fix some localized strings.



3.6.6 (299)
--------------------------

### Fixes

- Fix an issue on CotEditor 3.6.5 where the syntax highlight did not update while typing.
- Fix an issue where preferences panes could not change under macOS 10.12.
- Add missing localizations.



3.6.5 (297)
--------------------------

### New Features

- New option for cursor style (Customize the behavior in Appearance preference pane).


### Improvements

- Avoid drawing variant sequence as invisible control characters.
- Make line number view opaque if lines are unwrapped on macOS 10.14 to avoid drawing the editor's text over the line numbers.
- Revoke the line counting behavior change with VoiceOver in CotEditor 3.6.3.
- [trivial] Draw vertical tabs as general invisible control characters.


### Fixes

- Fix an issue where the editor area could still tuck under the line number view.
- Fix an issue where the line number of the last empty line disappeared when lines are not wrapped and scrolled.
- [trivial] Fix a weird view expansion on the first transition to the General preferences pane.
- [trivial] Fix an issue on Mojave where the text selection highlight could remain between lines.



3.6.4 (294)
--------------------------

### New Features

- Add a command “Select Word” (`⌘D`) to Edit menu.


### Improvements

- [trivial] Display default setting values as the input field's placeholder for instance highlight delay option when empty.


### Fixes

- Fix an issue where editor area could be tuck under the line number view.
- Fix an issue where changing the selection by shortcut `⇧→` just after shortcut `⌘⇧←` expanded the selection to a wrong direction.
- Fix an issue where page guide did not update when font changed.



3.6.3 (292)
--------------------------

### Improvements

- Assign `⌘⇧[` shortcut to “Show Next Tab” command instead of “Surround Selection with Brackets” command.
- Treat a logical line, which is delimited by line ending characters, as one line in VoiceOver, instead of a visual (wrapped) line.
    - Thereby, users can now also know the current line number by pressing VoiceOver shortcut VO+F3.
- Improve the accessibility of user interface elements with VoiceOver.
- Avoid performing custom sort with an invalid parameter.
- Display default setting values as the input field's placeholder in preferences window when empty.
- [trivial] Move the focus to the target input field when the clear button in the find panel was pressed.


### Fixes

- Fix an issue where selected inspector pane was not stored.
- Fix an issue where initial display area shifted unwontedly if line numbers are displayed lines are unwrapped.
- Fix an issue where script name was not displayed in Console.
- Fix an issue where the writing direction (RtL) was not delivered to printing.
- Fix layout in some localized environment.



3.6.2 (290)
--------------------------

### New Features

- Let the input fields in the find panel accept pinch-zoom.


### Improvements

- Avoid selecting deleted spaces when undoing a soft tab deletion.
- Make the credits view in About panel dark in the Dark Mode.
- Add .cxx extension to C++ syntax style.
- Adjust the width of line number views.
- [non-AppStore ver.] Update Sparkle framework.


### Fixes

- Fix an issue where the cursor position did not restore correctly after repeatedly undoing & redoing bracket insertion with the “Automatically insert closing brackets and quotes” option enabled.
- Fix an issue where editor scrolled unwontedly after pasting something at a latter half part of the document with “Link URLs in document” option enabled.
- Fix an issue where URL link ranges expanded even if non-URL-related lines is pasted just after an URL.
- Fix an issue where the application could rarely crash under specific conditions.



3.6.1 (288)
--------------------------

### New Features

- Add “Match only whole word” option to advanced find options (Default: off).
- Add syntax style for “Properties” (mainly for Java).


### Improvements

- [AppStore ver.] Enable the enhanced runtime protection on macOS 10.14 Mojave also by the MAS version.
- Make the i-beam cursor more legible in a dark background theme.
- Sync sidebar width among tabbed windows.


### Fixes

- Fix an issue where the initial window size could be easily forgotten.
- Fix an issue `cot` command failed if the client terminal is non-scriptable.
- Fix an issue where the application could rarely crash on reopening documents under specific conditions.
- Fix the tab window switching via a shortcut key in macOS 10.14.



3.6.0 (286)
--------------------------

### Fixes

- Fix an issue where theme was not applied to document print when the print theme setting is “Same as Document's Setting.”
- Fix an issue where “Copy as Rich Text” command lost the style information when paste to some specific applications, such as Pages.
- [beta] Fix an issue where theme color was not applied to document print.
- [beta] Fix an issue where the editable area in editors are occasionally set wrong after zooming on macOS 10.14 Mojave.



3.6.0-beta.3 (279)
--------------------------

### Improvements

- [beta] Localize newly added strings in Portuguese.


### Fixes

- [beta] Fix an issue where the title bar color was not correctly updated when the system appearance is changed.



3.6.0-beta.2 (278)
--------------------------

### New Features

- Add an option to select the default writing direction among left-to-right, right-to-left, and vertical (Customize in Window preferences pane).


### Improvements

- Abandon the ancient ODB editor support.
- [beta] Localize newly added strings in Chinese, German, and Italian.
- [non-AppStore ver.] Update Sparkle framework.


### Fixes

- [beta] Fix an issue the read-only icon in the status bar displayed opposite.
- [beta] Text view stacks under the line number view when zoomed.


### Known Issues

- [Mojave] The title bar color is not correctly updated when the system appearance is changed.
- [Mojave] The editable area in editors are occasionally set wrong after zooming.



3.6.0-beta (276)
--------------------------

### New Features

- Support Dark Mode in macOS 10.14 Mojave.
- Add a new theme “Dendrobates (Dark).”
- Add new commands to transform selections to snake case, camel case, or pascal case.
- Add “Emoji & Symbols” toolbar item.
- [non-AppStore] The non-AppStore application binary is now notarized by Apple.


### Improvements

- Change the system requirement to __macOS 10.12.2 Sierra and later__.
- Update `cot` command-line tool to return the focus to the client terminal window again after `--wait`.
- [trivial] Improve the high contrast mode support.
- [trivial] Optimize the performance of line number drawing.
- [dev] Update build environment to Xcode 10 (Swift 4.2, macOS 10.14 SDK).
- [non-AppStore ver.] Enable Enhanced Runtime protection for macOS Mojave and later.
- [non-AppStore ver.] Update Sparkle framework.


### Fixes

- Fix an issue where the current line highlight could blink while pinch zoom.


### Known Issues

- [Mojave] Text view stacks under the line number view when zoomed.
- [Mojave] The title bar color is not correctly updated when the system appearance is changed.



3.5.4 (275)
--------------------------

### Fixes

- Fix an issue where toolbar items did not reflect their state on macOS 10.12 or earlier.
- Fix margin around the Tab toolbar icon on macOS 10.12 or earlier.



3.5.3 (274)
--------------------------

### Fixes

- Fix an issue where the “Replace All” command didn't work on CotEditor 3.5.2.



3.5.2 (273)
--------------------------

### Improvements

- Avoid editor can be edited while a dialog covers it.
- Update YAML syntax style for more reliable highlight.
- Update Swift syntax style by fixing outline extraction.
- [trivial] Adjust initial document window size.


### Fixes

- Fix an issue where the multi replacement feature exported definitions without its file extension.
- Fix an issue where “Hide extension” checkbox in the setting export dialog was ignored.
- Fix an issue where an unhidable empty progress dialog was displayed if another dialog was displayed when the task started.
- Address an issue where the application could rarely crash during syntax highlighting.



3.5.1 (271)
--------------------------

### Improvements

- Change the find behavior of the simple Find/Replace command with “In selection” option to find a match only in the selection.


### Fixes

- Fix an issue where the initial window size could be easily forgotten.
- Fix an issue where the font button in the toolbar did not work.
- Fix an issue where the inputting text that is not finalized yet could be wrongly highlighted.
- Fix an issue where some Unicode block names were not displayed in character info popover.
- Address an issue where the application could rarely crash during syntax highlighting.



3.5.0 (268)
--------------------------

### Improvements

- Update Python syntax style for Python 3.7.
- Update Swift syntax style for Swift 4.2.
- [dev] Remove dependency on iculibcore.



3.5.0-rc (266)
--------------------------

### New Features

- Let the input fields in the find panel accept text scaling commands, such as “Bigger,” “Smaller,” and “Reset to Default.”


### Improvements

- [beta] Apply overscrolling rate change immediately.
- [beta] Localize all text added in CotEditor 3.5.0.


### Fixes

- [beta] Fix an issue where the application crashed immediately on launch on OS X 10.11.



3.5.0-beta.2 (264)
--------------------------

### Improvements

- Keep the cursor position as possible after the editor content is updated to the latest version modified by another process.
- Optimize auto URL detection with paste to a large document.
- [beta] Update toolbar button images.
- [trivial] Update some Japanese localization.



3.5.0-beta (263)
--------------------------

### New Features

- New toolbar icons.
- Highlight the same substrings of the selection automatically (Customize the behavior in General preferences pane).
- New option to allow overscrolling (Customize the behavior in Window preference pane).
- Enable to change the tab width of a specific document to a desired number.


### Improvements

- Add command “Select All Find Matches” in Find menu.
- Improve the editor's scrolling behavior to scroll along the predominant axis.
- Add menu item to toggle the visibility of the sidebar inspector.
- Remove some setting options for windows such as window size and visibilities of document inspector and status bar from Window preferences pane.
    - From now on, the latest change to a window will be inherited to future windows just like other standard Cocoa applications.
- Remove “length” display in the status bar.
- Remove feature to change only the frontmost editor's opacity temporary.
    - From this, `view opacity` property on AppleScript is also deprecated.
- Display current user's system-wide setting for window tabbing in the menu on the Window pane.
- Optimize the performance of character counting.
- Improve general stability of the print operation.
- [trivial] Count progress of the Highlight command in Find menu match by match.
- [trivial] Update editor opacity sample tips.
- [non-AppStore ver.] Update Sparkle framework.


### Fixes

- Fix an unlocalized text.



3.4.4 (261)
--------------------------

### Fixes

- Address an issue where the application could rarely crash on syntax highlighting.
- Address an issue on Mojave where text view stacked under the line number view.



3.4.3 (259)
--------------------------

### Fixes

- Fix an issue where the help button in the multiple replace window did not link to the suitable help page.
- Fix an issue where the current line highlight was opaque in split editors although the editor background is non-opaque.
- Fix an issue where unwanted debug log was printed in the Console.
- Fix an issue where “Show File Mapping Conflicts” menu item was always available even no conflict exists.
- Improve general stability.
- Fix an unlocalized label.



3.4.2 (257)
--------------------------

### Improvements

- [trivial] Let input fields in preferences support dark mode (hidden option on the current systems).
- [non-AppStore ver.] Update Sparkle framework.


### Fixes

- Fix an issue under OS X 10.11 where the application crashed with the auto-completion.
- Fix an issue where some syntax keywords were not highlighted correctly.
- Improve general stability.
- [trivial] Fix drawing of capsules for variables in the insertion format setting field.



3.4.1 (253)
--------------------------

### Improvements

- Copy also the executability from the file permission of the original document when duplicating a document.
- [trivial] Improve drawing of capsules for variables in the insertion format setting field.
- [trivial] Adjust preferences panes layout.


### Fixes

- Fix an issue under OS X 10.11 where the application could crash when an item in the outline inspector is clicked.
- Fix an issue where the word completion of which word starts with double underscores (e.g., `__init__`) skipped the second underscore.
- Fix an issue where the application could rarely crash while typing.
- [AppStore ver.] Fix an issue where the options for the software updater for non-AppStore versions were wrongly displayed in the General preferences pane.



3.4.0 (251)
--------------------------

### Improvements

- [beta] Localize newly added strings in Italian.
- [beta] Link help buttons to the latest help pages.



3.4.0-rc (249)
--------------------------

### Improvements

- [beta] Rename “Set Replacement” feature to “Multiple Replacement.”
- [beta] Localize all text added in CotEditor 3.4.0.
- [beta] Add help page about the multiple replacement.


### Fixes

- [beta] Fix an issue the application could crash while typing.
- [trivial] Fix an issue on macOS 10.12 and earlier where the Japanese label of the menu item toggling toolbar visibility did not reflect the current visibility state.



3.4.0-beta.4 (246)
--------------------------

### Fixes

- [beta.3] Fix an issue where application could crash on changing selection in editor view.



3.4.0-beta.3 (245)
--------------------------

### Improvements

- Optimize syntax highlighting performance.


### Fixes

- Fix an issue where the sidebar inspector did close inward when the pane was switched after opening the sidebar outward.
- Fix an issue where snippet key bindings could not be restored to the default correctly.
- Fix an issue where progress spinner for outline menu displayed unwontedly on document opening.
- [beta] Fix an issue where deletion of replacement set items was not saved.
- [beta] Fix a possible crash on window closing.
- [beta][non-AppStore ver.] Fix an issue where options for the application update check in General preferences pane disappeared.



3.4.0-beta.2 (243)
--------------------------

### Improvements

- Enable importing multiple syntax/theme setting files at once.
- Import syntax style files via drag and drop to the Installed Syntax Styles area.
- Avoid merging multiple separators next to each other in the navigation menu into a single separator.
- [beta] Synchronize the selection in the outline inspector with the current cursor position in the focused editor.
- [beta] Replace with a new one when the last replacement definition row was removed, instead of disabling the remove button.
- [beta] Disable the remove button in replacement set panel when nothing is selected.
- [beta][trivial] Adjust outline inspector layout.


### Fixes

- Fix an issue where the cursor position did not follow the line when Move Up command was performed at the end of the document.
- [trivial] Fix some UI text.



3.4.0-beta (241)
--------------------------

### New Features

- Replace matches with preset replacement definition (Find > Show Replacement Set).
- Add outline menu to side bar.
- Select tabbed window with `⌘+number`.
- Parse regular expression pattern in find string field in regular expression mode:
    - Syntax highlight.
    - Highlight matching brace by moving cursor.
    - Select the range surrounded by a brace pair by double-clicking a brace.
- Add a new theme “Resinifictrix”.


### Improvements

- Give haptic feedback on pinch zoom when the scale becomes 100%.
- Adjust background color for selected range in inactive editor to avoid unreadable text, especially by a dark theme.
- Make the current line highlight semi-transparent if editor opacity is not 100%.
- Ignore brackets escaped with `\\` on bracket pair highlight.
- Restore selected inspector pane on window restoration.
- Move “Get Info” and “Show Incompatible Characters” menu items into newly added View > Inspector submenu.
- Update highlight style of icons in the side inspector.
- Delete the feature alerting inconsistent encoding declaration in document on saving.
- Remove `⌘1` shortcut for Console from default key-binding settings.
- Avoid switching to inactive tabbed window only to show a syntax highlighting indicator.
- Remove the workaround for the issue of editor scrolling on early macOS High Sierra that was introduced on CotEditor 3.2.4.
- Update Java syntax style by adding term `var` (Thanks to Marc Prud'hommeaux!)
- [trivial] Use monospaced digits where suitable.
- [trivial][non-AppStore ver.] Update Sparkle framework.
- [dev] Update build environment to Xcode 9.3 (Swift 4.1).


### Fixes

- Fix a possible crash with continuous find/replacement.
- Fix an issue where the font settings cannot be changed on macOS 10.12.
- Fix an issue where the find result in the input field of the find panel did not clear when a new find string was set from the find history menu.



3.3.5 (237)
--------------------------

### Improvements

- Update Swift syntax style for Swift 4.1.


### Fixes

- Fix an issue where application could rarely crash under specific environment on saving.
- Fix an issue where the domain part of URL was ignored when a favicon was dropped from Safari to editor.
- Update YAML syntax style to fix outline extraction with a specific case.



3.3.4 (234)
--------------------------

### Improvements

- When “Indent with Tab key” is on, reduce indent level of the current line with Shift+Tab even when nothing is selected.


### Fixes

- Fix an issue where lossy saving was failed.
- Fix an issue where `⌘←` was ignored when the cursor locates at the end of the document.
- Fix an issue where the save dialog layout corrupted when toggling the visibility of the file browser.
- Fix an issue where no alert was raised on saving even when a document contains lossy yen signs.
- Fix an issue where document syntax was parsed twice on file open.
- Fix a possible crash on print.



3.3.3 (232)
--------------------------

### New Features

- Add an option “Indent with Tab key” to the Edit pane in preferences.


### Improvements

- Change the behavior of  `⌘←` so that the cursor moves first to the beginning of the visual lines, then to the column right after indentation, and finally to the beginning of the line.
- Remove “Open Hidden” command (Use “Show hidden files” option in the Open dialog instead).
- Display the Open dialog on launch if so set even when iCloud storage is disabled.
- Improve stability on text encoding change.
- Refine dialog messages on text encoding change.
- Change sidebar behavior to close inward when it was opened inward because of insufficient space.
- Avoid requiring high power GPU use.
- [trivial] Hide insertion point in shortcut input fields in the Key Bindings pane.
- [trivial] Set a spoken name of CotEditor.
- [trivial] Add `enablesAsynchronousSaving` hidden default key that enables asynchronous saving.
- [non-AppStore ver.] Update Sparkle framework.


### Fixes

- Fix a long-standing issue where incompatible characters could not be detected when the length of converted document text is changed.
- Fix an issue where key-binding setting field sometimes ignored user input.
- Fix an issue where wrong file creation date and file permission could be displayed in the document inspector.
- Fix an issue where document files did not forget vertical orientation state when once set before.
- Fix an issue where the encoding selected in the Open dialog last time was unwontedly applied to the newly opened document when a document opened with the Open dialog previously had already opened.
- Fix an issue where menu item title for “Horizontal” (in Format > Writing Direction) was displayed as “Vertical” in Japanese localization.



3.3.2 (229)
--------------------------

### Fixes

- Fix an issue on CotEditor 3.3.1 where the application could crash on window close.
- Fix an issue where application crashed when performing “Find All” with the regular expression and without grouping (Thanks to @akimach!).



3.3.1 (228)
--------------------------

### Fixes

- Fix an issue where the application crashed on launch under specific conditions.
- Fix an issue where the iCloud storage was not enabled.
- Fix arrows in the navigation bar on the vertical text mode.



3.3.0 (224)
--------------------------

### Fixes

- [beta] Fix an issue where iCloud document storage was not created.
- [beta] Fix an issue where find result message in the find panel fields was not shown.



3.3.0-beta.3 (220)
--------------------------

### Improvements

- [beta] Adjust position of invisible line ending character on the RTL writing mode.
- [beta] Tweak the layout of the “Sort by Pattern” dialog.
- Update the style of the User Guide.


### Fixes

- Fix an issue where invisible symbols for control characters were not drawn in input fields in find panel.
- Fix an issue where character inspector could expand vertically too much with some specific characters.
- [beta] Fix an issue where AppleScript (and JXA) could not communicate with some APIs.
- [beta] Fix an issue where the views containing an encoding menu could display nothing under a specific setting condition.
- [beta] Fix an issue where pasted URLs from specific applications missed the domain part.
- [beta] Fix an issue where the current line highlight started at a wrong place on the RTL writing mode.
- Fix some unwanted title case in the preferences.



3.3.0-beta.2 (218)
--------------------------

### Improvements

- Enable “shift right” and “shift left” commands to process multiple selections.
- [beta] Swap actions for “shift right” and “shift left” in the RTL writing mode so that the indentation direction matches to the command name.
- [beta] Add “Keep the first line at the top” option to the pattern sort.
- [beta] Add toolbar item toggling writing direction.
- [beta] Update alignment icons in print pane.
- [beta] Adjust layout of preferences panes.


### Fixes

- [beta] Fix an issue where syntax style list became empty.
- [beta] Fix an issue where page guide was drawn at a wrong position if editor is scaled and the writing direction is RTL.
- [beta] Fix an issue where text did not changed to the RTL writing direction if lines are not wrapped.
- Fix scroll position in the help viewer on jumping to a help page from CotEditor.



3.3.0-beta (216)
--------------------------

### New Features

- iCloud document.
- Open a document in the existing Untitled window that was created automatically on an open/reopen event, if exists.
- New feature “Sort by pattern,” which enables sort selected lines by specific column or fully freely using the regular expression.
- Add new setting option “Reopen windows from the last session on launch” in General pane.
- Add new setting option “including whitespace-only lines” for “trim trailing whitespace” command in General pane.
- Introduce “Right to Left” writing direction by changing the direction from Format > Writing Direction menu.
- More integrated Share feature:
    - Share documents with other people through iCloud drive with “Add People” command in the File > Share menu.
    - Enable sharing a document that has not been saved yet.
    - Remove the feature that shares document content text from the File menu (You can still share selected text from the context menu).
    - Other small improvements.
- Add new commands “Half-width to Full-width” and “Full-width to Half-width” to Text > Transformations menu.
- Add Portuguese localization (thanks to BR Lingo!).
- Add the following encodings to the encoding list (To activate new encodings, restore default once in Preferences > Format > Edit List.):
    - Thai (Windows, DOS)
    - Thai (ISO 8859-11)


### Improvements

- Change the system requirement to __OS X 10.11 El Capitan and later__.
- Add clear button to the input fields in the find panel.
- Gather the “open a new document” “on launch” and “when CotEditor becomes active” options and create new “When nothing else is open:” option.
- Scroll console view after getting a new message to make it visible.
- Display sharing window within the target document window.
- Swap position of “View” with “Format” menu to conform to the Apple's Human Interface Guidelines.
- Move the menu item changing the text orientation into Format > Writing Direction.
- Display full encoding name in the status bar instead of the IANA charset name.
- Add help tags to the Unicode normalization forms in Text menu.
- Append “Option-Command-T” shortcut to “Show/Hide Toolbar” menu item.
- Remove “Color Code Panel” command from the “Window” menu (use “Edit Color Code...” command in “Text” menu instead).
- Remove “share find text with other applications” option.
- Restore the last viewed preference pane when Preferences is opened.
- Add an input field for the editor opacity setting.
- Adjust scroll after toggling line wrap.
- Add scroll margin to the right side of find panel fields dynamically, so that entire inputs can be seen even when find/replacement result is shown.
- Update Python syntax style:
    - Fix highlight of string and bytes literals.
- Tweak acknowledgments window design.
- Some minor UI improvements and fixes.
- Update Japanese localization to conform with the modern macOS localization rules.
- Update the internal source code to Swift 4.
- [non-AppStore ver.] Now, the application updater (Sparkle) can download and update CotEditor automatically, as like before CotEditor was Sandboxed.
    - This feature can actually be used first updating CotEditor 3.3.0 to CotEditor 3.3.1 or later.


### Fixes

- Fix an issue where the word suggestion in the Touch Bar cannot insert a word starts with a symbol correctly, and, therefore, a workaround was added on CotEditor 3.2.3.
- Fix some unlocalized text.



3.2.8 (213)
--------------------------

### Fixes

- Fix an issue where CotEditor occasionally failed sending the standard input to a UNIX script launched from the Script menu.
- Fix an issue where the custom “Surround Selection With” command in Text menu did not use the last input when OK button is pressed.
- Fix an issue where the editing state dots in the installed style list was not updated after editing syntax style.



3.2.7 (212)
--------------------------

### Improvements

- Spread background drawing over paper width on printing.


### Fixes

- Fix an issue where the find panel was over expanded when performing “Find All” with a long find string.
- Fix an issue where the file size in the status bar was not updated after saving.
- Fix an issue where the find panel didn't select the previous field with Shift + Tab keys.
- Fix an issue where the application frozen by opening the File Mapping Conflicts list when filename conflict exists.



3.2.6 (210)
--------------------------

### Fixes

- Fix an issue where backslashes in replacement strings were not unescaped correctly.
- Fix an issue where items in the Script menu were not sorted by prefix numbers.
- Fix a possible crash on handling documents with an invalid shebang.
- Fix Japanese localization.



3.2.5 (208)
--------------------------

### Improvements

- Some minor UI improvements.


### Fixes

- Fix an issue where a vertical orientation document broke the layout on printing.
- Fix an issue where the syntax highlighting indicator could display twice.
- Fix an issue where the separator was selected meaninglessly in the Window pane if the window tabbing setting was set to “Manually.”
- Fix an issue where editor's text orientation was not cascaded to the print operation when the window was restored from the last session.
- Fix the line-wrapping behavior when a line contains a long unbreakable word.
- Fix some missing localized strings.
- Improve general stability.



3.2.4 (207)
--------------------------

### Improvements

- Keep showing the console when CotEditor becomes inactive.
- Make the Key-Bindings for “Bigger” and “Smaller” actions in Font menu customizable.
- Change to display the first line number even the document is empty.
- Rename “Incompatible Characters” toolbar item to “Incompatibles.”
- Some minor UI improvements and fixes.


### Fixes

- [High Sierra] Workaround a system issue where editor views could occasionally not scroll to the end of the document under specific environments on macOS 10.13 High Sierra.
    - [for advanced users] This workaround may affect rendering performance by large size documents, because the workaround disables non-contiguous layout on High Sierra (The non-contiguous layout are still used on lower versions). The workaround will be removed in the future when the bug origin is resolved. You can forcibly enable non-contiguous layout support on High Sierra by setting the hidden default key `enableNonContiguousLayoutOnHighSierra` to `YES` in Terminal, although this key is actually for debug-use.
- Fix an issue where “Reset to Default” action in Font menu was ignored.
- Fix an issue where matching brace was highlighted unwontedly also by text finding.
- Fix an issue where the encoding and the line endings in the status bar were occasionally not displayed.
- Fix an issue where the application froze by getting the contents of a large document via the Script menu.
- Fix an issue where the second value of the printed time in the console was not sexagesimal.
- Improve general stability.



3.2.3 (205)
--------------------------

### Improvements

- Disable toggling sidebar while the tab overview mode on High Sierra.
- Update CSS syntax style:
    - Fix an issue where keywords were highlighted incorrectly.
- Some minor improvements and fixes.


### Fixes

- Fix an issue where UNIX scripts could fail getting the contents of the document.
- Fix an issue where font change in the preferences pane could be ignored.
- Fix a potential issue where syntax keywords could be highlighted incorrectly if whitespaces accidentally get into keywords definition.
- Workaround an issue where word suggestion in the Touch Bar cannot insert a word starts with a symbol correctly.
- Workaround an issue where the application could crash on document auto-saving.



3.2.2 (203)
--------------------------

### New Features

- Add new `NewDocument` option to `CotEditorXOutput` for UNIX Scripting to put output string to a newly created document.


### Improvements

- Improve Replace All action:
    - Avoid recoloring after Replace All if no text replaced.
    - Improve the progress indicator.
- Change to highlight matching braces just like Xcode.
    - No more beep for unbalanced braces.
- Update JavaScript syntax style:
    - Add .pac extension.
- Update build environment to Xcode 9 (SDK macOS 10.13).


### Fixes

- Fix an issue where the Key Binding setting tables were empty on macOS 10.13 High Sierra.
- Fix an issue where current line highlight was occasionally too wide when line height is 1.0.
- Fix an issue where text selection highlight could remain between lines.
- Fix an issue where the theme customization was not applied immediately.
- Fix an issue where the hanging-indent was not updated in specific cases.



3.2.1 (201)
--------------------------

### Improvements

- Adjust character inspector position for vertical tab.
- Update `cot` command-line tool:
    - Avoid creating an extra blank document if `cot` command creates a new window.
    - Fix an issue where launching the application with `--background` option didn't make CotEditor visible.
- Adjust line height calculation.
- [non-AppStore ver.] Update Sparkle framework to version 1.18.1.


### Fixes

- Fix an issue where the File Drop settings couldn't be saved.
- Fix an issue where the regular expression didn't handle `\v` metacharacter correctly.
- Fix an issue where the selection of encoding menu in toolbar didn't restore to the previous one when encoding reinterpretation was failed.
- Address an issue where the application could crash on document saving or text replacement.
- [AppStore ver.] Fix an issue where acknowledgement window was empty.



3.2.0 (196)
--------------------------

### Fixes

- [beta] Fix syntax color highlighting under specific comments and quotes conditions.



3.2.0-beta.2 (194)
--------------------------

### Improvements

- [beta] Update Italian localization.


### Fixes

- [beta] Fix application's code signing.
- [beta] Fix comment highlights.
- [beta] Fix a potential crash.
- [beta] Fix minor UI layout.



3.2.0-beta (193)
--------------------------

### New Features

- Improve File Drop feature:
    - Now, you can add a file drop setting only for a specific syntax style.
    - Add description field to the setting table.
    - Draw capsule for variables in the insertion format setting field.
    - Update the default file drop settings.
- Now, key binding snippets can set cursor position.
- Add “Surround Selection With” actions to “Text” menu.
- Add a new AppleScript/JXA command `write to console` so that users can insert own message to the CotEditor's console.
- Add syntax style for Fortran.


### Improvements

- Change syntax style detection behavior to set to “None” style if no appropriate style can be found on file opening.
- Significantly improve the performance of “Replace All” with a large document.
- Avoid hiding console panel when CotEditor becomes not the frontmost application.
- Reduce highlight parsing time with large size document.
- Improve performance of closing large size document.
- Improve drawing performance of a large size document with a non-opaque background (Not enough good as an opaque one but still better than before).
- Add hidden “Reload All Themes/Styles” menu item to theme/syntax style action menus in Preferences (visible with `Option` key).
- Enable changing text size with a single stroke by pressing and holding Touch Bar's Text Size button.
- Improve invisible character drawing on a non-opaque view.
- Improve auto-brackets/quotes insertion behavior with multiple selections.
- Improve the setting file naming rule for when the name overlaps with an existing setting.
- Improve condition to insert a closing quote automatically.
- Improve the encoding declaration detection.
- Update Ruby syntax style to fix commands highlight.
- Update MATLAB syntax style to fix strings highlight.
- Remove less useful “Inline script menu items into contextual menu” option.
- Update German localization (Thanks to J-rg!).
- And some minor improvements and fixes.


### Fixes

- Fix an issue where the application could hang up when lots of tabbed windows are about open.
- Fix an issue where the selections after “Replace All” in selection shifted one character.
- Fix an issue where the document syntax style could be back to the default if the current style was set manually and the document was modified by another process.
- Fix an issue where the status bar stopped updating after toggling the inspector sidebar.
- Fix an issue where the “Cancel” button in the dialog shown when changing the Auto Save setting in General pane didn't revert the actual setting state.
- Fix an issue where author of a theme was not shown in the Appearance pane.
- Fix an issue where width and height in the window size setting window were swapped.
- Fix an issue where current line highlight occasionally blinked unwontedly.
- Fix a possible crash on highlighting matching brace.
- Fix few memory leaks.



3.1.8 (191)
--------------------------

### Improvements

- Add .swift extension to file types treaded as CotEditor script.
- [non-AppStore ver.] Update Sparkle framework to version 1.17.0.


### Fixes

- Update cot command:
    - Fix an issue where files cannot be opened if the default Python on macOS is version 3.x.
    - Fix a possible hang under specific environments.



3.1.7 (188)
--------------------------

### Fixes

- Fix an issue on MacBook Pro with Touch Bar where the application crashed immediately after launch.



3.1.6 (186)
--------------------------

### Improvements

- Update Python syntax style for Python 3.6.
- Improve line number drawing.


### Fixes

- Fix an issue on OS X 10.11 where the application could crash on saving a document that contains incompatible characters.
- Fix an issue on OS X 10.11 where “No incompatible characters were found.” message in the incompatible characters pane didn't hide even when incompatible characters exist.
- Fix an issue where editor view didn't scroll by dragging on the line number view when the view is zoomed out.
- Fix an issue where a large amount of scrolling down didn't jump to the end of the target.
- Fix an issue with syntax style editor where a newly added row wasn't focused automatically.



3.1.5 (184)
--------------------------

### Fixes

- Fix an issue where the application could crash by auto-completion on OS X 10.10.



3.1.4 (182)
--------------------------

### New Features

- Update `cot` command-line tool.
    - Enable using wildcard for file path argument.


### Fixes

- Fix an issue where the application crashed by the Highlight command under the condition when the find string is a invalid regular expression pattern even the regular expression is turned off.
- Fix an issue where the application could crash on El Capitan when a side inspector is about to open.
- Fix an issue on the text search where the single text search couldn't find the word intersects with the current selection.
- Fix an issue where the metadata of a custom theme cannot be edited.
- Fix an issue where the background of the line number view was drawn with wrong color when entered to the fullscreen mode.
- Fix an issue on the regular expression Replace All with multiple selections where user cancellation didn't stop search immediately.



3.1.3 (180)
--------------------------

### New Features

- Now, AppleScript's script bundles can specify execution mode to enable running the script inside the application Sandbox (thanks to Kaito Udagawa!).


### Improvements

- Optimize script menu updating performance.
- Change behavior to avoid showing incompatible char list on undoing encoding change.
- Evaluate also the shebang to specify the syntax style on saving the document newly.
- Scale up character view in character inspector.
- Change drawing font for some invisible characters to draw them at a better position.
- Update JavaScript syntax style.
- Add more description about scripting in the User Guide.
- Deprecate hidden settings for UI update interval.
- Update build environment to Xcode 8.2.1 (SDK macOS 10.12.2).
- [non-AppStore ver.] Update Sparkle framework to version 1.16.0.


### Fixes

- Fix an issue where the application could crash after lossy encoding change.
- Fix an issue where the find string was not synchronized with other applications.
- Fix an issue where the regular expression anchors `^` and `$` could match wrongly on the normal “Find Next/Previous” under specific conditions.
- Fix an issue where incompatible characters highlight could highlight wrong characters if line endings are CR/LF.
- Fix an issue on AppleScript where a single replacement with the regular expression didn't refer to the matches.
- Fix an issue where some touch bar icons were drawn wrongly.
- Fix an issue where the menu item “About Scripting” in Help > “CotEditor Scripting Manual” didn't work.
- Fix an issue where the zoomed character in the character inspector was flipped when the popover is detached.
- Fix an issue where `lossy` option in `convert` command by AppleScript scripting was ignored.
- Fix an issue on the AppleScript scripting where `range` property of `document` contents could be wrong if document line endings are not LF (thanks to Kaito Udagawa!).
- Fix an issue where the editor opacity couldn't be set via AppleScript.
- Fix minor typos.



3.1.2 (177)
--------------------------

### New Features

- Add Scripting hook feature for document opening/saving (thanks to Kaito Udagawa!).
    - See “Adding scripting hooks for CotEditor scripts” from the Help menu > “CotEditor Scripting Manual” > “About Scripting” for details.
- Support AppleScript's script bundle (.scptd) for scripting (thanks to Kaito Udagawa!).
- Add a new AppleScript property `expands tab` for document object (thanks to Kaito Udagawa!).


### Improvements

- Change the outline navigation arrows direction in the navigation bar if text orientation is vertical.
- Add help tags to the line endings menu in the toolbar.
- Improve calculation of the vertical position of line numbers.
- Tweak the behavior of the incompatible character table and the find result table to highlight the correspondent range in the editor every time when clicking a row in the table.
- Update default settings about the visibility of invisible characters.
    - From this change, the invisible character settings can be reset. If so, please reset from the “Appearance” pane in the preferences.
- [non-AppStore ver.] Update Sparkle framework to version 1.15.1.


### Fixes

- Fix a possible crash on changing document's encoding lossy.
- Fix an issue where application crashed if syntax editor panel becomes too small.
- Fix an issue where the print icon in the toolbar didn't work.
- Fix an issue where editor views didn't update after changing the body font or the visibility of the other invisible characters.
- Fix an issue where no error message raised when a text encoding reinterpretation failed.
- Fix an issue where the current line highlight also highlights the last line when the cursor is in the second last line.
- Fix an issue where the title of the menu item toggling invisible character visibility didn't reflect the frontmost window state.
- Fix an issue where the text size slider in the Touch Bar didn't update if text size was updated excepting via Touch Bar while the slider is shown.
- Address an issue with drawing area of zoomed character view in character inspector popover.
- Fix a typo in the English menu.


### Misc.

- You can now find CotEditor scripts on [GitHub Wiki](https://github.com/coteditor/CotEditor/wiki/CotEditor-Scripts).



3.1.1 (174)
--------------------------

### Fixes

- Fix a critical issue on CotEditor 3.1.0 where documents can't be opened under some specific environments.



3.1.0 (172)
--------------------------

### New Features

- Improve window tabbing on macOS Sierra:
    - Add an option to set window tabbing behavior (in Window pane).
    - Open multiple files in a single window with tabs when the window tabbing behavior is set as “Automatically” (or “In Full Screen Only” in system-wide).
- Support Touch Bar on the new MacBook Pro.


### Improvements

- Display the number of replaced in the replacement string field after Replace All in the find panel.
- Display the IANA charset name conflict alert as a document-modal sheet.


### Fixes

- Fix an issue where the application could crash on a large amount of text change.
- Fix an issue where the application crashed when try to save a document with Non-lossy ASCII encoding.
- Fix an issue where some kind of files could not be opened via Service.
- Fix an issue where text fields in find panel cut off the end of long lines.
- Fix an issue where the alert about the conflict with IANA charset name was not displayed.
- Fix syntax highlight of quoted text of which quotation delimiter consists of multiple characters.
- Improve general stability.



3.0.5 (170)
--------------------------

### Fixes

- Fix an issue where scripts didn't put results on the document/console.
- Fix an issue where the editor area was occasionally stacked under the window toolbar on macOS 10.12.
- Fix an issue where MarsEdit via the App Store didn't update its contents after closing the document in CotEditor.
- Improve general stability.



3.0.4 (167)
--------------------------

### Improvements

- Update build environment to Xcode 8.1 (SDK macOS 10.12.1).


### Fixes

- Fix an issue where scripts didn't put results on the document/console.
- Fix an issue where find all results didn't open anymore under the specific conditions.
- Fix an issue where MarsEdit didn't update its contents after closing the document in CotEditor.
- Improve general stability.



3.0.3 (165)
--------------------------

### New Features

- Add the following encodings to the encoding list (To activate new encodings, restore default once in Preferences > Format > Edit List.):
    - Arabic (Windows)
    - Greek (Windows)
    - Hebrew (Windows)


### Improvements

- Adjust glyph size calculation.
- Improve performance of Find All and Replace All.
- Disable customizing key bindings for window tabbing actions (Because it's impossible to handle them correctly.)
- Update Swift syntax style to add some missing keywords.
- Improve error message on script error.


### Fixes

- Fix an issue where default syntax style didn't highlight document until the first save.
- Fix an issue where selection range after some text actions was wrong.
- Fix an issue where document icons were blurry in non-Retina display.
- Fix an issue where status bar layout collapsed if status line overflows.
- Fix an issue where document theme reloaded unnecessarily on the first time Appearance pane display.
- Fix an issue where the application could crash when a script was failed.
- Fix an issue where scrolling to the end of the document with `⌘`+`↓` shortcut didn't scroll to the end.
- Improve general stability.



3.0.2 (163)
--------------------------

### Fixes

- Fix an issue where the application could rarely freeze after replacing large document.
- Fix an issue where new syntax style couldn't be created.
- Fix an issue where new value of last edited text field in preferences was occasionally discarded.
- Fix an issue where replacement string was not registered to the replacement history.
- Fix an issue where horizontal scroll bars in the find panel fields were disappeared.
- Fix a possible crash on application termination.
- Fix a possible crash on opening document.
- Fix error message of syntax style validation.
- Improve general stability.



3.0.1 (161)
--------------------------

### Improvements

- Add “Complete” action to “Edit” menu.
- On macOS Sierra, the default shortcut for completion action was changed to `⌥⎋`.
- Move action items in the menu “Edit” > “Transformations” to “Text” > “Transformations.”
- Transform word contains the cursor if nothing is selected on transformation or Unicode normalization actions.


### Fixes

- Fix an issue where the application could crash while editing text on Yosemite.
- Fix an issue where the application could crash on split editors under the specific conditions.
- Fix an issue where the application could crash on running an AppleScript/JXA.
- Fix an issue where text completion list didn't occasionally display.
- Fix an issue where syntax highlighting progress indicator was always full.
- Fix an issue where sidebar couldn't be opened on Yosemite.
- Fix an issue where key bindings of recent documents were customizable.
- Fix an issue where the application crashed when a folder is dropped on the application icon.
- Fix an issue where find panel position was not saved.
- Fix an issue where no beep sound was made when there was no match on find/replace.
- Fix an issue where the application could freeze after replacing large document.
- Fix an issue where editable area didn't spread to the full width after changing text orientation when contents were empty.
- Fix an issue where matched brackets in unfocused split editors were highlighted without the need while editing one of split editors.
- Improve general stability.



3.0.0 (154)
--------------------------

### Improvements

- Make text font, theme and tab width restorable from the last session.
- [beta] Make seek-bound for find text using regex more naturally.


### Fixes

- Fix an issue where page guide remained after toggling page guide visibility.
- [beta] Fix an issue where the application crashed after user turned the “Give execute permission” checkbox in the save panel on.
- [beta] Fix an issue where the application crashed when a file opens via Service.
- [beta] Fix an issue where toggling status bar visibility didn't work.
- [beta] Fix an issue where text layout orientation was not restored from the last session.
- [beta] Fix an issue where key binding modification in preferences could fail.
- [beta] Fix an issue where submenus in the Script menu displayed in the menu key bindings setting view.
- [beta] Fix an issue where invisible settings were not applied to editors immediately.
- [beta] Fix an issue where “Comment always from line head” option didn't reflect user state.
- [beta] Fix selection after uncommenting when “Append a space to comment delimiter” option is disabled.
- [beta] Fix text wrapping behavior with vertical orientation.
- [beta] Address an issue where the find panel was occasionally collapsed on the first load.
- [beta] And some trivial fixes.



3.0.0-rc.2 (150)
--------------------------

### Improvements

- Exclude file extension from the initial selection in the document save panel.


### Fixes

- [beta] Fix syntax highlight parsing range while editing.



3.0.0-rc (148)
--------------------------

### New Features

- Add Italian localization (thanks to Agostino Maiello!).


### Improvements

- Enable Autosave and Versions by default.
- [beta] Improve sideview behavior.
    - Open sideview outward also on Yosemite.
    - Sync states of sidebar among tabs in a window more correctly.
    - Fix some unwanted behavior around sidebar.
- [beta] Update the User Guide.


### Fixes

- [beta] Fix an issue where the application could crash on document file sync.
- [beta] Fix an issue where the application could crash on termination.
- [beta] Fix an issue where document could silently be updated by an external document file update even if user doesn't set to “Update to modified version.”
- [beta] Fix an issue where smart dashes substitution state could be set wrongly.
- [beta] Fix an issue where auto indent style detection didn't work.
- [beta] Fix an issue where files were treated as dropped-files instead of just inserting filenames when files are copied-and-pasted from the Finder.
- [beta] Fix an issue where the find panel was occasionally collapsed.
- [beta] And some trivial fixes.



3.0.0-beta.3 (146)
--------------------------

### Fixes

- [beta] Fix an issue where the application froze when text search is wrapped.
- [beta] Fix an issue where initial window position was not stored.
- [beta] Fix another memory leaks.



3.0.0-beta.2 (144)
--------------------------

### Improvements

- Auto-sync Script menu with script folder.
    - Now, you don't need anymore to update script menu after script folder modification.
- Display “Not Found” in the find string field in the find panel also when “Find All” failed.
- [beta] Add option “Unescape replacement string” to find panel (On by default).
- [beta] Improve drawing of font fields in preferences.


### Fixes

- Fix an issue find string is not shared with other applications after quitting CotEditor.
- Address an issue with drawing area of zoomed character view in character inspector popover.
- [beta] Fix an issue where current line highlight was occasionally too wide when line height is 1.0.
- [beta] Fix an issue where the result view in the find panel expands wrong way on Yosemite.
- [beta] Fix an issue where divider in the find panel remains after closing result view.
- [beta] Fix an issue where smart indent didn't work.
- [beta] Fix an issue where syntax highlighting flicked while inputting Japanese text.
- [beta] Fix an issue where an input character with Unicode hex didn't work.
- [beta] Fix an issue where text view drawing remained in line number view when text view scaled up.
- [beta] Fix an issue where bottom window corners weren't rounded under the specific conditions.
- [beta] Fix an issue where some window states were not restored.
- [beta] Fix some memory leaks.



3.0.0-beta (142)
--------------------------

### New Features

- Support window tabbing on macOS Sierra.
    - Add “New Tab” action to File menu.
    - Sync sidebar visibility among tabs in a window.
- Display recent used syntax styles at the top of the toolbar syntax style popup list.
- Add individual “Block Comment,” “Inline Comment,” and “Uncomment” actions in Text menu unlike the “Comment Selection” action changes its behavior intelligently.


### Improvements

- Support __macOS Sierra__ and drop support for __OS X Mountain Lion__ and __Mavericks__.
- Migrate all source code from Objective-C to Swift.
- Update application icon.
- Update find panel search algorithm:
    - Change the regular expression engine from Onigmo to the ICU library.
        - From this, the reference symbol of matches is changed from `\1` style to `$1`.
    - Update line-up of the search options.
- Inserting single surrogate character is no more valid.
- Update document window toolbar.
- Update preferences icons.
- Update key binding setting format.
    - Not compatible with previous key bindings setting. Please customize again in the preferences window.
- New acknowledgments window.
- Update Swift syntax style to Swift 3.0.
- Update Coffee Script syntax style for the block regular expression.
- Improve syntax highlighting algorithm with symbols.
- New “Go To Line” panel.
- Remove the following less important text actions:
    - Insert Encoding Name with “charset=”
    - Insert Encoding Name with “encoding=”
- Remove the following less important toolbar items:
    - Show / Hide Navigation Bar
    - Show / Hide Line Numbers
    - Show / Hide Status Bar
- Remove the feature that changes the line height of current document from the “Format” menu.
    - From this, `line spacing` property on AppleScript is also deprecated.
- Remove “Not writable” alert which displayed on file opening.
- Remove “Set as Default” button in the editor opacity panel.
- Change specification not to treat full-width spaces as indent.
- Open sidebar inward on Yosemite.
- Add help buttons to syntax style editor.
- Make indent deletion more naturally.
- Remove byte count display in document inspector.
- Display also an accurate file size in document inspector.
- Display dialogs for changing file encoding as a document-modal sheet.
- Display also an accurate file size in document inspector.
- Move scripting manual into the User Guide.
- Make window size setting window translucent.
- Avoid expanding status bar into side inspector.
- Improve line height calculation.
- Keep visible area after toggling text-wrapping.
- Improve scrolling with line number view drag.
- Better syntax highlighting while editing.
- Enable activate “Show Invisibles” action even if all of the invisible characters were set as not shown when the document was opened.
- Update build environment to macOS Sierra + Xcode 8 (SDK macOS 10.12).


### Fixes

- Fix an issue where some of script APIs returned always string with LF line endings.



2.5.7 (138)
--------------------------

### Fixes

- Fix German localization (Thanks to J-rg!).
- Fix Markdown and Verilog syntax styles.
- Fix update range of syntax highlight while editing.
- Fix key binding setting error message.
- Fix an issue where syntax validation result view was editable.
- Address an issue where editor's drawing area could become wrong after scaling font size by vertical text.



2.5.6 (135)
--------------------------

### New Features

- Add newly rewritten syntax styles for C and C++.
    - From this change, previous “C, C++, Objective-C” syntax style is deleted.
- Add syntax styles for MATLAB and Verilog.


### Improvements

- Update Markdown syntax style:
    - Support strikethrough with `~~` that is defined in the GitHub flavored Markdown.
    - Support emphasis with triple `*` and `_`.
- Focus back on the find panel after performing “Find All,” “Replace All,” and “Highlight.”
- Change to use the body text color for line numbers on printing that was previously always black.
- Improve scroll behavior with arrow keys.
- Improve compatibility with macOS Sierra beta.
- And some other trivial improvements.


### Fixes

- Fix document counting as followings:
    - “Char Count” counts composite characters as well as CR/LF as single characters and omits counting line endings if “Count each line ending as one character” option is off.
    - “Length” counts bytes in UTF-16 literally and always counts line endings even if “Count each line ending as one character” option is off.
    - “Location” and “Column” count characters just like “Char Count.”
- Fix an issue where the selected marks of line height / tab width in the Format menu disappeared.
- Fix an issue where unselected last line number could be highlighted if the text orientation is vertical.
- Fix an issue where invisible characters were drawn off to the side if the text orientation is vertical.
- Fix an issue where tab width was reset to default when split editor.
- Fix an issue where documents were marked as “Edited” just after document duplication if line ending is not the default one.
- Fix an issue where detected indent style was applied not only on file opening but also every time when file reverted.
- Fix an issue where “Find All” result view did not open on OS X Mountain Lion.
- Fix an issue where incompatible character markup could break if undo/redo lossy encoding change continuously.
- Fix an issue where key bindings of some submenu containers were customizable.
- Fix an issue where tab width could be set as `0`.
- Fix an issue where tab width changing via AppleScript changes only the tab width in the focused editor rather than all split editors.
- Fix an issue where byte length display did not update after changing file encoding.



2.5.5 (130)
--------------------------

### New Features

- Add syntax style for Git.


### Improvements

- Update Julia and Swift syntax styles.
- Apply the change of line height/tab width to all split editors so that split editors not focused also can layout text correctly after the change.
- Optimize text rendering performance a bit.


### Fixes

- Fix an issue where editor area was not focused when document opens.
- Fix an issue where width of tab character could be wrong with specific fonts.
- Fix an issue where selection highlight remained between lines under specific conditions.
- Fix an issue where the current line highlight didn't update under the specific condition.
- Fix an issue where unwanted dirt was drawn if use the Google Japanese Input.
- Fix an issue where file path display in inspector was not updated when document file is moved.
- Fix an issue where wrong data were displayed in document inspector when a window of an unsaved document is resumed.
- Fix an issue where hanging indent was applied when document style is changed even it is turned off.
- Fix an issue where custom syntax style/theme couldn't be removed from the style list if the definition file is already deleted.
- Fix an issue where “Copy as Rich Text” was enabled even if no text is selected.
- Fix an issue where URL links were removed when editor is split.
- Fix an issue where line height broke if font whose editor is split is changed via font panel.
- Fix an issue where the first insertion was registered to the undo history on opening document with the selection in another application via Services.
- Fix an issue where the key binding for “Re-Color All” was forced to reset to the default `⌥⌘R` if syntax style list is updated.



2.5.4 (127)
--------------------------

### Fixes

- Fix an issue where the application didn't work on Mavericks and earlier.
- Fix an issue where syntax was occasionally parsed twice on window restoration.



2.5.3 (125)
--------------------------

### New Features

- Add new normalization form “Modified NFD” (unofficial normalization form adopted by HFS+) to the Unicode normalization action in Text menu (Thanks to DoraTeX!).


### Improvements

- Improve line-height handling with composite font:
    - Remove “Fix line height with composite font” option, and now, the height of lines is always uniform.
    - Update line-height calculation to fix that the line height by “Fix line height with composite font” option was a bit higher than actual line height of the used font.
        - From this change, the line height will get reduced than the previous versions. Please reset the line-height to your favorite number on the Appearance pane in the preferences.
    - Improve line-height calculation.
- Optimize performance to apply syntax highlight to document significantly.
- Now, the setting changes of status bar, appearance, tab and invisible chars are applied to documents immediately.
- Update INI syntax style.
- Remove spelling auto correction option.
- Remove “Delay coloring” option.
- Enable move between input fields in syntax style editor with Tab key.
- Apply font-face to font fields in preferences.
- Apply document line height on “Copy with Style.”
- Reflect the state of “Increase contrast” option in system Accessibility setting to custom UI.
- Adjust preferences layout.


### Fixes

- Fix an issue where word-wrap broke mid-word when a line is indented.
- Fix an issue where hanging indent reset if font is changed.
- Fix an issue where some highlight definitions in Comments, Strings or Characters types were ignored.
- Fix an issue where syntax was always highlighted even if syntax highlight is disabled.
- Fix an issue where the application crashed if empty character is input from the Unicode hex panel.
- Fix an issue where syntax highlight was rarely not updated when style definition is modified.
- Fix line numbers position when text scaled.



2.5.2 (123)
--------------------------

### Fixes

- Fix an issue where invisible characters could not be hide.
- Fix an issue where the application could crash if the “Replace All” button was clicked continuously.
- Fix an issue where the application crashed on closing default window size setting window.
- Fix line-wrapping behavior when the line contains a long unbreakable word.



2.5.1 (120)
--------------------------

### Improvements

- Change underline style of outline items.
- Update JavaScript syntax style:
    - Improve outline definitions to support the class syntax sugar introduced in ECMAScript 6.
    - Better coloring for “get” and “set”.


### Fixes

- Fix an issue where the application could crash on opening empty file.
- Fix an issue where `cot` command could fail creating new empty file.
- Fix an issue where selected line numbers were not drawn in bold font.



2.5.0 (117)
--------------------------

### Improvements

- [beta] On pinch-zoom, hold a bit at the actual scale.
- [beta] More optimize document opening performance with large file.
- Better error message on file opening.
- Tweak some label text in preferences.


### Fixes

- [beta] Fix an issue where wrapping text by scaled text size wrapped text at a wrong width.
- [beta] Fix an issue where actions of the action (gear) menu in the syntax setting could be failed.
- [beta] Fix an issue where line numbers were shifted a bit if the first character is not drawn with the specified font.



2.5.0-beta (113)
--------------------------

### New Features

- Add independent “Unicode (UTF-8) with BOM” encoding to encoding list.
    - Respect the existence of the UTF-8 BOM in opened files.
    - Enable switching the document encoding between with and without BOM from the toolbar popup button and the “Format” menu.
        - The “Unicode (UTF-8) with BOM” item will be automatically added to just after the normal “Unicode (UTF-8).”
- Now, the execute permission can be given to the file to save from the save panel.
- Add spelling auto correction option (in “Edit” pane).
- Add a new theme “Lakritz.”


### Improvements

- Update `cot` command-line tool:
    - Create a new file if a non-existent file path is passed in with `--new` option.
- Revert “Highlight” and “Unhighlight” actions in “Find” menu.
- Improve font-size changing behavior:
    - Smoother pinch-zoom.
    - Now font-size change applies only to the focused editor.
    - Enable pinch-zoom to make font smaller than default font size.
    - Font size changing doesn't affect the actual font anymore but just scale characters visibly.
    - Fix an issue where font-size changing could remove hanging indent.
    - Fix an issue where layout of split editors will be broken if the font of one of the other split editors is changed.
- Separate the “Enable smart quotes and dashes” into “Enable smart quotes” and “Enable smart dashes” (in “Edit” pane).
- Apply the following text actions to the whole document if no text is selected:
    - Indentation > Convert Indentation to Tab / Spaces
    - Lines > Sort
    - Lines > Reverse
    - Lines > Delete Duplicates
- Optimize document opening performance with large file.
- Add “Copy as Rich Text” action to the contextual menu.
- Improve recovering status of unsaved documents on window resume.
- Improve line number view drawing with selection on vertical text mode.
- Improve invisibles drawing:
    - Optimize drawing performance (ca. 2x).
    - Better drawing if anti-aliasing is off.
- Display the following dialogs as a document-modal sheet:
    - The dialog asking encoding compatibility on saving.
    - The print progress panel.
- Avoid registering indentation conversion action to the undo history if no text was changed.
- Suppress trimming whitespace at the editing point on auto-saving when “Trim trailing whitespace on save” is on.


### Fixes

- Fix an issue where printing area could be cropped.
- Fix an issue where the background of navigation/status bars were not drawn under a specific condition.
- Fix an issue where the numbers in the line number view could be drawn in a wrong place if the editor is vertical text mode and unwrapped.
- Fix an issue where document could not be drawn until the end of the file on legacy OS if the file contains control characters.
- Fix an issue on Mavericks and earlier where the application hung up if tried to print line numbers by vertical text layout on printing.
- Fix an issue where line numbers could be drawn at a bit shifted position or even cropped on printing.
- Fix XML document icon.
- Fix some unlocalized text.



2.4.4 (111)
--------------------------

### New Features

- Add “Trim Trailing Whitespace” action to “Text” menu.
- Add option to trim trailing whitespace automatically on save (in “General” pane).


### Improvements

- Reimplement highlighting found string groups with different colors.
- Update BibTeX syntax style:
    - Add .bibtex extension.
    - Add some field names.
- Update Python syntax style:
    - Remove a duplicated term.
- Now, the change of the page guide column option is applied to opened documents immediately.
- Tweak text in preferences.
- Update the User Guide.
- [non-AppStore ver.] Update Sparkle framework to version 1.14.0.


### Fixes

- Fix an issue where “Delimit by whitespace” option on text find didn't work.
- Fix an issue where some document file information displayed wrong after saving.
- Fix an issue where line number view could count wrong if wrapped.
- Fix an issue where printing color theme couldn't be changed to “Black and White” on print panel.
- Fix an issue where print preview collapsed if paper size is changed on print panel.
- Fix an issue where “ignore case” option in syntax style definition didn't actually ignore case.
- Fix an issue where the current file extension was omitted from new suggested filename on “Save As…” operation.
- Fix some typos in German localization. (Thanks to Chris Eidhof!)



2.4.3 (108)
--------------------------

### Improvements

- Turn regular expression option off automatically by using selected text for search.
- Update `cot` command-line tool:
    - Add `--wait` (`-w`) option to wait until a newly opened window closes.
    - Optimize command performance.
    - Fix an issue where command cannot open file whose path includes non-ASCII character.
    - Fix an issue where `--line` option didn't work under specific environments.
    - Fix an issue where `--line` and `--column` options didn't move cursor to the desired location if file has blank lines at the end.
- Now, the change of “link URL” option is applied to opened documents immediately.


### Fix

- Fix an issue where documents were marked as “Edited” just after opening file if “link URL” option is enabled.
- Fix an issue where URL link was not applied to pasted text.
- Fix an issue where find-all highlight wasn't removed if find panel is closed before closing find result view.
- Fix an issue where toggling invisible visibility didn't work correctly.
- Fix an issue where the cursor located at the end of document after file opening.
- Fix an issue where thousands separators weren't inserted to document information under specific environments.
- Address an issue where paste was rarely failed under specific environments.



2.4.2 (105)
--------------------------

### Fixes

- Fix an issue on CotEditor 2.4.2 where document window couldn't be opened on Mountain Lion.



2.4.1 (103)
--------------------------

### Improvements

- Update JSON syntax style:
    - Fix float number highlight.
- Avoid displaying `NULL` on the status bar until the first calculation is finished.


### Fixes

- Fix an issue where the text finder's “ignore case” option in the text finder was ignored on CotEditor 2.4.0.
- Fix an issue where the current line number display was wrong if the cursor is in the last empty line.



2.4.0 (101)
--------------------------

### Improvements

- Increase the number of significant digits in file size display.
- Update Shell Script syntax style:
    - Fix variable highlight with `_`.
- [beta] Disable “Balance brackets and quotes” option by default.
- [beta] Don't insert closing bracket if already auto-typed.
- [beta] Update “General” pane layout.



2.4.0-beta (97)
--------------------------

### New Features

- New option balancing brackets and quotes (in “Edit” pane).
- New option making URL in document clickable link (in “General” pane).
- On El Capitan, hidden file visibility can be toggled via checkbox in the document open panel.
- Add the following encodings to the encoding list:
    - Arabic (ISO 8859-6)
    - Hebrew (ISO 8859-8)
    - Nordic (ISO Latin 6)
    - Baltic (ISO Latin 7)
    - Celtic (ISO Latin 8)
    - Western (ISO Latin 9)
    - Romanian (ISO Latin 10)


### Improvements

- Improve text finder:
    - Now, “Find All” action also highlights all matched strings in the editor, and thereby “Highlight” action is removed.
    - Change advanced find option setting from popup menu to popover.
    - On Yosemite and later, a visual feedback is shown when the search wrapped.
    - Keep selected range after “Replace All” with in-selection option.
    - Display a total number of found in find panel on simple find actions.
    - Now, “Find All” and “Replace All” actions are able to process multiple selections.
    - Add Python syntax to the regular expression syntax options.
    - Revert “Use selection for Replace” action to allow using an empty string.
    - Update layout and style.
- `cot` command now opens symbolic link target rather than the link itself.
- On El Capitan, make option control of the document open panel visible.
- Improve syntax highlighting for quoted strings and comment.
- Display alert if file to open seems to be a kind of a media (binary) file.
- Improve file encoding detection.
- Update default priority order of encoding detection.
- Improve character compatibility check.
- Better error message on file opening.
- Take a safety measure for in case the key binding setting file is corrupt.
- Truncate outline label in the navigation bar by appending ellipsis if it overflows.
- Move some options position within “General” pane and “Edit” pane in the preferences window.
- Rename the main text input area in window from “View” to “Editor.”


### Fixes

- Fix cursor location after moving lines with empty selection.
- Fix line-wrapping behavior when the line contains a long unbreakable word.
- Fix an issue where the application crashed by an invalid find regular expression option combination.
- Fix an issue where the application could crash just after starting dictation.
- Fix an issue where key binding setting could fail.
- Fix an issue where the scroll bar style didn't change to light color on dark background theme.
- Fix an issue where the character inspector didn't appear on Mavericks and earlier.
- Fix an issue where split orientation setting wasn't applied.
- Fix an issue where “Jump to Selection” action didn't jump to selection in editor if another text box is focused.
- Fix an issue where some table cells didn't change their text color when selected.
- Fix tiny memory leaks.



2.3.4 (95)
--------------------------

### Improvements

- Improve line numbers view for multiple selections.
- Now, “Select Line” action works with multiple selections.
- Close character inspector when text selection was changed.
- Reproduce previous selection by undoing line actions.
- Improve syntax highlighting performance.


### Fixes

- Fix an issue where comment-out action didn't work on CotEditor 2.3.3.
- Fix an issue where window title bar was dyed in the editor's background color on El Capitan.
- Fix an issue where text selection after move multiple lines was broken.
- Fix an issue where `$` or `^` anchors in the regular expression via AppleScript didn't work with document that has non-LF line endings.
- Fix an issue where syntax highlighting indicator became occasionally unclosable under the specific condition on document opening.



2.3.3 (91)
--------------------------

### New Features

- Add “Share” menu to File menu.


### Improvements

- Now, you can force-disable window restoration from the last session if you hold Shift key while launch.
- Improve “Input Character in Unicode Hex” panel:
    - Display proposed character info.
    - Allow also taking a 1 to 3 digits point code.
    - Avoid auto-closing panel after entering character.
- Improve character inspector:
    - Display more comprehensible name for control characters (e.g., `<control-0000>` to `NULL`).
    - Display an alternate visible symbol in the zoomed character area for C0 control characters.
- Improve installed syntax style list in preferences:
    - Add dot mark to style names in the list to represent the state if the style is customized.
    - Enable restoring modified syntax style directly from the list without opening the style editor.
- Now, the current line number is drawn in bold font, and always drawn in vertical text mode.
- Select whole text wrapped with quotation marks by double-clicking one of the quotation marks if it is already syntax-highlighted.
- Keep text selection after inserting color code from the color code panel.
- Add “description” field also to outline setting in syntax style editor.
    - From this, update most of bundled syntax styles.
- Add jump to URL button to the style info in the syntax style editor.
- Improve drawing of “Other” invisible characters.
- Improve behavior on Replace/Replace All actions.
- Improve text encoding detection to redress the tendency: a binary file was interpreted as ISO-2022-JP.
- Revert style of popup menus in toolbar on Mavericks and earlier.
- Update line number font.
- Update default fonts.
- Tweak preferences layout.
- Tweak Chinese localization.
- Improve general stability.


### Fixes

- Fix an issue where the application tended to crash by trying opening binary file.
- Fix an issue where line breaks between paths of dropped files were missing.
- Fix an issue where the application crashed when a single character that is a part of surrogate pair is inspected.
- Fix an issue where snippet key bindings could not be customized on Mavericks and earlier.
- Fix an issue where syntax highlight was not updated after reinterpreting encoding.
- Fix an issue where panels could lose target document.
- Fix layout of character popup on Mavericks and earlier.
- Fix an issue where “Recolor All” action was always enabled even if syntax style is “None.”



2.3.2 (89)
--------------------------

### New Features

- Add “Convert Indentation to Spaces/Tabs” actions to Text > Indentation menu.
- Add syntax styles for METAFONT (Thanks to M.Daimon!), AWK, Git Config, and Git Ignore.


### Improvements

- Improve character inspector:
    - Display also Unicode block if selected letter consists of one character.
    - Display Unicode names of each character if selected letter consists of multiple characters.
    - Fix drawing area of zoomed character view.
    - Fix some other trivial issues.
- Add option to suppress “not writable document” alert.
- Improve text selection by clicking line numbers view.
- Tweak style of popup menus in toolbar.
- Add “description” field that doesn't affect to highlighting but for commenting for each term to the syntax style and syntax style editor.
- Add Swipe to Delete action on El Capitan to tables in syntax style editor.
- Improve text encoding detection for UTF-32.
- Update Python syntax style:
    - Add several commands and variables that are in `__foo__` form.
    - Add .pyi extension.
- Update Perl syntax style:
    - Add some terms.
- Update PHP syntax style:
    - Add terms added on PHP 5.6.
    - Highlight uppercase `TRUE`, `FALSE`, `AND` and `OR`.
- Update Haskell syntax style:
    - Add some keywords.
- Update DTD, Markdown, reStructuredText and Textile syntax styles to move comments to the description field.


### Fixes

- Fix an issue where text view drawing was distorted while resizing window.
- Fix an issue where line endings of a document that has a line ending character at the beginning of the file cannot be interpreted its line ending type correctly.
- Fix an issue where character inspector returned always `U+000A` (LF) for line ending even the actual line ending of the document is not LF.
- Fix character count with a single regional indicator symbol.
- Fix wrong undo action name on encoding conversion via script.



2.3.1 (85)
--------------------------

### New Features

- Add “Duplicate Line” action to Text > Lines menu.


### Improvements

- Update Python syntax style:
    - Add terms added in Python 3.5.
- Update R syntax style:
    - Fix boolean values were not highlighted correctly.
- Update Shell Script syntax style:
    - Add .command to extension list.


### Fixes

- Fix an issue where some type of script file cannot be opened because of “unidentified developer” alert even it was made on CotEditor.
- Fix an issue where unwanted completion list was displayed by auto-completion when after typing a symbol character.
- Fix an issue where the application could crash if the width of line number view will change.



2.3.0 (82)
--------------------------

### New Features

- Add “Copy with Style” action to the Edit menu.


### Improvements

- Update R syntax style:
    - Add “Rscript” to interpreters.
- Bundle cot command to `CotEditor.app/Contents/SharedSupport/bin/` again.
- Tweak UI text.


### Fixes

- Fix an issue where the application could be launched on unsupported system versions.
- Fix an issue where the baseline of new line invisible characters was wrong if line is empty.
- Address an issue where syntax highlighted control character was sometimes not colored in the invisible color.
- [beta] Fix syntax highlighting issue with multiple lines.



2.3.0-beta (80)
--------------------------

### New Features

- Introduce Auto Save and Versions as an option (in General pane).
- Add new actions handling selected lines to the new Text menu > Lines.
    - They are also added to the AppleScript terms.
- Detect indent style on file opening and set tab expand automatically.
- Add “Spell Check” button to toolbar icon choices.
    - Customize toolbar to add it to your toolbar.
- Add syntax styles for D, iCalendar, and “Rich Text Format.”


### Improvements

- Reconstitute main menu.
- Embed key bindings editor to Key Bindings pane.
- Update Shell Script syntax style:
    - Completely rewrite.
- Update INI syntax style:
    - Add .url to extension list.
- Update JavaScript syntax style:
    - Add “z” to attributes.
- Temporarily hide the “Live Update” checkbox in the find panel since this feature by OgreKit framework has actually not worked correctly in the latest versions.
- Update Onigmo regular expression engine to 5.15.0.


### Fixes

- Fix an issue where no file path was inserted if file type of the dropped file was not registered to the file drop setting.
- Address syntax highlighting issue with multiple lines.
- Fix an issue where text view drawing was distorted while resizing window.
- Fix an issue where the application could crash on window restoration.
- Fix some typos in syntax styles Julia and SQL.



2.2.2 (78)
--------------------------

### New Features

- Add new normalization form “Modified NFD” (unofficial normalization form adopted by HFS+) to the Unicode normalization action in Utility menu (Thanks to doraTeX!)
    - cf. <http://tama-san.com/hfsplus_normalize/> (in Japanese)
    - It is also added to the AppleScript terms.


### Improvements

- Update JSON syntax style:
    - Add .geojson to extension list.


### Fixes

- Fix an issue where the baseline of invisible characters was wrong by some fonts.
- Fix an issue where the application could crash after modifying theme name on El Capitan.
- Fix an issue where submenu disclosure arrows in the menu key binding editor did occasionally disappear.
- Fix timing to update search string to system-wide shared find string.
- Fix an issue under the specific conditions where the migration window showed up every time on launch.



2.2.1 (75)
--------------------------

### Fixes

- Fix an issue where the application could crash on typing Japanese text if hanging indentation is enabled.



2.2.0 (74)
--------------------------

### Fixes

- [non-AppStore ver.] Fix an issue where update check failed on El Capitan.



2.2.0-rc.2 (74b)
--------------------------

### New Features

- Add new themes “Anura” and “Note.”


### Improvements

- Remove bundled `cot` command-line tool, due to the Mac App Store guidelines.
    - To use `cot` command with CotEditor 2.2.0 and later, download it from <http://coteditor.com/cot> and install manually. You cannot use the previous one with CotEditor 2.2.0.
- Improve saving error dialog to display more detailed error reason.
- Avoid beeping on typing an unmatched `>` even if `<>` brace highlighting turned on.
- Update Swift syntax style:
    - Add new terms available in Swift 2.0.
- Improve contextual menu for theme/syntax style list on preferences.
- Tweak syntax style edit sheet layout.
- Remove sample scripts.
    - You can get them online on [Archives](https://coteditor.com/archives) page.
- Update documents.
- [beta] Improve side inspector switcher.


### Fixes

- Fix an issue where theme color was occasionally not applied to the preview in the print panel.
- Fix an issue on El Capitan where page guide was drawn at the wrong column.
- Fix an issue where the application crashed when typing a part of surrogate pair character.
- Fix an issue where invisibles which are a surrogate pair occasionally did not display.
- Fix an issue where the toolbar button state of the text orientation was not updated on window restoration.
- Fix the layout of the User Guide.
- [rc] Fix an issue where table headers had sometimes unwanted space around them on Yosemite and earlier.
- [rc] Fix an issue where calculation of hanging indent width was sometimes incorrect.
- [beta] Fix an issue where an unwanted migration window was displayed on the first launch even when there is nothing to be migrated.
- [beta] Fix an issue where the application could possibly crash on window restoration.
- [Non-AppStore ver.] Fix an issue where updater setting in the General pane did not display on OS X Mountain Lion and Mavericks.



2.2.0-rc (71)
--------------------------

### New Features

- Hanging indentation that enables inserting extra indent to wrapped lines.
    - You can change the behavior in Preferences > Edit.
- Add new normalization form “NFKC Casefold” to the Unicode normalization action in Utility menu (Thanks to doraTeX!)
    - It is also added to the AppleScript terms.
- Add German localization.


### Improvements

- Change the location where `cot` command-line tool is bundled from `CotEditor.app/Contents/MacOS/` to `CotEditor.app/Contents/SharedSupport/bin/`, due to Sandbox requirement.
    - Users who have already installed `cot` command need re-install it manually.
      You can re-install it running the command below on Terminal:

          unlink /usr/local/bin/cot; ln -s /Applications/CotEditor.app/Contents/SharedSupport/bin/cot /usr/local/bin/cot

      You may need to modify paths in this command depending on where you've installed CotEditor/cot.
- Improve Color Code Editor:
    - Add stylesheet keyword to color code type.
    - Add stylesheet keyword color list to editor panel.
    - Make editor panel resizable.
- Now syntax style is automatically set to XML on file opening if no appropriate style can be found but the file contents start with an XML declaration.
- Update word completion list setting in Edit pane in Preferences (The previous setting has been reset).
- Support “swipe to delete” for some tables in Preferences on El Capitan.
- Improve contextual menu for theme list on preferences.
- Adjust highlight color for find panel.
- Tweak some message terms.
- Update documents.
- Update build environment to OS X El Capitan + Xcode 7 (SDK 10.11).
- [non-AppStore ver.] Update Sparkle framework to version 1.11.0.
- [beta][non-AppStore ver.] Change to not check pre-release versions on default.
    - New pre-releases are always subject to the update check no matter the user setting if the current running CotEditor is a pre-release version.


### Fixes

- Fix an issue where the command-line tool could rarely not be installed from Integration pane.
- Fix an issue where the application could crash after when closing multiple split views.
- Fix an issue where the application crashed by clicking header of empty table in syntax editor sheet.
- Fix an issue where warning on Integration pane didn't disappear even after the problem resolved.
- Fix an issue where unwanted invisible character marks were drawn when tab drawing is turned off and other invisibles drawing is turned on.
- Add some missing localized strings in Japanese.
- [El Capitan] Fix an issue where color code view did not display on El Capitan.
- [beta] Fix an issue where the strings that were inserted via script or tools could be styled wrong.
- [beta] Fix an issue where no preferred extension was appended on the document save panel.
- [beta] Fix an issue where the bug report template was not syntax highlighted.
- [beta] Fix some trivial drawing issues on El Capitan.



2.2.0-beta
--------------------------

### New Features

- CotEditor is now __Sandboxed__.
- New setting option for the behavior on document modification by external process (in General pane).
- Share button in toolbar (Customize toolbar to use it).
- Save text orientation state to the file and restore it when the file is opened.
    - __for advanced users__: In this feature, CotEditor saves an *extended attribute* which named `com.coteditor.VerticalText` to the file *only when* the editor's text orientation is vertical. You can even disable the feature running the command `defaults write com.coteditor.CotEditor savesTextOrientation -bool NO` in Terminal.
- Line number view for vertical text orientation.
- Print with vertical text orientation.
- Add interpreter name list to the syntax style definition to determine syntax style from the shebang in the file contents for in case when syntax style cannot be determined from the filename.
    - From this change, some of the bundled syntax styles are also updated.
- Add `encoding:` and `coding:` to the encoding declaration keywords which will be used on encoding auto-detection (interpreting priorities are: `charset=` > `encoding=` > `@charset` > `encoding:` > `coding:`).


### Improvements

- [non-AppStore ver.] Disable auto-update feature.
    - Since the Sparkle framework which is a software update framework we use doesn't support Sandboxed apps yet, the auto-update feature within CotEditor should be once disabled. The new behavior is: a notification window will be shown when a new release is available (as before), then you need to update CotEditor manually getting the new version from our web-site. Or, just migrate to the Mac App Store version when the stable CotEditor 2.2.0 is released.
- Deprecate the feature opening/saving files that user doesn't have the permission, due to Sandbox requirement.
- Improve side inspector UI.
- Improve syntax highlighting:
    - Optimize general syntax highlighting performance (ca. 1.8x).
    - Optimize syntax highlighting on file opening.
    - Better coloring parsing while editing.
    - Update all split editors while editing.
- Move scripts folder location from `~/Library/Application Support/CotEditor/ScriptMenu/` to `~/Library/Application Scripts/com.coteditor.CotEditor/` due of the Sandbox requirement.
    - Users need to migrate their script to the new folder manually since CotEditor doesn't have the write permission to the new location.
- Improve print document:
    - Update header/footer layout to conform to the standard system header/footer design.
    - Add page setup options to the print panel.
    - Print settings preset can be stored in the print panel.
- Better file encoding handling on revert action.
- Set access-group `com.coteditor.CotEditor.edit` to CotEditor's script definition.
- Change behavior to save `com.apple.TextEncoding` xattr on saving if the file had no contents.
- Improve window restoration:
    - To restore also the last scroll position and cursor position.
    - To restore also the last syntax style mode of unsaved documents.
- Completely rewrite `cot` command-line tool:
    - Faster launch.
    - Make sure to launch CotEditor that invoked cot command includes.
- Optimize saving process.
- Improve compatibility with OS X 10.11 El Capitan.
- Change source code license from the GNU General Public License version 2 to the Apache License version 2.0.
- [non-AppStore ver.] Add option to check pre-release versions.


### Fixes

- Fix an issue where the full path display in the document inspector did not update after the document file moved.
- Fix an issue where the find panel could not find matched strings when the find string includes CR or CR/LF line endings.
- Fix an issue where line numbers were not drawn completely on OS X 10.8 when scroll bars are set as always shown.
- Fix an issue where some ligatured characters were drawn at a wrong position when the line height for composite font is fixed.
- Improve general stability.



2.1.6
--------------------------

### Fixes

- Improve stability on saving (Thanks to zom-san!).



2.1.5
--------------------------

### Fixes

- Fix an issue where auto-indent between curly brackets puts some spaces to a wrong place.



2.1.4
--------------------------

### New Features

- Importing theme files via drag-and-drop to theme list in preferences.


### Improvements

- Support displaying skin tone variations of Unicode 8.0 on the character inspector.
- Support Automatic Termination (Now, CotEditor can be terminated automatically if it has no window).
- Display invisible vertical tab (`U+000B`) with `␋` symbol if “Show other invisible characters” turns on.
- Add fancy animations to encoding list edit sheet in preferences.
- Add suppression button to the IANA charset name conflict alert.
- Improve word completion with words that exist in the document.
- Modify layout of “General” pane in Preferences.
- Add help tag hint to controls in the find panel.
- Optimize image resources size.
- Update Sparkle framework to version 1.10.0.


### Fixes

- Address an issue where the application could hang up on document saving.
- Fix an issue where the autosaving could sometimes be disabled.
- Fix an issue where the layout of the text fields in the find panel could rarely be broken.
- Fix an issue where the auto-update notifier did not recognize a new stable version from specific beta version numbers.
- Fix an issue where some 3rd-party text editors for OS X cannot interpret files which were created by CotEditor.
- Fix an issue where an unwanted alert did show on the first save after reverting back.
- Fix an issue where selection after modifying sort of extension priority in syntax style edit sheet was wrong.
- Fix an issue where “Help” menu item duplicated in the menu bar on the second launch.
- Add some missing Localized strings in simplified Chinese. (Thanks to Wei Wang!)
- Improve general stability.



2.1.3
--------------------------

### Improvements

- Revert find panel behavior to select always whole text in find field when the panel is called.


### Fixes

- Fix line number drawing with large line numbers.
- Fix an issue where the external modification notification did not work.
- Improve general stability.



2.1.2
--------------------------

### Improvements

- Change place to create backup files (Now, backup files are always created in `~/Library/Autosave Information/`).
- Improve find panel:
    - Add scroll bars to the text fields.
    - Show invisible characters in text fields.
    - Now, “Swap Yen and backslash keys” option is also applied to the fields in the find panel.
    - Remove “Escape Character” option for regular expression search.
- Add “Cyrillic (Windows)” to the encoding list.
- Optimize launching speed of `cot` command-line tool.


### Fixes

- Fix an issue where the application could hang up on saving backup file.
- Fix an issue where unwanted find panel was shown when perform “Use Selection for Find” or “Use Selection for Replace” action.



2.1.1
--------------------------

### Fixes

- Fix an issue where octal file permission in the document inspector was wrong.
- Fix an issue where the application could hang up on text editing.
- Improve general stability.



2.1.0
--------------------------

### Improvements

- [beta] Add `--new` option to `cot` command-line tool.
- Update the User Guide.


### Fixes

- Fix an issue where some document icons were not applied under the specific environments.
- [rc.2] Fix an issue where syntax style was suddenly reset while editing on new document.
- [beta] Fix an issue where “Shift Left” action with whole text makes application hang up.
- [beta] Fix an issue where “Shift Right” action at blank line inserts unwanted indent to the next line.
- [beta] Fix an issue where split orientation setting was ignored.
- [beta] Fix an issue where text replacement could occasionally fail.
- [beta] Fix an issue where closed windows remained in memory.
- [beta] Fix an issue where the application hangs up on opening documents with the specific filename on Mountain Lion.
- [beta] Fix line number drawing with non-opaque view on Mountain Lion.



2.1.0-rc.2
--------------------------

### New Features

- Now your documents are automatically backed-up while editing and will be resumed at the next session, even after force quitting.
    - This feature doesn't modify your actual files. You still need to perform “Save” manually to apply changes to your files.


### Improvements

- [beta] add a missing localization in simplified Chinese. (Thanks to Wei Wang!)



2.1.0-rc
--------------------------

### Improvements

- Update Sparkle framework to version 1.9.0.
- [beta] close popover on clicking regex help button if it's already shown.


### Fixes

- Fix an issue where tab width on printing didn't reflect user indent setting.
- Fix an issue where tab width didn't update on font size change.
- [beta] Fix an issue where the application could crash on Mountain Lion.
- [beta] Fix an issue where `cot` command cannot be installed on Mavericks and earlier.
- [beta] Fix some layout issues on Mountain Lion.



2.1.0-beta.2
--------------------------

### Improvements

- Make key bindings for panel windows customizable.
- [beta] Enhance Find & Replace panel:
    - Revert “Highlight” button in find panel.
    - Remove “Replace & Find” button from find panel and add “Select Next Match after Replace” option.
    - Now, return with Shift key in find text field finds text backwards.
    - Always bring focus to the find text field when find panel is called.


### Fixes

- Fix an issue where the help button on Edit pane and Format pane didn't show correct help page.
- [beta] Fix an issue where `cot` command couldn't open relative path.
- [beta] Fix an issue where find panel could fail to set escape character.
- [beta] Fix an issue where find panel occasionally did not update setting of regex ability and syntax.



2.1.0-beta
--------------------------

### New Features

- `cot` command-line tool.
- New AppleScript property `tab width` for document object.
- Now, CotEditor script receives the absolute file path of the frontmost document as an argument if available.
- Add “New CotEditor Document with Selection” and “Open File in CotEditor” Services.
- Add syntax styles for Erlang and Julia.


### Improvements

- Drop support for __OS X Lion.__
- Migrate document drawer to sidebar style.
    - Add “show document inspector” option to preferences.
    - Improve document information display.
- Introduce brand-new find panel with more organized UI.
    - OniGmo is still be using for the regular expression engine as before.
    - Settings for find panel has been once reset. You can set them again from the gear button in the find panel.
- Enable to change multiple checkboxes in syntax style editor at once.
- Improve to display gear icon in menu bar while executing a script.
- Improve auto-outdent behavior with `}` input.
- Improve auto-tab-expand behavior with intent that tab characters and spaces are mixed.
- Add hidden “Reveal in Finder” menu item to syntax style action menu in Preferences (visible with `Option` key).
- Improve CotEditor Script to apply the result to the document that was frontmost when the script was launched.
- Close Preferences window with ESC key.
- Character inspector popover becomes detachable (on Yosemite and later).
- Update about Console Panel:
    - Rename “Script Error Panel” to “Console Panel.”
    - Change toolbar style.
    - Beautify output message style.
- Prefer using user custom syntax style if the file mapping conflicts with other bundled style.
- Change to save `com.apple.TextEncoding` xattr only if the file already has the encoding xattr or it's a new document.
- Move removed themes/styles to Trash instead delete them immediately.
- Now, Utility actions perform with multiple selections.
- Avoid showing not-writable alert on Resume again.
- Delay timing to save text key bindings setting.
- Localize document types.
- Improve text rendering with non-opaque view.
- Update Markdown syntax style:
    - Add horizontal rules to outline menu.
- Tweak text view drawing performance.


### Fixes

- Fix an issue that the preferred file encoding for encoding detection could be set wrong after running file open panel.
- Fix an issue that incompatible character markup positions were wrong by CR/LF line endings.
- Fix duplication check in key bindings editor.
- Fix “Restore Defaults” button ability on text key bindings edit sheet.
- Fix possible crashes on input.
- Fix an issue that application could crash after closing split view.
- Fix an issue that application could crash after switching theme in preferences.
- Fix an issue that application couldn't open file that is not Unicode, has more than 4,096 characters and consists only of 2-byte characters.
- Fix an issue that text font could occasionally change after pasting or inputting text from other application.
- Fix an issue that number of selected lines displayed less than actual count if last selected lines are blank.
- Fix an issue that Unicode character insertion was occasionally failed.
- Fix an issue that syntax highlights were removed after performing Unhighlight.
- Fix timing to display sheets on file open.
- Fix an issue that selection of line endings menu and encoding menu in toolbar did not update on undo/redo.
- Fix an issue where “Go To” dialog could duplicate and then most of the controls were disabled.
- Fix an issue that checkmark in line height menu was not displayed.
- Fix some missing localizations in simplified Chinese. (Thanks to Wei Wang!)
- Fix an issue that an alert message was not localized.
- And other trivial UI fixes and enhancements.



2.0.3
--------------------------

### New Features

- Add Chinese (Simplified) localization. (Thanks to Wei Wang!)
- Add feature to scale font size up by pinch gesture.


### Improvements

- Add “Traditional Chinese (Big 5 HKSCS),” “Traditional Chinese (Big 5-E),” and “Traditional Chinese (Big 5)” to encoding list.
- Add “show invisible characters” option to set the visibility of all invisible character types at once.
    - From this, invisibles visibility of displayed windows can be toggled even all invisibles are hidden as default.
- Now, the popup menus in toolbar can be called directly even on “Text Only” mode without mode change.
- Now, window states will resume from the last session.
- Change default syntax style from “None” to “Plain Text.”
- Improve syntax highlighting performance.
- Remove delay when an AppleScript/JavaScript is run for the first time after application launch.
- Update CSS syntax style:
    - Add several keywords. (Thanks to Nathan Rutzky!)
- Update JSON syntax style:
    - Improve highlighting performance.
- Improve find panel behavior with Spaces.
- Disable rich text in find panel.


### Fixes

- Fix page guide position and tab width.
- Fix an issue that “Go” button in “Go To” sheet didn't work by clicking.
- Fix an issue that line endings menu in toolbar whose document had been newly created was always set to LF.
- Fix an issue that cancellation of syntax extracting didn't work immediately under the specific conditions.
- Fix an issue that selecting inside of brackets by double-clicking didn't work.
- Fix an issue that script execution with large size output could cause application hang up.
- Fix a possible issue that syntax highlighting while text editing could cause application crash.
- Fix an issue that application could hang up when no text font is found.
- Fix an issue that highlights weren't updated after “Replace All” under Japanese localization.
- Fix an issue that the Auto-Completion feature couldn't enable from the preferences under Japanese localization.



2.0.2
--------------------------

### Fixes

- Fix a critical issue that the application hang up if either file encoding or line endings is shown in status bar.



2.0.1
--------------------------

### New Features

- Introduce new AppleScript commands `comment out` and `uncomment` for selection object.
- Add .js extension to CotEditor script type.
    - __Hint__: Use `#!/usr/bin/osascript -l JavaScript` for shebang to run script as Yosemite's JavaScript for Automation.
- Add “Create Bug Report…” action to the Help menu.
- Add syntax style for BibTeX.


### Improvements

- Display an alert if the opening file is larger than 100 MB.
- Change the default value for “Comment always from line head” option to enable.
- Rename labels for line endings.
- Update Python syntax style:
    - Fix highlighting `print` command.
- Update Ruby syntax style:
    - Improve highlighting `%` literals.
- Update R syntax style:
    - Add filename `.Rprofile` to file mapping.
- Update JavaScript syntax style:
    - Highlight shebang as a comment.
- Update documents for scripting with AppleScript.
- Update sample scripts.
- Remove syntax style for eRuby.


### Fixes

- Fix an issue that new documents couldn't occasionally be saved with an extension that is automatically added from syntax definition.
- Fix an issue that the application could crash after closing split view.
- Fix an issue that some objects couldn't be handled via JavaScript for Automation on Yosemite.
- Fix an issue that syntax style validator didn't warn about keywords duplication that were newly added.
- Fix an issue that syntax style mapping conflict tables were always blank.
- Fix an issue that quoted texts and block comments at the end of document weren't highlighted.
- Fix an issue that text kerning was too narrow with non-antialiasing text (thanks to tsawada2-san).
- Fix an issue that text view scrolls to the opposite side when line number view is dragged.
- Fix an issue that `contents` of document property couldn't be set via AppleScript.
- Fix an issue that word selection didn't expand correctly under the specific conditions.
- Fix an issue that current line highlight didn't update after font size change.
- Fix an issue that navigation/status bars are shown for a moment on window creation even they are set as hidden.
- Fix an issue that newly added row in file drop setting occasionally disappear immediately.
- Fix some Japanese localizations.



2.0.0
--------------------------

### Improvements

- Rename “Spelling” menu item to “Spelling and Grammar” in Edit menu, and also add “Substitutions” and “Transformations” items
    - From this, remove “Uppercase,” “Lowercase,” and “Capitalize” in “Utility” menu.
- Update Apache syntax style:
    - Indent outline items.
- Change not to include menu items that manage the script menu in the context menu.
- [beta] Change the line-up of substitute characters for full-width spaces.
- [beta] Add `public.text` to document types.
- [rc] And trivial aesthetic tweaks.


### Fixes

- Fix an issue that “Open a new document when CotEditor becomes active” option did not work correctly.
- Fix an issue that the encoding select in file open panel was ignored.
- [beta] Fix a possible issue that the Go To panel could open even no document window exists, and the application was going to hang after executing it.
- [beta] Fix an issue that disclosure icons in the menu key bindings editor disappeared rarely.
- [beta] Fix an issue that window objects were remain after closing windows.
- [beta] Fix an issue that text view expands/contracts occasionally on window resize.
- [beta] Fix an issue that the script icon in context menu was missing.
- [beta] Fix an issue that several UI in Japanese localization were displayed in Aqua Kana font.
- [rc] Fix an issue that line number view did occasionally not update after text editing.



2.0.0-rc
--------------------------

### New Features

- Add syntax styles for Rust and Tcl.


### Improvements

- Apply theme color to the line number view.
- Change the bundle identifier from `com.aynimac.CotEditor` to `com.coteditor.CotEditor`.
- Improve key bindings edit sheets.
- Update YAML syntax style:
    - Improve outline extracting rules.
- Deprecate “Drag selected text immediately” setting.
- Tweak result messages by syntax style validator and partially localized.
- Move version history from rich text format to one of the User Guide.
- Improve background drawing:
    - On Mountain Lion and later, scrolling performance on semi-transparent views has been improved.
    - On Mountain Lion and later, text view gets no drop-shadow by texts on semi-transparent.
- Avoid the move to previous outline item button to select the first “<Outline Menu>” item.
- Deprecate text color setting for line number view which is hidden setting.
- Remove the output type keyword `Pasteboard puts` for CotEditor script, that was deprecated on CotEditor 0.7.2 and had remained for backwards compatibility.
- [beta] Display migration panel on the first launch.
- [beta] Improve launch speed.
- [beta] Tweak Japanese localization of preferences.
- [beta] Allow inputting non-roman characters on syntax style meta fields.
- [beta] Adjust layout of preferences.
- [beta] Adjust highlight color for incompatible chars.
- [beta] Adjust animation duration of toggling navigation bar and status bar.
- [beta] Brush up images.
- [beta] Update documents.


### Fixes

- Avoid horizontal scrollers on key bindings edit sheets.
- Fix help buttons on preferences panes.
- [beta] Fix an issue that semi-transparent text views flicked on scrolling on Yosemite.
- [beta] Avoid horizontal scrollers on syntax edit sheets in Japanese localization.
- [beta] Fix an issue that coloring label names were partially missing in syntax style validator.
- [beta] Fix syntax colorings of Haskell, LaTeX, and PHP styles.
- [beta] Fill missing help tags of some toolbar icons in the English localization.
- [beta] Fix a possible issue that syntax highlighting could not be updated after style edit.



2.0.0-beta.2
--------------------------

### Improvements

- Rename some labels in print setting.
- [beta] Update AppleScript syntax style:
    - Update commands that were changed on CotEditor 2.0.
- [beta] Tweak toolbar icons on preferences window.
- Tweak a label name in incompatible chars in Japanese.


### Fixes

- [beta] Fix an issue that some colors could not be edited in theme edit view under Japanese localization.
- [beta] Fix an issue that line wrap toggling behaves something strange if contents are short.
- [beta] Fix an issue that document info could not scroll.
- [beta] Fix an issue that contents of document info in drawer disappear on OS X Lion.



2.0.0-beta
--------------------------

### New Features

- Coloring theme feature.
- Comment toggling feature.
- Add “types,” “attributes,” and “variables” to syntax highlighting colors.
- Now, syntax style can be determined not only from file extensions but also from filenames.
    - From this, rename “Extensions” in syntax edit sheet to “File Mapping.”
- Add metadata fields for syntax styles.
- Append a correspondent extension to the filename on saving.
    - The top extension in the extension list in the syntax style definition will be used.
    - From this, setting for “Append “txt” on saving” was deprecated.
        - If you want to keep using “txt” as default extension, set “Plain Text” syntax style as default style in Preferences > Format.
- Add “Toggle Text Orientation” icon to the toolbar.
- Add option to split views vertically.
- Select lines via clicking/dragging line numbers.
- Add “Select Line” command to “Edit” menu.
- Add syntax styles for AppleScript, C#, Go, Lisp, Lua, R, Scheme, SQL, SVG, and Swift.
- Auto-complete feature (experimental implementation, turned off by default).


### Improvements

- Support OS X Yosemite.
- Update application icon with Yosemite style.
- New default coloring scheme.
- Improve performance drastically:
    - Extracting outline list on a background thread.
        - From this, non-response time till coloring indicator sheet has been shown reduced drastically.
        - Display message for outline extracting in navigation bar until the first extracting ends.
    - Perform extracting syntax highlights on a background thread.
    - Cache results of syntax highlighting, and use them as long as documents are not modified.
    - Improve cursor moving and file opening performance when the current line is highlighted.
    - Improve invisible chars drawing performance (4x faster).
    - Improve line number drawing performance (6x faster).
    - Improve scrolling on Mountain Lion and later.
    - For performance, change the range to scan encoding declaration up to 2,000 characters from the head of the document.
- Change syntax style file format from plist (XML) to YAML.
    - Legacy user styles will be migrated automatically on the first launch of CotEditor 2.0.
    - New user syntax style files are stored in `~/Library/Application Support/CotEditor/Syntaxes/`. The old styles are kept in `SyntaxColorings/`, since CotEditor 2.0 doesn’t use
- Now, IC (ignore case) can be set even RE (regular expression) is set in syntax style editing.
- Change regular expression engine to extract outlines from OniGmo (OgreKit) to ICU (NSRegularExpression).
    - Remove `$&` definition that represents a whole matched string (Use `$0` instead).
- Change tab width to 4 characters in the outline menu.
- Improve coloring indicator:
    - Improve to perform cancel button correctly.
    - On Mavericks and later, you can work with other documents while a coloring dialog is shown.
    - Display current task as a message in a sheet.
    - Change not to reset syntax style to “None” when the user cancels coloring.
    - Change not to remove current coloring when the user cancels coloring.
    - Cancel with ESC key.
- Define document types for CotEditor in more details and also add document icons for each.
- Scroll line by line with an arrow key.
- Adjust indent automatically on return just after `{` and `}` if Auto-Indent is on. (thanks to Naotaka-san).
- Update all of bundled syntax styles.
- Update CSS syntax style:
    - Support CSS level 3.
- Update Perl syntax style:
    - Add some keywords.
    - Add `=pod` and `=cut` to comment coloring.
    - Add .pm to extensions.
- Update JSON syntax style:
    - Add .cottheme to extensions.
- Update LaTeX syntax style:
    - Add .cls and .sty to extensions.
    - Update outline menu style.
- Update YAML syntax style:
    - Support YAML 1.2.
    - Some fixes.
- Update Ruby syntax style:
    - Support % notation.
    - Add special variables.
    - Improve number literals.
    - Support here document.
    - and some more fixes.
- Update Java syntax style:
    - Improve number literals.
    - Support annotation.
    - and some more fixes.
- Update JavaScript syntax style:
    - Completely rewrite.
- Update Haskell syntax style:
    - Improve number literals.
    - Add escape chars.
- Separate DTD (Document Type Declaration) syntax style from XML.
    - From this, coloring performance with XML syntax style was improved.
- Updates about scripting support:
    - Migrate AppleScript API definition file to sdef format.
    - Rename `unicode normalization` command to `normalize unicode`.
    - Update internal code for `range` property of `text selection` objects.
        - From this, your __compiled__ AppleScripts (.scpt) that contain `selection` handling need to be updated manually. See “Scripting with AppleScript” document in “Help” menu for details.
    - Update documents about scripting with AppleScript.
- Count characters by composed character sequence in the status bar and the info drawer.
        - The previous count was actually the length of the string in UTF-16 that is internal string expression on OS X (for example, a surrogate pair is counted previously as 2 and now as 1).
- Rename previous “Char Count” to “Char Length” and add another “Char Count” with the new count method for status bar items.
- Change key to display hidden menu items in “File” menu to “Option.”
- Add `.` and `:` to word separators that are used for selecting a word with a double click.
- Improve messages on character info inspector with surrogate pairs and variation selectors. (thanks to doraTeX-san)
- Disable alert asking for save when blank & unsaved document will be closed. (thanks to Naotaka-san)
- Brush up toolbar icons.
- Now, the font size of line numbers follows editor font size.
- Draw page guide in text color.
- Improve syntax editor sheet so as to edit documents even the sheet is shown. (on Mavericks and later)
- Improve application icon so as not to react with dropped folders.
- Improve cancellation behavior of word completion.
- Rename “Inspect Glyph” to “Inspect Character.”
- Delay timing to store user’s menu key bindings.
    - The user setting for menu key bindings on CotEditor 1.x will be reset on the first launch of v2.0.
- Change line height value to line height based, that includes the height of the line itself.
- Change the default line-height value to 1.3.
- Add thousand separators to values in document info.
- Change date format in document info drawer.
- Tweak status bar design.
- Add backquotes `\`` to quotation marks which are accommodated when color comments.
- Change Go To panel to a sheet.
- Add an animation when toggling the visibility of the navigation bar and the status bar.
- Fix used font for invisible characters.
- Update some of the alternative characters for full-width space char.
- Improve the appearance of the encoding list edit sheet.
- Improve window size setting fields in preferences to move fields with the tab key.
- Add hidden setting key `layoutTextVertical` (boolean) to set text orientation vertical as default.
- Deprecate font setting for navigation bar which is hidden setting.
- Update documents.
- Update Sparkle framework to 1.8.0.
- [dev] Update build environment to OS X Yosemite + Xcode 6.1 (SDK 10.10).


### Fixes

- Fix an issue that “Share find strings with other applications” option didn’t work.
- Fix an issue that comments weren’t highlighted correctly if another comment delimiter is contained in the string that is enclosed in quotes before the comment delimiter.
- Fix an issue that variation selectors, kind of invisible characters, disappeared occasionally.
- Fix an issue that encoding selection in toolbar was reset after changing of encoding list order.
- Fix over-wrapped text in the status bar to truncate with “…”.
- Fix an issue that unfocused windows performed also re-coloring after “Replace All.”
- Fix an issue that page guide was occasionally drawn at a wrong place if a fallback font is used.
- Fix to highlight current line only in focused view of split views.
- Fix an issue that text lines vibrated during moving caret if text orientation is vertical and line height is fixed.
- Fix an issue that line numbers in unfocused views were not updated.
- Fix an issue that lately added toolbar icons didn’t represent the state at the moment.
- Fix an issue that an error was output in the console if the blank area of incompatible chars table was clicked.
- Fix an issue that editors didn’t change to transparent if the opacity setting in preferences window was changed from 100%.
- Fix an issue that changes in the custom line height panel wasn’t applied immediately.
- Fix an issue that “Same as Document” selection for invisible chars in print panel didn’t work correctly.
- Fix an issue that line count got one more extra if the selection contains return at the end.
- Fix an issue that `range` property of `text selection` objects was displayed as wrong `character range` on AppleScript Editor.
- Fix some sample scripts which didn’t run correctly.
- Fix an issue that some settings did not display in Preferences on OS X Lion.<|MERGE_RESOLUTION|>--- conflicted
+++ resolved
@@ -1,6 +1,5 @@
 # Change Log
 
-<<<<<<< HEAD
 6.0.0 (unreleased)
 --------------------------
 
@@ -33,10 +32,7 @@
 
 
 
-5.2.1 (unreleased)
-=======
 5.2.1 (726)
->>>>>>> e42b150b
 --------------------------
 
 ### Improvements
