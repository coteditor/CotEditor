--- conflicted
+++ resolved
@@ -1,16 +1,16 @@
 # Change Log
 
-<<<<<<< HEAD
 5.2.0 (unreleased)
-=======
+--------------------------
+
+### New Features
+
+- Allow adding and removing text encodings from the text encoding list, and enabling the handling of a wider range of encodings.
+
+
+
 5.1.8 (720)
->>>>>>> 925b7680
---------------------------
-
-### New Features
-
-- Allow adding and removing text encodings from the text encoding list, and enabling the handling of a wider range of encodings.
-
+--------------------------
 
 ### Improvements
 
@@ -18,11 +18,6 @@
 - Update the HTML syntax to highlight ARIA attributes (thanks to Karam!).
 - [trivial] Update the User Guide.
 - [dev] Update Yams from 6.0.0 to 6.0.1.
-
-
-### Fixes
-
-- [dev] Fix an issue on macOS 26 beta where the editor goes under the titlebar.
 
 
 ### Fixes
